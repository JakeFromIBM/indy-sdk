from distutils.core import setup

setup(
    name='python-indy-sdk-sample',
    version='0.0.1',
    url='https://github.com/hyperledger/indy-sdk',
    license='MIT/Apache-2.0',
    author='Artem Ivanov',
    author_email='artem.ivanov@dsr-company.com',
    description='This is the sample of usage python wrapper for Hyperledger Indy SDK.',
<<<<<<< HEAD
    install_requires=['python3-indy==1.5.0-dev-625']
=======
    install_requires=['python3-indy==1.5.0-dev-634']
>>>>>>> bdcae3c3
)<|MERGE_RESOLUTION|>--- conflicted
+++ resolved
@@ -8,9 +8,5 @@
     author='Artem Ivanov',
     author_email='artem.ivanov@dsr-company.com',
     description='This is the sample of usage python wrapper for Hyperledger Indy SDK.',
-<<<<<<< HEAD
-    install_requires=['python3-indy==1.5.0-dev-625']
-=======
     install_requires=['python3-indy==1.5.0-dev-634']
->>>>>>> bdcae3c3
 )