--- conflicted
+++ resolved
@@ -64,18 +64,12 @@
 
         let json_msg = format!("{{\"to\":\"{}\",\"agentPayload\":\"{{\\\"type\\\":\\\"SEND_INVITE\\\",\\\"keyDlgProof\\\":\\\"nothing\\\",\\\"phoneNumber\\\":\\\"{}\\\"}}\"}}", self.pw_did, options_obj.phone);
 
-<<<<<<< HEAD
         match httpclient::post(&json_msg,&url) {
             Err(_) => {
                 println!("better message");
                 return error::UNKNOWN_ERROR.code_num
             },
-            Ok(_) => {
-=======
-        match httpclient::post(&json_msg, &url) {
-            Err(_) => return error::UNKNOWN_ERROR.code_num,
             Ok(response) => {
->>>>>>> b762f355
                 self.state = CxsStateType::CxsStateOfferSent;
                 self.invite_detail = get_invite_detail(&response);
                 return error::SUCCESS.code_num;
@@ -244,26 +238,17 @@
     set_state(handle as u32, CxsStateType::CxsStateInitialized);
 }
 
-<<<<<<< HEAD
 //TODO may want to split between the code path where did is pass and is not passed
 pub fn build_connection (source_id: Option<String>,
                          did: Option<String>,
                          their_did: Option<String>) -> u32 {
-=======
-pub fn build_connection(info_string: String) -> u32 {
->>>>>>> b762f355
     // creating wallet
 
     let source_id_unwrap = source_id.unwrap_or("".to_string());
 
-<<<<<<< HEAD
     info!("building connection with {}", source_id_unwrap);
     // Check to make sure info_string is unique
     if did.is_some() {
-=======
-    if new_handle > 0 { return new_handle; }
->>>>>>> b762f355
-
         let new_handle = find_connection(&did.clone().unwrap_or_default());
         if new_handle > 0 {return new_handle}
     }
@@ -272,19 +257,7 @@
     // This is a new connection
 
     let c = Box::new(Connection {
-<<<<<<< HEAD
-            source_id: source_id_unwrap,
-            handle: new_handle,
-            pw_did: String::new(),
-            pw_verkey:String::new(),
-            did_endpoint: String::new(),
-            wallet: String::new(),
-            state: CxsStateType::CxsStateNone,
-            uuid: String::new(),
-            endpoint: String::new(),
-        });
-=======
-        info: info_string,
+        source_id: source_id_unwrap,
         handle: new_handle,
         pw_did: String::new(),
         pw_verkey: String::new(),
@@ -295,7 +268,6 @@
         endpoint: String::new(),
         invite_detail: String::new(),
     });
->>>>>>> b762f355
 
     {
         let mut m = CONNECTION_MAP.lock().unwrap();
@@ -313,23 +285,16 @@
     }
     else {
         //TODO need to get VERKEY ?MAYBE?
-        use serde_json;
         let wallet_handle = wallet::get_wallet_handle();
         let did_clone = did.clone().unwrap();
 
         let did_json =format!("{{\"did\":\"{}\"}}", did_clone);
 
-<<<<<<< HEAD
         info!("creating new connection with a specific did");
         unsafe {
             let indy_err = indy_create_and_store_my_did(new_handle as i32, wallet_handle, CString::new(did_json).unwrap().as_ptr(), Some(store_new_did_info_cb));
         }
         set_pw_did(new_handle, &did.unwrap());
-=======
-    info!("creating new connection and did (wallet: {}, handle {}", wallet_handle, new_handle);
-    unsafe {
-        let indy_err = indy_create_and_store_my_did(new_handle as i32, wallet_handle, CString::new(did_json).unwrap().as_ptr(), Some(store_new_did_info_cb));
->>>>>>> b762f355
     }
     new_handle
 }
@@ -467,7 +432,6 @@
 
     #[test]
     fn test_create_idempotency() {
-<<<<<<< HEAD
         let handle = build_connection(Some("test_create_idempotency".to_owned()),
                                       Some("PLgUY9J3a9aRhvpFWMKMyb".to_string()),
                                       None);
@@ -475,11 +439,6 @@
                                        Some("PLgUY9J3a9aRhvpFWMKMyb".to_string()),
                                        None);
         assert_eq!(handle,handle2);
-=======
-        let handle = build_connection("test_create_idempotency".to_owned());
-        let handle2 = build_connection("test_create_idempotency".to_owned());
-        assert_eq!(handle, handle2);
->>>>>>> b762f355
         release(handle);
         release(handle2);
     }
@@ -558,20 +517,12 @@
 
     #[test]
     fn test_many_handles() {
-<<<<<<< HEAD
 
         let handle1 = build_connection(Some("handle1".to_owned()), None, None);
         let handle2 = build_connection(Some("handle2".to_owned()), None, None);
         let handle3 = build_connection(Some("handle3".to_owned()), None, None);
         let handle4 = build_connection(Some("handle4".to_owned()), None, None);
         let handle5 = build_connection(Some("handle5".to_owned()), None, None);
-=======
-        let handle1 = build_connection("handle1".to_owned());
-        let handle2 = build_connection("handle2".to_owned());
-        let handle3 = build_connection("handle3".to_owned());
-        let handle4 = build_connection("handle4".to_owned());
-        let handle5 = build_connection("handle5".to_owned());
->>>>>>> b762f355
 
         connect(handle1, "{}".to_string());
         connect(handle2, "{}".to_string());
@@ -714,7 +665,7 @@
 
         settings::set_config_value(settings::CONFIG_AGENT_ENDPOINT, mockito::SERVER_URL);
         wallet::tests::make_wallet(test_name);
-        let handle = build_connection(test_name.to_owned());
+        let handle = build_connection(Some(test_name.to_owned()), None, None);
         assert!(handle > 0);
         thread::sleep(Duration::from_secs(2));
         assert!(!get_pw_did(handle).unwrap().is_empty());
