--- conflicted
+++ resolved
@@ -1,22 +1,5 @@
 extern crate time;
 
-<<<<<<< HEAD
-use sovrin::api::ErrorCode;
-use sovrin::api::ledger::{
-    sovrin_sign_and_submit_request,
-    sovrin_submit_request,
-    sovrin_build_get_ddo_request,
-    sovrin_build_attrib_request,
-    sovrin_build_get_attrib_request,
-    sovrin_build_get_nym_request,
-    sovrin_build_schema_request,
-    sovrin_build_get_schema_request,
-    sovrin_build_claim_def_txn,
-    sovrin_build_get_claim_def_txn,
-    sovrin_build_node_request,
-    sovrin_build_nym_request,
-    sovrin_build_get_txn_request
-=======
 use indy::api::ErrorCode;
 use indy::api::ledger::{
     indy_sign_and_submit_request,
@@ -31,7 +14,6 @@
     indy_build_get_claim_def_txn,
     indy_build_node_request,
     indy_build_nym_request
->>>>>>> 799c728b
 };
 
 use utils::callback::CallbackUtils;
