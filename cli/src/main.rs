#[macro_use]
extern crate lazy_static;
extern crate libc;
extern crate linefeed;

pub mod commands;
pub mod libindy;
pub mod utils;

<<<<<<< HEAD
//use commands::CommandExecutor;
=======
use commands::CommandExecutor;
use libindy::IndyHandle;
>>>>>>> 4732de21

use linefeed::{Reader, ReadResult};
use linefeed::complete::PathCompleter;

use std::cell::RefCell;
use std::env;
use std::rc::Rc;

#[derive(Debug)]
pub struct IndyContext {
    cur_wallet: RefCell<Option<(String, IndyHandle)>>,
}

fn main() {
    let indy_context = IndyContext {
        cur_wallet: RefCell::new(None),
    };
    let command_executor = CommandExecutor::new(indy_context);
    if env::args().len() == 1 {
        console_mod_start(command_executor);
    } else {
        unimplemented!("Batch mod");
    }
}

fn console_mod_start(command_executor: CommandExecutor) {
    let mut reader = Reader::new("indy-cli").unwrap();
<<<<<<< HEAD
    //let mut command_executor = CommandExecutor::new();

=======
>>>>>>> 4732de21
    reader.set_completer(Rc::new(PathCompleter));
    reader.set_prompt("indy> ");

    while let Ok(ReadResult::Input(line)) = reader.read_line() {
        if !line.trim().is_empty() {
            //command_executor.execute(line.trim());
            reader.add_history(line);
        }
    }

    println!("\nGoodbye.");
}

impl IndyContext {
    pub fn set_current_wallet(&self, wallet_name: &str, wallet_handle: IndyHandle) {
        *self.cur_wallet.borrow_mut() = Some((wallet_name.to_string(), wallet_handle));
    }
}<|MERGE_RESOLUTION|>--- conflicted
+++ resolved
@@ -7,12 +7,9 @@
 pub mod libindy;
 pub mod utils;
 
-<<<<<<< HEAD
-//use commands::CommandExecutor;
-=======
 use commands::CommandExecutor;
+use commands::wallet;
 use libindy::IndyHandle;
->>>>>>> 4732de21
 
 use linefeed::{Reader, ReadResult};
 use linefeed::complete::PathCompleter;
@@ -27,10 +24,8 @@
 }
 
 fn main() {
-    let indy_context = IndyContext {
-        cur_wallet: RefCell::new(None),
-    };
-    let command_executor = CommandExecutor::new(indy_context);
+    let command_executor = build_executor();
+
     if env::args().len() == 1 {
         console_mod_start(command_executor);
     } else {
@@ -38,19 +33,25 @@
     }
 }
 
+fn build_executor() -> CommandExecutor {
+    let indy_context = Rc::new(IndyContext::new());
+
+    CommandExecutor::build()
+        .add_group(Box::new(wallet::Group::new()))
+        .add_command(Box::new(wallet::CreateCommand::new(indy_context.clone())))
+        .add_command(Box::new(wallet::OpenCommand::new(indy_context)))
+        .finalize_group()
+        .finalize()
+}
+
 fn console_mod_start(command_executor: CommandExecutor) {
     let mut reader = Reader::new("indy-cli").unwrap();
-<<<<<<< HEAD
-    //let mut command_executor = CommandExecutor::new();
-
-=======
->>>>>>> 4732de21
     reader.set_completer(Rc::new(PathCompleter));
     reader.set_prompt("indy> ");
 
     while let Ok(ReadResult::Input(line)) = reader.read_line() {
         if !line.trim().is_empty() {
-            //command_executor.execute(line.trim());
+            command_executor.execute(line.trim());
             reader.add_history(line);
         }
     }
@@ -59,6 +60,12 @@
 }
 
 impl IndyContext {
+    pub fn new() -> IndyContext {
+        IndyContext {
+            cur_wallet: RefCell::new(None),
+        }
+    }
+
     pub fn set_current_wallet(&self, wallet_name: &str, wallet_handle: IndyHandle) {
         *self.cur_wallet.borrow_mut() = Some((wallet_name.to_string(), wallet_handle));
     }
