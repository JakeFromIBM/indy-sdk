use command_executor::{Command, CommandContext, CommandMetadata, CommandParams, CommandGroup, CommandGroupMetadata};
use commands::*;
use utils::table::print_list_table;
use libindy::ErrorCode;
use libindy::wallet::Wallet;

use serde_json;
use serde_json::Value as JSONValue;
use serde_json::Map as JSONMap;

use std::fs;
use std::fs::File;
use utils::environment::EnvironmentUtils;
use std::io::{Read, Write};
use std::path::PathBuf;

pub mod group {
    use super::*;

    command_group!(CommandGroupMetadata::new("wallet", "Wallet management commands"));
}

pub mod create_command {
    use super::*;

    command!(CommandMetadata::build("create", "Create new wallet and attach to Indy CLI")
                .add_main_param("name", "Identifier of the wallet")
                .add_required_deferred_param("key", "Key or passphrase used for wallet key derivation.
                                               Look to key_derivation_method param for information about supported key derivation methods.")
                .add_optional_param("key_derivation_method", "Algorithm to use for wallet key derivation. One of:
                                    argon2m - derive secured wallet key (used by default)
                                    argon2i - derive secured wallet key (less secured but faster)
                                    raw - raw wallet key provided (skip derivation)")
                .add_optional_param("storage_type", "Type of the wallet storage.")
                .add_optional_param("storage_config", "The list of key:value pairs defined by storage type.")
                .add_optional_param("storage_credentials", "The list of key:value pairs defined by storage type.")
                .add_example("wallet create wallet1 key")
                .add_example("wallet create wallet1 key storage_type=default")
                .add_example(r#"wallet create wallet1 key storage_type=default storage_config={"key1":"value1","key2":"value2"}"#)
                .finalize()
    );

    fn execute(ctx: &CommandContext, params: &CommandParams) -> Result<(), ()> {
        trace!("execute >> ctx {:?} params {:?}", ctx, secret!(params));

        let id = get_str_param("name", params).map_err(error_err!())?;
        let key = get_str_param("key", params).map_err(error_err!())?;
        let key_derivation_method = get_opt_str_param("key_derivation_method", params).map_err(error_err!())?;
        let storage_type = get_opt_str_param("storage_type", params).map_err(error_err!())?.unwrap_or("default");
        let storage_config = get_opt_object_param("storage_config", params).map_err(error_err!())?;
        let storage_credentials = get_opt_object_param("storage_credentials", params).map_err(error_err!())?;

        let config: String = json!({ "id": id.clone(), "storage_type": storage_type, "storage_config": storage_config }).to_string();
        let credentials: String = json!({ "key": key.clone(), "key_derivation_method": map_key_derivation_method(key_derivation_method)?, "storage_credentials": storage_credentials }).to_string();

        if _wallet_config_path(id).exists() {
            return Err(println_err!("Wallet \"{}\" is already attached to CLI", id));
        }

        trace!("Wallet::create_wallet try: config {}", config);

        let res = Wallet::create_wallet(config.as_str(),
                                        credentials.as_str(),
        );

        trace!("Wallet::create_wallet return: {:?}", res);

        let res = match res {
            Ok(()) => {
                _store_wallet_config(id, &config)
                    .map_err(|err| println_err!("Cannot store wallet \"{}\" config file: {:?}", id, err))?;

                Ok(println_succ!("Wallet \"{}\" has been created", id))
            }
            Err(ErrorCode::CommonInvalidStructure) => Err(println_err!("Invalid key has been provided")),
            Err(ErrorCode::WalletAlreadyExistsError) => Err(println_err!("Wallet \"{}\" already exists", id)),
            Err(ErrorCode::CommonIOError) => Err(println_err!("Invalid wallet name  \"{}\"", id)),
            Err(err) => return Err(println_err!("Indy SDK error occurred {:?}", err)),
        };

        trace!("execute << {:?}", res);
        res
    }
}

pub mod attach_command {
    use super::*;

    command!(CommandMetadata::build("attach", "Attach existing wallet to Indy CLI")
                .add_main_param("name", "Identifier of the wallet")
                .add_optional_param("storage_type", "Type of the wallet storage.")
                .add_optional_param("storage_config", "The list of key:value pairs defined by storage type.")
                .add_example("wallet attach wallet1")
                .add_example("wallet attach wallet1 storage_type=default")
                .add_example(r#"wallet attach wallet1 storage_type=default storage_config={"key1":"value1","key2":"value2"}"#)
                .finalize()
    );

    fn execute(ctx: &CommandContext, params: &CommandParams) -> Result<(), ()> {
        trace!("execute >> ctx {:?} params {:?}", ctx, secret!(params));

        let id = get_str_param("name", params).map_err(error_err!())?;
        let storage_type = get_opt_str_param("storage_type", params).map_err(error_err!())?.unwrap_or("default");
        let storage_config = get_opt_object_param("storage_config", params).map_err(error_err!())?;

        if _wallet_config_path(id).exists() {
            return Err(println_err!("Wallet \"{}\" is already attached to CLI", id));
        }

        let config: String = json!({ "id": id.clone(), "storage_type": storage_type, "storage_config": storage_config }).to_string();

        _store_wallet_config(id, &config)
            .map_err(|err| println_err!("Cannot store wallet \"{}\" config file: {:?}", id, err))?;

        let res = Ok(println_succ!("Wallet \"{}\" has been attached", id));
        trace!("execute << {:?}", res);
        res
    }
}

pub mod open_command {
    use super::*;

    command_with_cleanup!(CommandMetadata::build("open", "Open wallet. Also close previously opened.")
                            .add_main_param("name", "Identifier of the wallet")
                            .add_required_deferred_param("key", "Key or passphrase used for wallet key derivation.
                                               Look to key_derivation_method param for information about supported key derivation methods.")
                            .add_optional_param("key_derivation_method", "Algorithm to use for wallet key derivation. One of:
                                                argon2m - derive secured wallet key (used by default)
                                                argon2i - derive secured wallet key (less secured but faster)
                                                raw - raw key provided (skip derivation)")
                            .add_optional_deferred_param("rekey", "New key or passphrase used for wallet key derivation (will replace previous one).")
                            .add_optional_param("rekey_derivation_method", "Algorithm to use for wallet rekey derivation. One of:
                                                argon2m - derive secured wallet key (used by default)
                                                argon2i - derive secured wallet key (less secured but faster)
                                                raw - raw key provided (skip derivation)")
                            .add_optional_param("storage_credentials", "The list of key:value pairs defined by storage type.")
                            .add_example("wallet open wallet1 key")
                            .add_example("wallet open wallet1 key rekey")
                            .finalize());

    fn execute(ctx: &CommandContext, params: &CommandParams) -> Result<(), ()> {
        trace!("execute >> ctx {:?} params {:?}", ctx, secret!(params));

        let id = get_str_param("name", params).map_err(error_err!())?;
        let key = get_str_param("key", params).map_err(error_err!())?;
        let rekey = get_opt_str_param("rekey", params).map_err(error_err!())?;
        let key_derivation_method = get_opt_str_param("key_derivation_method", params).map_err(error_err!())?;
        let rekey_derivation_method = get_opt_str_param("rekey_derivation_method", params).map_err(error_err!())?;
        let storage_credentials = get_opt_object_param("storage_credentials", params).map_err(error_err!())?;

        let config = _read_wallet_config(id)
            .map_err(|_| println_err!("Wallet \"{}\" isn't attached to CLI", id))?;

        let credentials = {
            let mut json = JSONMap::new();

            json.insert("key".to_string(), serde_json::Value::String(key.to_string()));
            json.insert("key_derivation_method".to_string(), serde_json::Value::String(map_key_derivation_method(key_derivation_method)?.to_string()));

            update_json_map_opt_key!(json, "rekey", rekey);
            json.insert("rekey_derivation_method".to_string(), serde_json::Value::String(map_key_derivation_method(rekey_derivation_method)?.to_string()));

            storage_credentials.map(|creds| json.insert("storage_credentials".to_string(), creds));

            JSONValue::from(json).to_string()
        };

        let res = Ok(())
            .and_then(|_| {
                set_active_did(ctx, None);
                if let Some((handle, id)) = get_opened_wallet(ctx) {
                    match Wallet::close_wallet(handle) {
                        Ok(()) => Ok(println_succ!("Wallet \"{}\" has been closed", id)),
                        Err(err) => Err(println_err!("Indy SDK error occurred {:?}", err)),
                    }
                } else {
                    Ok(())
                }
            })
            .and_then(|_| {
                match Wallet::open_wallet(config.as_str(), &credentials.as_str()) {
                    Ok(handle) => {
                        set_opened_wallet(ctx, Some((handle, id.to_owned())));
                        Ok(println_succ!("Wallet \"{}\" has been opened", id))
                    }
                    Err(err) => {
                        set_opened_wallet(ctx, None);
                        match err {
                            ErrorCode::CommonInvalidStructure => Err(println_err!("Invalid key or config has been provided")),
                            ErrorCode::WalletAlreadyOpenedError => Err(println_err!("Wallet \"{}\" already opened", id)),
                            ErrorCode::WalletAccessFailed => Err(println_err!("Cannot open wallet \"{}\". Invalid key has been provided", id)),
                            ErrorCode::WalletNotFoundError => Err(println_err!("Wallet \"{}\" not found or unavailable", id)),
                            err => Err(println_err!("Indy SDK error occurred {:?}", err)),
                        }
                    }
                }
            });

        trace!("execute << {:?}", res);
        res
    }

    pub fn cleanup(ctx: &CommandContext) {
        trace!("cleanup >> ctx {:?}", ctx);

        if let Some((handle, name)) = get_opened_wallet(ctx) {
            match Wallet::close_wallet(handle) {
                Ok(()) => {
                    set_opened_wallet(ctx, Some((handle, name.clone())));
                    println_succ!("Wallet \"{}\" has been closed", name)
                }
                Err(err) => println_err!("Indy SDK error occurred {:?}", err),
            }
        }

        trace!("cleanup <<");
    }
}

pub mod list_command {
    use super::*;

    command!(CommandMetadata::build("list", "List attached wallets.")
                .finalize()
    );

    fn execute(ctx: &CommandContext, params: &CommandParams) -> Result<(), ()> {
        trace!("execute >> ctx {:?} params {:?}", ctx, params);

        let wallets: Vec<serde_json::Value> = _list_wallets();

        print_list_table(&wallets,
                         &vec![("id", "Name"),
                               ("storage_type", "Type")],
                         "There are no wallets");

        if let Some((_, cur_wallet)) = get_opened_wallet(ctx) {
            println_succ!("Current wallet \"{}\"", cur_wallet);
        }

        let res = Ok(());

        trace!("execute << {:?}", res);
        res
    }
}

pub mod close_command {
    use super::*;

    command!(CommandMetadata::build("close", "Close opened wallet.")
                    .finalize());

    fn execute(ctx: &CommandContext, params: &CommandParams) -> Result<(), ()> {
        trace!("execute >> ctx {:?} params {:?}", ctx, params);

        let res = Ok(())
            .and_then(|_| {
                if let Some(wallet) = get_opened_wallet(ctx) {
                    Ok(wallet)
                } else {
                    Err(println_err!("There is no opened wallet now"))
                }
            })
            .and_then(|wallet| {
                let (handle, name) = wallet;
                match Wallet::close_wallet(handle) {
                    Ok(()) => {
                        set_opened_wallet(ctx, None);
                        set_active_did(ctx, None);
                        Ok(println_succ!("Wallet \"{}\" has been closed", name))
                    }
                    Err(err) => Err(println_err!("Indy SDK error occurred {:?}", err)),
                }
            });

        trace!("CloseCommand::execute << {:?}", res);
        res
    }
}

pub mod delete_command {
    use super::*;

    command!(CommandMetadata::build("delete", "Delete wallet.")
                .add_main_param("name", "Identifier of the wallet")
                .add_required_deferred_param("key", "Key or passphrase used for wallet key derivation.
                                               Look to key_derivation_method param for information about supported key derivation methods.")
                .add_optional_param("key_derivation_method", "Algorithm to use for wallet key derivation. One of:
                                    argon2m - derive secured wallet key (used by default)
                                    argon2i - derive secured wallet key (less secured but faster)
                                    raw - raw key provided (skip derivation)")
                .add_example("wallet delete wallet1 key")
                .finalize()
    );

    fn execute(ctx: &CommandContext, params: &CommandParams) -> Result<(), ()> {
        trace!("execute >> ctx: {:?} params {:?}", ctx, secret!(params));

        let id = get_str_param("name", params).map_err(error_err!())?;
        let key = get_str_param("key", params).map_err(error_err!())?;
        let key_derivation_method = get_opt_str_param("key_derivation_method", params).map_err(error_err!())?;

        let config = _read_wallet_config(id)
            .map_err(|_| println_err!("Wallet \"{}\" isn't attached to CLI", id))?;

        let credentials: String = json!({ "key": key.clone(), "key_derivation_method": map_key_derivation_method(key_derivation_method)? }).to_string();

        let res = match Wallet::delete_wallet(config.as_str(), credentials.as_str()) {
            Ok(()) => {
                _delete_wallet_config(id)
                    .map_err(|err| println_err!("Cannot delete \"{}\" config file: {:?}", id, err))?;

                Ok(println_succ!("Wallet \"{}\" has been deleted", id))
            }
            Err(ErrorCode::CommonIOError) => Err(println_err!("Wallet \"{}\" not found or unavailable", id)),
            Err(ErrorCode::WalletNotFoundError) => Err(println_err!("Wallet \"{}\" not found or unavailable", id)),
            Err(ErrorCode::WalletAccessFailed) => Err(println_err!("Cannot delete wallet \"{}\". Invalid key has been provided ", id)),
            Err(ErrorCode::CommonInvalidStructure) => Err(println_err!("Invalid key has been provided")),
            Err(ErrorCode::CommonInvalidState) => Err(println_err!("Wallet {:?} is opened", id)),
            Err(err) => Err(println_err!("Indy SDK error occurred {:?}", err)),
        };

        trace!("execute << {:?}", res);
        res
    }
}

pub mod detach_command {
    use super::*;

    command!(CommandMetadata::build("detach", "Detach wallet from Indy CLI")
                .add_main_param("name", "Identifier of the wallet")
                .add_example("wallet detach wallet1")
                .finalize()
    );

    fn execute(ctx: &CommandContext, params: &CommandParams) -> Result<(), ()> {
        trace!("execute >> ctx: {:?} params {:?}", ctx, secret!(params));

        let id = get_str_param("name", params).map_err(error_err!())?;

        if !_wallet_config_path(id).exists() {
            return Err(println_err!("Wallet \"{}\" isn't attached to CLI", id));
        }

        if let Some((_, name)) = get_opened_wallet(ctx) {
            if id == name { return Err(println_err!("Wallet \"{}\" is opened", id)); }
        }

        _delete_wallet_config(id)
            .map_err(|err| println_err!("Cannot delete \"{}\" config file: {:?}", id, err))?;

        let res = Ok(println_succ!("Wallet \"{}\" has been detached", id));
        trace!("execute << {:?}", res);
        res
    }
}

pub mod export_command {
    use super::*;

    command!(CommandMetadata::build("export", "Export opened wallet to the file")
                .add_required_param("export_path", "Path to the export file")
                .add_required_deferred_param("export_key", "Key or passphrase used for export wallet key derivation.
                                               Look to key_derivation_method param for information about supported key derivation methods.")
                .add_optional_param("export_key_derivation_method", "Algorithm to use for export key derivation. One of:
                                    argon2m - derive secured export key (used by default)
                                    argon2i - derive secured export key (less secured but faster)
                                    raw - raw export key provided (skip derivation)")
                .add_example("wallet export export_path=/home/indy/export_wallet export_key")
                .finalize()
    );

    fn execute(ctx: &CommandContext, params: &CommandParams) -> Result<(), ()> {
        trace!("execute >> ctx {:?} params {:?}", ctx, secret!(params));

        let (wallet_handle, wallet_name) = ensure_opened_wallet(&ctx)?;

        let export_path = get_str_param("export_path", params).map_err(error_err!())?;
        let export_key = get_str_param("export_key", params).map_err(error_err!())?;
        let export_key_derivation_method = get_opt_str_param("export_key_derivation_method", params).map_err(error_err!())?;
        let export_config: String = json!({ "path": export_path.clone(), "key": export_key.clone(), "key_derivation_method": map_key_derivation_method(export_key_derivation_method)? }).to_string();

        trace!("Wallet::export_wallet try: wallet_name {}, export_path {}", wallet_name, export_path);

        let res = Wallet::export_wallet(wallet_handle,
                                        export_config.as_str());

        trace!("Wallet::export_wallet return: {:?}", res);

        let res = match res {
            Ok(()) => Ok(println_succ!("Wallet \"{}\" has been exported to the file \"{}\"", wallet_name, export_path)),
            Err(ErrorCode::CommonInvalidStructure) => Err(println_err!("Can not export Wallet: Invalid export file or encryption key")),
            Err(ErrorCode::CommonIOError) => Err(println_err!("Can not export Wallet: Path \"{}\" is invalid or file already exists", export_path)),
            Err(err) => return Err(println_err!("Indy SDK error occurred {:?}", err)),
        };

        trace!("execute << {:?}", res);
        res
    }
}

pub mod import_command {
    use super::*;

    command!(CommandMetadata::build("import", "Create new wallet, attach to Indy CLI and then import content from the specified file")
                .add_main_param("name", "The name of new wallet")
                .add_required_deferred_param("key", "Key or passphrase used for wallet key derivation.
                                               Look to key_derivation_method param for information about supported key derivation methods.")
                .add_optional_param("key_derivation_method", "Algorithm to use for wallet key derivation. One of:
                                    argon2m - derive secured wallet key (used by default)
                                    argon2i - derive secured wallet key (less secured but faster)
                                    raw - raw key provided (skip derivation)")
                .add_optional_param("storage_type", "Type of the wallet storage.")
                .add_optional_param("storage_config", "The list of key:value pairs defined by storage type.")
                .add_optional_param("storage_credentials", "The list of key:value pairs defined by storage type.")
                .add_required_param("export_path", "Path to the file that contains exported wallet content")
                .add_required_deferred_param("export_key", "Key used for export of the wallet")
                .add_example("wallet import wallet1 key export_path=/home/indy/export_wallet export_key")
                .add_example(r#"wallet import wallet1 key export_path=/home/indy/export_wallet export_key storage_type=default storage_config={"key1":"value1","key2":"value2"}"#)
                .finalize()
    );

    fn execute(ctx: &CommandContext, params: &CommandParams) -> Result<(), ()> {
        trace!("execute >> ctx {:?} params {:?}", ctx, secret!(params));

        let id = get_str_param("name", params).map_err(error_err!())?;
        let key = get_str_param("key", params).map_err(error_err!())?;
        let key_derivation_method = get_opt_str_param("key_derivation_method", params).map_err(error_err!())?;
        let export_path = get_str_param("export_path", params).map_err(error_err!())?;
        let export_key = get_str_param("export_key", params).map_err(error_err!())?;
        let storage_type = get_opt_str_param("storage_type", params).map_err(error_err!())?;
        let storage_config = get_opt_object_param("storage_config", params).map_err(error_err!())?;
        let storage_credentials = get_opt_object_param("storage_credentials", params).map_err(error_err!())?;

        let config: String = json!({ "id": id.clone(), "storage_type": storage_type, "storage_config": storage_config }).to_string();
        let credentials: String = json!({ "key": key.clone(), "key_derivation_method": map_key_derivation_method(key_derivation_method)?, "storage_credentials": storage_credentials }).to_string();
        let import_config: String = json!({ "path": export_path.clone(), "key": export_key.clone()}).to_string();

<<<<<<< HEAD
        trace!("Wallet::import_wallet try: config {}, import_config {}", config, secret!(&import_config));
=======
        if _wallet_config_path(id).exists() {
            return Err(println_err!("Wallet \"{}\" is already attached to CLI", id));
        }

        trace!("Wallet::import_wallet try: config {}, import_config {}", config, import_config);
>>>>>>> 55f2dbb5

        let res = Wallet::import_wallet(config.as_str(),
                                        credentials.as_str(),
                                        import_config.as_str(),
        );

        trace!("Wallet::import_wallet return: {:?}", res);

        let res = match res {
            Ok(()) => {
                _store_wallet_config(id, &config)
                    .map_err(|err| println_err!("Cannot store \"{}\" config file: {:?}", id, err))?;
                Ok(println_succ!("Wallet \"{}\" has been created", id))
            }
            Err(ErrorCode::WalletAlreadyExistsError) => Err(println_err!("Wallet \"{}\" already exists", id)),
            Err(ErrorCode::CommonIOError) => Err(println_err!("Can not import Wallet from file: \"{}\"", export_path)),
            Err(ErrorCode::CommonInvalidStructure) => Err(println_err!("Can not import Wallet: Invalid file format or encryption key")),
            Err(err) => return Err(println_err!("Indy SDK error occurred {:?}", err)),
        };

        trace!("execute << {:?}", res);
        res
    }
}

fn _wallets_path() -> PathBuf {
    let mut path = EnvironmentUtils::indy_home_path();
    path.push("wallets");
    path
}

fn _wallet_config_path(id: &str) -> PathBuf {
    let mut path = _wallets_path();
    path.push(id);
    path.set_extension("json");
    path
}

fn _init_wallets_dir(path: &PathBuf) -> Result<(), std::io::Error> {
    fs::DirBuilder::new()
        .recursive(true)
        .create(path)
}

fn _store_wallet_config(id: &str, config: &str) -> Result<(), std::io::Error> {
    _init_wallets_dir(&_wallets_path())?;

    let path = _wallet_config_path(id);

    let mut config_file = File::create(path)?;
    config_file.write_all(config.as_bytes())?;
    config_file.sync_all()?;

    Ok(())
}

fn _read_wallet_config(id: &str) -> Result<String, std::io::Error> {
    let path = _wallet_config_path(id);

    let mut config_json = String::new();

    let mut file = File::open(path)?;
    file.read_to_string(&mut config_json)?;

    Ok(config_json)
}

fn _delete_wallet_config(id: &str) -> Result<(), std::io::Error> {
    let path = _wallet_config_path(id);
    fs::remove_file(path)
}

fn _list_wallets() -> Vec<serde_json::Value> {
    let mut configs: Vec<serde_json::Value> = Vec::new();

    if let Ok(entries) = fs::read_dir(_wallets_path()) {
        for entry in entries {
            let file = if let Ok(dir_entry) = entry { dir_entry } else { continue };

            let mut config_json = String::new();

            File::open(file.path()).ok()
                .and_then(|mut f| f.read_to_string(&mut config_json).ok())
                .and_then(|_| serde_json::from_str::<serde_json::Value>(config_json.as_str()).ok())
                .map(|config| configs.push(config));
        }
    }

    configs
}

fn map_key_derivation_method(key: Option<&str>) -> Result<&'static str, ()> {
    // argon2m, argon2i, raw
    match key {
        None | Some("argon2m") => Ok("ARGON2I_MOD"),
        Some("argon2i") => Ok("ARGON2I_INT"),
        Some("raw") => Ok("RAW"),
        val @ _ => Err(println_err!("Unsupported Wallet Key type has been specified \"{}\"", val.unwrap())),
    }
}

#[cfg(test)]
pub mod tests {
    use super::*;
    use utils::test::TestUtils;
    use utils::environment::EnvironmentUtils;
    use std::path::PathBuf;

    const WALLET: &'static str = "wallet";
    const WALLET_KEY: &'static str = "wallet_key";
    const EXPORT_KEY: &'static str = "export_key";

    mod create {
        use super::*;

        #[test]
        pub fn create_works() {
            TestUtils::cleanup_storage();
            let ctx = CommandContext::new();
            {
                let cmd = create_command::new();
                let mut params = CommandParams::new();
                params.insert("name", WALLET.to_string());
                params.insert("key", WALLET_KEY.to_string());
                cmd.execute(&ctx, &params).unwrap();
            }

            let wallets = _list_wallets();
            assert_eq!(1, wallets.len());

            assert_eq!(wallets[0]["id"].as_str().unwrap(), WALLET);

            delete_wallet(&ctx);
            TestUtils::cleanup_storage();
        }

        #[test]
        pub fn create_works_for_twice() {
            TestUtils::cleanup_storage();
            let ctx = CommandContext::new();

            create_wallet(&ctx);
            {
                let cmd = create_command::new();
                let mut params = CommandParams::new();
                params.insert("name", WALLET.to_string());
                params.insert("key", WALLET_KEY.to_string());
                cmd.execute(&ctx, &params).unwrap_err();
            }
            delete_wallet(&ctx);
            TestUtils::cleanup_storage();
        }

        #[test]
        pub fn create_works_for_missed_credentials() {
            let ctx = CommandContext::new();
            {
                let cmd = create_command::new();
                let mut params = CommandParams::new();
                params.insert("name", WALLET.to_string());
                cmd.execute(&ctx, &params).unwrap_err();
            }
            TestUtils::cleanup_storage();
        }

        #[test]
        pub fn create_works_for_type() {
            TestUtils::cleanup_storage();
            let ctx = CommandContext::new();

            let storage_type = "default";
            {
                let cmd = create_command::new();
                let mut params = CommandParams::new();
                params.insert("name", WALLET.to_string());
                params.insert("key", WALLET_KEY.to_string());
                params.insert("storage_type", storage_type.to_string());
                cmd.execute(&ctx, &params).unwrap();
            }

            let wallets = _list_wallets();
            assert_eq!(1, wallets.len());

            assert_eq!(wallets[0]["id"].as_str().unwrap(), WALLET);
            assert_eq!(wallets[0]["storage_type"].as_str().unwrap(), storage_type);

            delete_wallet(&ctx);
            TestUtils::cleanup_storage();
        }

        #[test]
        pub fn create_works_for_config() {
            TestUtils::cleanup_storage();
            let ctx = CommandContext::new();
            let config = r#"{"key":"value","key2":"value2"}"#;
            {
                let cmd = create_command::new();
                let mut params = CommandParams::new();
                params.insert("name", WALLET.to_string());
                params.insert("key", WALLET_KEY.to_string());
                params.insert("storage_config", config.to_string());
                cmd.execute(&ctx, &params).unwrap();
            }

            let wallets = _list_wallets();
            assert_eq!(1, wallets.len());

            assert_eq!(wallets[0]["id"].as_str().unwrap(), WALLET);
            assert_eq!(wallets[0]["storage_config"].as_object().unwrap(),
                       serde_json::from_str::<serde_json::Value>(config).unwrap().as_object().unwrap());

            delete_wallet(&ctx);
            TestUtils::cleanup_storage();
        }

        #[test]
        pub fn create_works_for_key_derivation_method() {
            TestUtils::cleanup_storage();
            let ctx = CommandContext::new();
            {
                let cmd = create_command::new();
                let mut params = CommandParams::new();
                params.insert("name", WALLET.to_string());
                params.insert("key", WALLET_KEY.to_string());
                params.insert("key_derivation_method", "argon2m".to_string());
                cmd.execute(&ctx, &params).unwrap();
            }

            let wallets = _list_wallets();
            assert_eq!(1, wallets.len());

            assert_eq!(wallets[0]["id"].as_str().unwrap(), WALLET);

            delete_wallet(&ctx);
            TestUtils::cleanup_storage();
        }

        #[test]
        pub fn create_works_for_wrong_export_key_derivation_method() {
            TestUtils::cleanup_storage();
            let ctx = CommandContext::new();
            {
                let cmd = create_command::new();
                let mut params = CommandParams::new();
                params.insert("name", WALLET.to_string());
                params.insert("key", WALLET_KEY.to_string());
                params.insert("key_derivation_method", "some_type".to_string());
                cmd.execute(&ctx, &params).unwrap_err();
            }

            TestUtils::cleanup_storage();
        }
    }

    mod attach {
        use super::*;

        #[test]
        pub fn attach_works() {
            TestUtils::cleanup_storage();
            let ctx = CommandContext::new();

            {
                let cmd = attach_command::new();
                let mut params = CommandParams::new();
                params.insert("name", WALLET.to_string());
                cmd.execute(&ctx, &params).unwrap();
            }

            let wallets = _list_wallets();
            assert_eq!(1, wallets.len());
            assert_eq!(wallets[0]["id"].as_str().unwrap(), WALLET);

            TestUtils::cleanup_storage();
        }

        #[test]
        pub fn attach_works_for_twice() {
            TestUtils::cleanup_storage();
            let ctx = CommandContext::new();

            attach_wallet(&ctx);
            {
                let cmd = attach_command::new();
                let mut params = CommandParams::new();
                params.insert("name", WALLET.to_string());
                cmd.execute(&ctx, &params).unwrap_err();
            }
            TestUtils::cleanup_storage();
        }

        #[test]
        pub fn attach_works_for_type() {
            TestUtils::cleanup_storage();
            let ctx = CommandContext::new();

            let storage_type = "default";
            {
                let cmd = attach_command::new();
                let mut params = CommandParams::new();
                params.insert("name", WALLET.to_string());
                params.insert("storage_type", storage_type.to_string());
                cmd.execute(&ctx, &params).unwrap();
            }

            let wallets = _list_wallets();
            assert_eq!(1, wallets.len());

            assert_eq!(wallets[0]["id"].as_str().unwrap(), WALLET);
            assert_eq!(wallets[0]["storage_type"].as_str().unwrap(), storage_type);

            TestUtils::cleanup_storage();
        }

        #[test]
        pub fn attach_for_config() {
            TestUtils::cleanup_storage();
            let ctx = CommandContext::new();
            let config = r#"{"key":"value","key2":"value2"}"#;
            {
                let cmd = attach_command::new();
                let mut params = CommandParams::new();
                params.insert("name", WALLET.to_string());
                params.insert("storage_config", config.to_string());
                cmd.execute(&ctx, &params).unwrap();
            }

            let wallets = _list_wallets();
            assert_eq!(1, wallets.len());

            assert_eq!(wallets[0]["id"].as_str().unwrap(), WALLET);
            assert_eq!(wallets[0]["storage_config"].as_object().unwrap(),
                       serde_json::from_str::<serde_json::Value>(config).unwrap().as_object().unwrap());

            TestUtils::cleanup_storage();
        }
    }

    mod open {
        use super::*;

        #[test]
        pub fn open_works() {
            TestUtils::cleanup_storage();
            let ctx = CommandContext::new();

            create_wallet(&ctx);
            {
                let cmd = open_command::new();
                let mut params = CommandParams::new();
                params.insert("name", WALLET.to_string());
                params.insert("key", WALLET_KEY.to_string());
                cmd.execute(&ctx, &params).unwrap();
            }
            ensure_opened_wallet_handle(&ctx).unwrap();
            close_and_delete_wallet(&ctx);

            TestUtils::cleanup_storage();
        }

        #[test]
        pub fn open_works_for_twice() {
            TestUtils::cleanup_storage();
            let ctx = CommandContext::new();

            create_and_open_wallet(&ctx);
            {
                let cmd = open_command::new();
                let mut params = CommandParams::new();
                params.insert("name", WALLET.to_string());
                params.insert("key", WALLET_KEY.to_string());
                cmd.execute(&ctx, &params).unwrap(); //TODO: we close and open same wallet
            }
            close_and_delete_wallet(&ctx);
            TestUtils::cleanup_storage();
        }

        #[test]
        pub fn open_works_for_not_created() {
            TestUtils::cleanup_storage();

            let cmd = open_command::new();
            let mut params = CommandParams::new();
            params.insert("name", WALLET.to_string());
            params.insert("key", WALLET_KEY.to_string());
            cmd.execute(&CommandContext::new(), &params).unwrap_err();

            TestUtils::cleanup_storage();
        }

        #[test]
        pub fn open_works_for_missed_key() {
            let ctx = CommandContext::new();

            create_wallet(&ctx);
            {
                let cmd = open_command::new();
                let mut params = CommandParams::new();
                params.insert("name", WALLET.to_string());
                cmd.execute(&ctx, &params).unwrap_err();
            }
            delete_wallet(&ctx);
        }

        #[test]
        pub fn open_works_for_wrong_key() {
            let ctx = CommandContext::new();

            create_wallet(&ctx);
            {
                let cmd = open_command::new();
                let mut params = CommandParams::new();
                params.insert("name", WALLET.to_string());
                params.insert("key", "other_key".to_string());
                cmd.execute(&ctx, &params).unwrap_err();
            }
            delete_wallet(&ctx);
        }
    }

    mod list {
        use super::*;

        #[test]
        pub fn list_works() {
            TestUtils::cleanup_storage();
            let ctx = CommandContext::new();

            create_wallet(&ctx);
            {
                let cmd = list_command::new();
                let params = CommandParams::new();
                cmd.execute(&ctx, &params).unwrap();
            }
            delete_wallet(&ctx);
            TestUtils::cleanup_storage();
        }

        #[test]
        pub fn list_works_for_empty_list() {
            TestUtils::cleanup_storage();
            let ctx = CommandContext::new();
            {
                let cmd = list_command::new();
                let params = CommandParams::new();
                cmd.execute(&ctx, &params).unwrap();
            }
            TestUtils::cleanup_storage();
        }
    }

    mod close {
        use super::*;

        #[test]
        pub fn close_works() {
            TestUtils::cleanup_storage();
            let ctx = CommandContext::new();

            create_and_open_wallet(&ctx);
            {
                let cmd = close_command::new();
                let params = CommandParams::new();
                cmd.execute(&ctx, &params).unwrap();
            }
            ensure_opened_wallet_handle(&ctx).unwrap_err();
            delete_wallet(&ctx);
            TestUtils::cleanup_storage();
        }

        #[test]
        pub fn close_works_for_not_opened() {
            TestUtils::cleanup_storage();
            let ctx = CommandContext::new();

            create_wallet(&ctx);
            {
                let cmd = close_command::new();
                let params = CommandParams::new();
                cmd.execute(&ctx, &params).unwrap_err();
            }
            delete_wallet(&ctx);
            TestUtils::cleanup_storage();
        }

        #[test]
        pub fn close_works_for_twice() {
            TestUtils::cleanup_storage();
            let ctx = CommandContext::new();
            create_and_open_wallet(&ctx);
            {
                let cmd = close_command::new();
                let params = CommandParams::new();
                cmd.execute(&ctx, &params).unwrap();
            }
            {
                let cmd = close_command::new();
                let params = CommandParams::new();
                cmd.execute(&ctx, &params).unwrap_err();
            }
            delete_wallet(&ctx);
            TestUtils::cleanup_storage();
        }
    }

    mod delete {
        use super::*;

        #[test]
        pub fn delete_works() {
            TestUtils::cleanup_storage();
            let ctx = CommandContext::new();

            create_wallet(&ctx);
            {
                let cmd = delete_command::new();
                let mut params = CommandParams::new();
                params.insert("name", WALLET.to_string());
                params.insert("key", WALLET_KEY.to_string());
                cmd.execute(&CommandContext::new(), &params).unwrap();
            }
            let wallets = _list_wallets();
            assert_eq!(0, wallets.len());

            TestUtils::cleanup_storage();
        }

        #[test]
        pub fn delete_works_for_not_created() {
            TestUtils::cleanup_storage();

            let cmd = delete_command::new();
            let mut params = CommandParams::new();
            params.insert("name", WALLET.to_string());
            params.insert("key", WALLET_KEY.to_string());
            cmd.execute(&CommandContext::new(), &params).unwrap_err();

            TestUtils::cleanup_storage();
        }

        #[test]
        pub fn delete_works_for_opened() {
            TestUtils::cleanup_storage();
            let ctx = CommandContext::new();

            create_and_open_wallet(&ctx);
            {
                let cmd = delete_command::new();
                let mut params = CommandParams::new();
                params.insert("name", WALLET.to_string());
                params.insert("key", WALLET_KEY.to_string());
                cmd.execute(&ctx, &params).unwrap_err();
            }
            close_and_delete_wallet(&ctx);
            TestUtils::cleanup_storage();
        }

        #[test]
        pub fn delete_works_for_wrong_key() {
            TestUtils::cleanup_storage();
            let ctx = CommandContext::new();

            create_wallet(&ctx);
            {
                let cmd = delete_command::new();
                let mut params = CommandParams::new();
                params.insert("name", WALLET.to_string());
                params.insert("key", "other_key".to_string());
                cmd.execute(&ctx, &params).unwrap_err();
            }
            TestUtils::cleanup_storage();
        }
    }

    mod detach {
        use super::*;

        #[test]
        pub fn detach_works() {
            TestUtils::cleanup_storage();
            let ctx = CommandContext::new();

            create_wallet(&ctx);
            {
                let cmd = detach_command::new();
                let mut params = CommandParams::new();
                params.insert("name", WALLET.to_string());
                cmd.execute(&CommandContext::new(), &params).unwrap();
            }

            let wallets = _list_wallets();
            assert_eq!(0, wallets.len());

            TestUtils::cleanup_storage();
        }

        #[test]
        pub fn detach_works_for_not_attached() {
            TestUtils::cleanup_storage();

            let cmd = detach_command::new();
            let mut params = CommandParams::new();
            params.insert("name", WALLET.to_string());
            cmd.execute(&CommandContext::new(), &params).unwrap_err();

            TestUtils::cleanup_storage();
        }

        #[test]
        pub fn detach_works_for_opened() {
            TestUtils::cleanup_storage();
            let ctx = CommandContext::new();

            create_and_open_wallet(&ctx);
            {
                let cmd = delete_command::new();
                let mut params = CommandParams::new();
                params.insert("name", WALLET.to_string());
                cmd.execute(&ctx, &params).unwrap_err();
            }
            close_and_delete_wallet(&ctx);
            TestUtils::cleanup_storage();
        }
    }

    mod export {
        use super::*;

        #[test]
        pub fn export_works() {
            TestUtils::cleanup_storage();
            let ctx = CommandContext::new();

            create_and_open_wallet(&ctx);
            let (path, path_str) = export_wallet_path();
            {
                let cmd = export_command::new();
                let mut params = CommandParams::new();
                params.insert("export_path", path_str);
                params.insert("export_key", EXPORT_KEY.to_string());
                cmd.execute(&ctx, &params).unwrap();
            }

            assert!(path.exists());

            close_and_delete_wallet(&ctx);
            TestUtils::cleanup_storage();
        }

        #[test]
        pub fn export_works_for_file_already_exists() {
            TestUtils::cleanup_storage();
            let ctx = CommandContext::new();

            create_and_open_wallet(&ctx);
            let (_, path_str) = export_wallet_path();

            export_wallet(&ctx, &path_str);
            {
                let cmd = export_command::new();
                let mut params = CommandParams::new();
                params.insert("export_path", path_str);
                params.insert("export_key", EXPORT_KEY.to_string());
                cmd.execute(&ctx, &params).unwrap_err();
            }
            close_and_delete_wallet(&ctx);
            TestUtils::cleanup_storage();
        }
    }

    mod import {
        use super::*;
        use super::did::tests::{new_did, use_did, SEED_MY1, DID_MY1};

        #[test]
        pub fn import_works() {
            TestUtils::cleanup_storage();
            let ctx = CommandContext::new();

            create_and_open_wallet(&ctx);
            new_did(&ctx, SEED_MY1);
            use_did(&ctx, DID_MY1);

            let (_, path_str) = export_wallet_path();
            export_wallet(&ctx, &path_str);

            let wallet_name = "imported_wallet";
            // import wallet
            {
                let cmd = import_command::new();
                let mut params = CommandParams::new();
                params.insert("name", wallet_name.to_string());
                params.insert("key", WALLET_KEY.to_string());
                params.insert("export_path", path_str);
                params.insert("export_key", EXPORT_KEY.to_string());
                cmd.execute(&ctx, &params).unwrap();
            }

            // open exported wallet
            {
                let cmd = open_command::new();
                let mut params = CommandParams::new();
                params.insert("name", wallet_name.to_string());
                params.insert("key", WALLET_KEY.to_string());
                cmd.execute(&ctx, &params).unwrap();
            }

            use_did(&ctx, DID_MY1);

            close_and_delete_wallet(&ctx);

            // delete first wallet
            {
                let cmd = delete_command::new();
                let mut params = CommandParams::new();
                params.insert("name", wallet_name.to_string());
                params.insert("key", WALLET_KEY.to_string());
                cmd.execute(&CommandContext::new(), &params).unwrap();
            }

            TestUtils::cleanup_storage();
        }

        #[test]
        pub fn import_works_for_not_found_file() {
            TestUtils::cleanup_storage();
            let ctx = CommandContext::new();

            let (_, path_str) = export_wallet_path();
            // import wallet
            {
                let cmd = import_command::new();
                let mut params = CommandParams::new();
                params.insert("name", WALLET.to_string());
                params.insert("key", WALLET_KEY.to_string());
                params.insert("export_path", path_str);
                params.insert("export_key", EXPORT_KEY.to_string());
                cmd.execute(&ctx, &params).unwrap_err();
            }

            TestUtils::cleanup_storage();
        }

        #[test]
        pub fn import_works_for_other_key() {
            TestUtils::cleanup_storage();
            let ctx = CommandContext::new();

            create_and_open_wallet(&ctx);
            new_did(&ctx, SEED_MY1);
            use_did(&ctx, DID_MY1);

            let (_, path_str) = export_wallet_path();
            export_wallet(&ctx, &path_str);

            let wallet_name = "imported_wallet";
            // import wallet
            {
                let cmd = import_command::new();
                let mut params = CommandParams::new();
                params.insert("name", wallet_name.to_string());
                params.insert("key", WALLET_KEY.to_string());
                params.insert("export_path", path_str);
                params.insert("export_key", "other_key".to_string());
                cmd.execute(&ctx, &params).unwrap_err();
            }

            close_and_delete_wallet(&ctx);
            TestUtils::cleanup_storage();
        }

        #[test]
        pub fn import_works_for_duplicate_name() {
            TestUtils::cleanup_storage();
            let ctx = CommandContext::new();

            create_and_open_wallet(&ctx);

            let (_, path_str) = export_wallet_path();
            export_wallet(&ctx, &path_str);

            // import wallet
            {
                let cmd = import_command::new();
                let mut params = CommandParams::new();
                params.insert("name", WALLET.to_string());
                params.insert("key", WALLET_KEY.to_string());
                params.insert("export_path", path_str);
                params.insert("export_key", EXPORT_KEY.to_string());
                cmd.execute(&ctx, &params).unwrap_err();
            }

            close_and_delete_wallet(&ctx);
            TestUtils::cleanup_storage();
        }

        #[test]
        pub fn import_works_for_config() {
            TestUtils::cleanup_storage();
            let ctx = CommandContext::new();

            create_and_open_wallet(&ctx);
            new_did(&ctx, SEED_MY1);
            use_did(&ctx, DID_MY1);

            let (_, path_str) = export_wallet_path();
            export_wallet(&ctx, &path_str);
            close_and_delete_wallet(&ctx);

            let config = r#"{"key":"value"}"#;

            // import wallet
            {
                let cmd = import_command::new();
                let mut params = CommandParams::new();
                params.insert("name", WALLET.to_string());
                params.insert("key", WALLET_KEY.to_string());
                params.insert("export_path", path_str);
                params.insert("export_key", EXPORT_KEY.to_string());
                params.insert("export_key", EXPORT_KEY.to_string());
                params.insert("storage_config", config.to_string());
                cmd.execute(&ctx, &params).unwrap();
            }

            let wallets = _list_wallets();
            assert_eq!(1, wallets.len());

            assert_eq!(wallets[0]["id"].as_str().unwrap(), WALLET);
            assert_eq!(wallets[0]["storage_config"].as_object().unwrap(),
                       serde_json::from_str::<serde_json::Value>(config).unwrap().as_object().unwrap());

            TestUtils::cleanup_storage();
        }

        #[test]
        pub fn import_works_for_different_key_derivation_methods() {
            TestUtils::cleanup_storage();
            let ctx = CommandContext::new();

            {
                let cmd = create_command::new();
                let mut params = CommandParams::new();
                params.insert("name", WALLET.to_string());
                params.insert("key", WALLET_KEY.to_string());
                params.insert("key_derivation_method", "argon2i".to_string());
                cmd.execute(&ctx, &params).unwrap();
            }
            {
                let cmd = open_command::new();
                let mut params = CommandParams::new();
                params.insert("name", WALLET.to_string());
                params.insert("key", WALLET_KEY.to_string());
                params.insert("key_derivation_method", "argon2i".to_string());
                cmd.execute(&ctx, &params).unwrap();
            }
            new_did(&ctx, SEED_MY1);
            use_did(&ctx, DID_MY1);

            let (_, path_str) = export_wallet_path();

            {
                let cmd = export_command::new();
                let mut params = CommandParams::new();
                params.insert("export_path", path_str.clone());
                params.insert("export_key", EXPORT_KEY.to_string());
                params.insert("key_derivation_method", "argon2m".to_string());
                cmd.execute(&ctx, &params).unwrap();
            }

            let wallet_name = "imported_wallet";
            let key = "6nxtSiXFvBd593Y2DCed2dYvRY1PGK9WMtxCBjLzKgbw";
            // import wallet
            {
                let cmd = import_command::new();
                let mut params = CommandParams::new();
                params.insert("name", wallet_name.to_string());
                params.insert("key", key.to_string());
                params.insert("key_derivation_method", "raw".to_string());
                params.insert("export_path", path_str);
                params.insert("export_key", EXPORT_KEY.to_string());
                cmd.execute(&ctx, &params).unwrap();
            }

            // open exported wallet
            {
                let cmd = open_command::new();
                let mut params = CommandParams::new();
                params.insert("name", wallet_name.to_string());
                params.insert("key", key.to_string());
                params.insert("key_derivation_method", "raw".to_string());
                cmd.execute(&ctx, &params).unwrap();
            }

            use_did(&ctx, DID_MY1);

            {
                let cmd = close_command::new();
                let params = CommandParams::new();
                cmd.execute(&ctx, &params).unwrap();
            }

            // delete first wallet
            {
                let cmd = delete_command::new();
                let mut params = CommandParams::new();
                params.insert("name", WALLET.to_string());
                params.insert("key", WALLET_KEY.to_string());
                params.insert("key_derivation_method", "argon2i".to_string());
                cmd.execute(&CommandContext::new(), &params).unwrap();
            }

            // delete second wallet
            {
                let cmd = delete_command::new();
                let mut params = CommandParams::new();
                params.insert("name", wallet_name.to_string());
                params.insert("key", key.to_string());
                params.insert("key_derivation_method", "raw".to_string());
                cmd.execute(&CommandContext::new(), &params).unwrap();
            }

            TestUtils::cleanup_storage();
        }
    }

    pub fn create_wallet(ctx: &CommandContext) {
        let create_cmd = create_command::new();
        let mut params = CommandParams::new();
        params.insert("name", WALLET.to_string());
        params.insert("key", WALLET_KEY.to_string());
        create_cmd.execute(&ctx, &params).unwrap();
    }

    pub fn attach_wallet(ctx: &CommandContext) {
        let create_cmd = attach_command::new();
        let mut params = CommandParams::new();
        params.insert("name", WALLET.to_string());
        create_cmd.execute(&ctx, &params).unwrap();
    }

    pub fn create_and_open_wallet(ctx: &CommandContext) -> i32 {
        {
            let create_cmd = create_command::new();
            let mut params = CommandParams::new();
            params.insert("name", WALLET.to_string());
            params.insert("key", WALLET_KEY.to_string());
            create_cmd.execute(&ctx, &params).unwrap();
        }
        {
            let cmd = open_command::new();
            let mut params = CommandParams::new();
            params.insert("name", WALLET.to_string());
            params.insert("key", WALLET_KEY.to_string());
            cmd.execute(&ctx, &params).unwrap();
        }

        ensure_opened_wallet_handle(&ctx).unwrap()
    }

    pub fn open_wallet(ctx: &CommandContext) -> i32 {
        {
            let cmd = open_command::new();
            let mut params = CommandParams::new();
            params.insert("name", WALLET.to_string());
            params.insert("key", WALLET_KEY.to_string());
            cmd.execute(&ctx, &params).unwrap();
        }

        ensure_opened_wallet_handle(&ctx).unwrap()
    }

    pub fn close_and_delete_wallet(ctx: &CommandContext) {
        {
            let cmd = close_command::new();
            let params = CommandParams::new();
            cmd.execute(&ctx, &params).unwrap();
        }

        {
            let cmd = delete_command::new();
            let mut params = CommandParams::new();
            params.insert("name", WALLET.to_string());
            params.insert("key", WALLET_KEY.to_string());
            cmd.execute(&CommandContext::new(), &params).unwrap();
        }
    }

    pub fn close_wallet(ctx: &CommandContext) {
        {
            let cmd = close_command::new();
            let params = CommandParams::new();
            cmd.execute(&ctx, &params).unwrap();
        }
    }

    pub fn delete_wallet(ctx: &CommandContext) {
        {
            let cmd = delete_command::new();
            let mut params = CommandParams::new();
            params.insert("name", WALLET.to_string());
            params.insert("key", WALLET_KEY.to_string());
            cmd.execute(&ctx, &params).unwrap();
        }
    }

    pub fn export_wallet_path() -> (PathBuf, String) {
        let path = EnvironmentUtils::tmp_file_path("export_file");
        (path.clone(), path.to_str().unwrap().to_string())
    }

    pub fn export_wallet(ctx: &CommandContext, path: &str) {
        let cmd = export_command::new();
        let mut params = CommandParams::new();
        params.insert("export_path", path.to_string());
        params.insert("export_key", EXPORT_KEY.to_string());
        cmd.execute(&ctx, &params).unwrap()
    }
}<|MERGE_RESOLUTION|>--- conflicted
+++ resolved
@@ -439,15 +439,11 @@
         let credentials: String = json!({ "key": key.clone(), "key_derivation_method": map_key_derivation_method(key_derivation_method)?, "storage_credentials": storage_credentials }).to_string();
         let import_config: String = json!({ "path": export_path.clone(), "key": export_key.clone()}).to_string();
 
-<<<<<<< HEAD
-        trace!("Wallet::import_wallet try: config {}, import_config {}", config, secret!(&import_config));
-=======
         if _wallet_config_path(id).exists() {
             return Err(println_err!("Wallet \"{}\" is already attached to CLI", id));
         }
 
         trace!("Wallet::import_wallet try: config {}, import_config {}", config, import_config);
->>>>>>> 55f2dbb5
 
         let res = Wallet::import_wallet(config.as_str(),
                                         credentials.as_str(),
