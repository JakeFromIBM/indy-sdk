extern crate regex;
extern crate chrono;

use command_executor::{Command, CommandContext, CommandMetadata, CommandParams, CommandGroup, CommandGroupMetadata};
use commands::*;
use commands::payment_address::handle_payment_error;

use libindy::ErrorCode;
use libindy::ledger::Ledger;
use libindy::payment::Payment;

use serde_json::Value as JSONValue;
use serde_json::Map as JSONMap;

use std::collections::HashMap;
use utils::table::{print_table, print_list_table};

use self::regex::Regex;
use self::chrono::prelude::*;

pub const DELIMITER: &'static str = ":";
pub const SCHEMA_MARKER: &'static str = "\x02";

pub fn build_id(did: &str, name: &str, version: &str) -> String {
    format!("{}{}{}{}{}{}{}", did, DELIMITER, SCHEMA_MARKER, DELIMITER, name, DELIMITER, version)
}

pub mod group {
    use super::*;

    command_group!(CommandGroupMetadata::new("ledger", "Ledger management commands"));
}

pub mod nym_command {
    use super::*;

    command!(CommandMetadata::build("nym", "Send NYM transaction to the Ledger.")
                .add_required_param("did", "DID of new identity")
                .add_optional_param("verkey", "Verification key of new identity")
                .add_optional_param("role", "Role of identity. One of: STEWARD, TRUSTEE, TRUST_ANCHOR, TGB or empty in case of blacklisting NYM")
                .add_optional_param("fees_inputs","The list of UTXO inputs")
                .add_optional_param("fees_outputs","The list of UTXO outputs")
                .add_example("ledger nym did=VsKV7grR1BUE29mG2Fm2kX")
                .add_example("ledger nym did=VsKV7grR1BUE29mG2Fm2kX verkey=GjZWsBLgZCR18aL468JAT7w9CZRiBnpxUPPgyQxh4voa")
                .add_example("ledger nym did=VsKV7grR1BUE29mG2Fm2kX role=TRUSTEE")
                .add_example("ledger nym did=VsKV7grR1BUE29mG2Fm2kX role=")
                .finalize()
    );

    fn execute(ctx: &CommandContext, params: &CommandParams) -> Result<(), ()> {
        trace!("execute >> ctx {:?} params {:?}", ctx, params);

        let submitter_did = ensure_active_did(&ctx)?;
        let (pool_handle, pool_name) = ensure_connected_pool(&ctx)?;
        let (wallet_handle, wallet_name) = ensure_opened_wallet(&ctx)?;

        let target_did = get_str_param("did", params).map_err(error_err!())?;
        let verkey = get_opt_str_param("verkey", params).map_err(error_err!())?;
        let role = get_opt_empty_str_param("role", params).map_err(error_err!())?;
        let fees_inputs = get_opt_str_array_param("fees_inputs", params).map_err(error_err!())?;
        let fees_outputs = get_opt_str_tuple_array_param("fees_outputs", params).map_err(error_err!())?;

        let mut request = Ledger::build_nym_request(&submitter_did, target_did, verkey, None, role)
            .map_err(|err| handle_build_request_error(err))?;

        set_request_fees(&mut request, wallet_handle, &submitter_did, &fees_inputs, &fees_outputs)?;

        let response = Ledger::sign_and_submit_request(pool_handle, wallet_handle, &submitter_did, &request)
            .map_err(|err| handle_transaction_error(err, Some(&submitter_did), Some(&pool_name), Some(&wallet_name)))?;

        let mut response: Response<serde_json::Value> = serde_json::from_str::<Response<serde_json::Value>>(&response)
            .map_err(|err| println_err!("Invalid data has been received: {:?}", err))?;

        if let Some(result) = response.result.as_mut() {
            result["role"] = get_role_title(&result["role"]);
        }

        let res = handle_transaction_response(response)
            .map(|result| print_transaction_response(result,
                                                     "Nym request has been sent to Ledger.",
                                                     &[("reqId", "Request ID"),
                                                         ("txnTime", "Transaction time")],
                                                     None,
                                                     &mut vec![("dest", "Did"),
                                                               ("verkey", "Verkey"),
                                                               ("role", "Role")]));
        trace!("execute << {:?}", res);
        res
    }
}

pub mod get_nym_command {
    use super::*;

    command!(CommandMetadata::build("get-nym", "Get NYM from Ledger.")
                .add_required_param("did","DID of identity presented in Ledger")
                .add_example("ledger get-nym did=VsKV7grR1BUE29mG2Fm2kX")
                .finalize()
    );

    fn execute(ctx: &CommandContext, params: &CommandParams) -> Result<(), ()> {
        trace!("execute >> ctx {:?} params {:?}", ctx, params);

        let submitter_did = ensure_active_did(&ctx)?;
        let pool_handle = ensure_connected_pool_handle(&ctx)?;

        let target_did = get_str_param("did", params).map_err(error_err!())?;

        let response = Ledger::build_get_nym_request(&submitter_did, target_did)
            .and_then(|request| Ledger::submit_request(pool_handle, &request))
            .map_err(|err| handle_transaction_error(err, None, None, None))?;

        let mut response = serde_json::from_str::<Response<serde_json::Value>>(&response)
            .map_err(|err| println_err!("Invalid data has been received: {:?}", err))?;

        if let Some(result) = response.result.as_mut() {
            let data = serde_json::from_str::<serde_json::Value>(&result["data"].as_str().unwrap_or(""));
            match data {
                Ok(mut data) => {
                    data["role"] = get_role_title(&data["role"]);
                    result["data"] = data;
                }
                Err(_) => return Err(println_err!("NYM not found"))
            };
        };

        let res = handle_transaction_response(response)
            .map(|result| print_transaction_response(result,
                                                     "Following NYM has been received.",
                                                     &[("seqNo", "Sequence Number"),
                                                         ("reqId", "Request ID"),
                                                         ("txnTime", "Transaction time")],
                                                     Some("data"),
                                                     &[("identifier", "Identifier"),
                                                         ("dest", "Dest"),
                                                         ("verkey", "Verkey"),
                                                         ("role", "Role")]));
        trace!("execute << {:?}", res);
        res
    }
}

pub mod attrib_command {
    use super::*;

    command!(CommandMetadata::build("attrib", "Send Attribute transaction to the Ledger for exists NYM.")
                .add_required_param("did",  "DID of identity presented in Ledger")
                .add_optional_param("hash", "Hash of attribute data")
                .add_optional_param("raw", "JSON representation of attribute data")
                .add_optional_param("enc", "Encrypted attribute data")
                .add_optional_param("fees_inputs","The list of UTXO inputs")
                .add_optional_param("fees_outputs","The list of UTXO outputs")
                .add_example(r#"ledger attrib did=VsKV7grR1BUE29mG2Fm2kX raw={"endpoint":{"ha":"127.0.0.1:5555"}}"#)
                .add_example(r#"ledger attrib did=VsKV7grR1BUE29mG2Fm2kX hash=83d907821df1c87db829e96569a11f6fc2e7880acba5e43d07ab786959e13bd3"#)
                .add_example(r#"ledger attrib did=VsKV7grR1BUE29mG2Fm2kX enc=aa3f41f619aa7e5e6b6d0d"#)
                .finalize()
    );

    fn execute(ctx: &CommandContext, params: &CommandParams) -> Result<(), ()> {
        trace!("execute >> ctx {:?} params {:?}", ctx, params);

        let submitter_did = ensure_active_did(&ctx)?;
        let (pool_handle, pool_name) = ensure_connected_pool(&ctx)?;
        let (wallet_handle, wallet_name) = ensure_opened_wallet(&ctx)?;

        let target_did = get_str_param("did", params).map_err(error_err!())?;
        let hash = get_opt_str_param("hash", params).map_err(error_err!())?;
        let raw = get_opt_str_param("raw", params).map_err(error_err!())?;
        let enc = get_opt_str_param("enc", params).map_err(error_err!())?;
        let fees_inputs = get_opt_str_array_param("fees_inputs", params).map_err(error_err!())?;
        let fees_outputs = get_opt_str_tuple_array_param("fees_outputs", params).map_err(error_err!())?;

        let mut request = Ledger::build_attrib_request(&submitter_did, target_did, hash, raw, enc)
            .map_err(|err| handle_build_request_error(err))?;

        set_request_fees(&mut request, wallet_handle, &submitter_did, &fees_inputs, &fees_outputs)?;

        let response = Ledger::sign_and_submit_request(pool_handle, wallet_handle, &submitter_did, &request)
            .map_err(|err| handle_transaction_error(err, Some(&submitter_did), Some(&pool_name), Some(&wallet_name)))?;


        let response = serde_json::from_str::<Response<serde_json::Value>>(&response)
            .map_err(|err| println_err!("Invalid data has been received: {:?}", err))?;

        let attribute =
            if raw.is_some() {
                ("raw", "Raw value")
            } else if hash.is_some() {
                ("hash", "Hashed value")
            } else { ("enc", "Encrypted value") };

        let res = handle_transaction_response(response)
            .map(|result| print_transaction_response(result,
                                                     "Attrib request has been sent to Ledger.",
                                                     &[("dest", "Dest"),
                                                         ("seqNo", "Sequence Number"),
                                                         ("reqId", "Request ID"),
                                                         ("txnTime", "Transaction time")],
                                                     None,
                                                     &[attribute]));

        trace!("execute << {:?}", res);
        res
    }
}

pub mod get_attrib_command {
    use super::*;

    command!(CommandMetadata::build("get-attrib", "Get ATTRIB from Ledger.")
                .add_required_param("did", "DID of identity presented in Ledger")
                .add_optional_param("raw", "Name of attribute")
                .add_optional_param("hash", "Hash of attribute data")
                .add_optional_param("enc", "Encrypted value of attribute data")
                .add_example("ledger get-attrib did=VsKV7grR1BUE29mG2Fm2kX attr=endpoint")
                .add_example("ledger get-attrib did=VsKV7grR1BUE29mG2Fm2kX hash=83d907821df1c87db829e96569a11f6fc2e7880acba5e43d07ab786959e13bd3")
                .add_example("ledger get-attrib did=VsKV7grR1BUE29mG2Fm2kX enc=aa3f41f619aa7e5e6b6d0d")
                .finalize()
    );

    fn execute(ctx: &CommandContext, params: &CommandParams) -> Result<(), ()> {
        trace!("execute >> ctx {:?} params {:?}", ctx, params);

        let submitter_did = ensure_active_did(&ctx)?;
        let pool_handle = ensure_connected_pool_handle(&ctx)?;

        let target_did = get_str_param("did", params).map_err(error_err!())?;
        let raw = get_opt_str_param("raw", params).map_err(error_err!())?;
        let hash = get_opt_str_param("hash", params).map_err(error_err!())?;
        let enc = get_opt_str_param("enc", params).map_err(error_err!())?;

        let response = Ledger::build_get_attrib_request(&submitter_did, target_did, raw, hash, enc)
            .and_then(|request| Ledger::submit_request(pool_handle, &request))
            .map_err(|err| handle_transaction_error(err, None, None, None))?;

        let mut response = serde_json::from_str::<Response<serde_json::Value>>(&response)
            .map_err(|err| println_err!("Invalid data has been received: {:?}", err))?;

        if let Some(result) = response.result.as_mut() {
            let data = result["data"].as_str().map(|data| serde_json::Value::String(data.to_string()));
            match data {
                Some(data) => { result["data"] = data; }
                None => return Err(println_err!("Attribute not found"))
            };
        };

        let res = handle_transaction_response(response)
            .map(|result| print_transaction_response(result,
                                                     "Following ATTRIB has been received.",
                                                     &[("dest", "Did"),
                                                         ("seqNo", "Sequence Number"),
                                                         ("reqId", "Request ID"),
                                                         ("txnTime", "Transaction time")],
                                                     None,
                                                     &[("data", "Data")]));
        trace!("execute << {:?}", res);
        res
    }
}

pub mod schema_command {
    use super::*;

    command!(CommandMetadata::build("schema", "Send Schema transaction to the Ledger.")
                .add_required_param("name", "Schema name")
                .add_required_param("version", "Schema version")
                .add_required_param("attr_names", "Schema attributes split by comma")
                .add_optional_param("fees_inputs","The list of UTXO inputs")
                .add_optional_param("fees_outputs","The list of UTXO outputs")
                .add_example("ledger schema name=gvt version=1.0 attr_names=name,age")
                .finalize()
    );

    fn execute(ctx: &CommandContext, params: &CommandParams) -> Result<(), ()> {
        trace!("execute >> ctx {:?} params {:?}", ctx, params);

        let submitter_did = ensure_active_did(&ctx)?;
        let (pool_handle, pool_name) = ensure_connected_pool(&ctx)?;
        let (wallet_handle, wallet_name) = ensure_opened_wallet(&ctx)?;

        let name = get_str_param("name", params).map_err(error_err!())?;
        let version = get_str_param("version", params).map_err(error_err!())?;
        let attr_names = get_str_array_param("attr_names", params).map_err(error_err!())?;
        let fees_inputs = get_opt_str_array_param("fees_inputs", params).map_err(error_err!())?;
        let fees_outputs = get_opt_str_tuple_array_param("fees_outputs", params).map_err(error_err!())?;

        let id = build_id(&submitter_did, name, version);

        let schema_data = {
            let mut json = JSONMap::new();
            json.insert("ver".to_string(), JSONValue::from("1.0"));
            json.insert("id".to_string(), JSONValue::from(id));
            json.insert("name".to_string(), JSONValue::from(name));
            json.insert("version".to_string(), JSONValue::from(version));
            json.insert("attrNames".to_string(), JSONValue::from(attr_names));
            JSONValue::from(json).to_string()
        };

        let mut request = Ledger::build_schema_request(&submitter_did, &schema_data)
            .map_err(|err| handle_build_request_error(err))?;

        set_request_fees(&mut request, wallet_handle, &submitter_did, &fees_inputs, &fees_outputs)?;

        let response = Ledger::sign_and_submit_request(pool_handle, wallet_handle, &submitter_did, &request)
            .map_err(|err| handle_transaction_error(err, Some(&submitter_did), Some(&pool_name), Some(&wallet_name)))?;

        let response = serde_json::from_str::<Response<serde_json::Value>>(&response)
            .map_err(|err| println_err!("Invalid data has been received: {:?}", err))?;

        let res = handle_transaction_response(response)
            .map(|result| print_transaction_response(result,
                                                     "Schema request has been sent to Ledger.",
                                                     &[("identifier", "Identifier"),
                                                         ("seqNo", "Sequence Number"),
                                                         ("reqId", "Request ID"),
                                                         ("txnTime", "Transaction time")],
                                                     Some("data"),
                                                     &[("name", "Name"),
                                                         ("version", "Version"),
                                                         ("attr_names", "Attributes")]));
        trace!("execute << {:?}", res);
        res
    }
}

pub mod get_schema_command {
    use super::*;

    command!(CommandMetadata::build("get-schema", "Get Schema from Ledger.")
                .add_required_param("did", "DID of identity presented in Ledger")
                .add_required_param("name", "Schema name")
                .add_required_param("version", "Schema version")
                .add_example("ledger get-schema did=VsKV7grR1BUE29mG2Fm2kX name=gvt version=1.0")
                .finalize()
    );

    fn execute(ctx: &CommandContext, params: &CommandParams) -> Result<(), ()> {
        trace!("execute >> ctx {:?} params {:?}", ctx, params);

        let submitter_did = ensure_active_did(&ctx)?;
        let pool_handle = ensure_connected_pool_handle(&ctx)?;

        let target_did = get_str_param("did", params).map_err(error_err!())?;
        let name = get_str_param("name", params).map_err(error_err!())?;
        let version = get_str_param("version", params).map_err(error_err!())?;

        let id = build_id(target_did, name, version);

        let response = Ledger::build_get_schema_request(&submitter_did, &id)
            .and_then(|request| Ledger::submit_request(pool_handle, &request))
            .map_err(|err| handle_transaction_error(err, None, None, None))?;

        let response = serde_json::from_str::<Response<serde_json::Value>>(&response)
            .map_err(|err| println_err!("Invalid data has been received: {:?}", err))?;

        if let Some(result) = response.result.as_ref() {
            if !result["seqNo"].is_i64() {
                return Err(println_err!("Schema not found"));
            }
        };

        let res = handle_transaction_response(response)
            .map(|result| print_transaction_response(result,
                                                     "Following Schema has been received.",
                                                     &[("dest", "Did"),
                                                         ("seqNo", "Sequence Number"),
                                                         ("reqId", "Request ID"),
                                                         ("txnTime", "Transaction time")],
                                                     Some("data"),
                                                     &[("name", "Name"),
                                                         ("version", "Version"),
                                                         ("attr_names", "Attributes")]));
        trace!("execute << {:?}", res);
        res
    }
}

pub mod cred_def_command {
    use super::*;

    command!(CommandMetadata::build("cred-def", "Send Cred Def transaction to the Ledger.")
                .add_required_param("schema_id", "Sequence number of schema")
                .add_required_param("signature_type", "Signature type (only CL supported now)")
                .add_required_param("primary", "Primary key in json format")
                .add_optional_param("revocation", "Revocation key in json format")
                .add_optional_param("fees_inputs","The list of UTXO inputs")
                .add_optional_param("fees_outputs","The list of UTXO outputs")
                .add_example(r#"ledger cred-def schema_id=1 signature_type=CL primary={"n":"1","s":"2","rms":"3","r":{"age":"4","name":"5"},"rctxt":"6","z":"7"}"#)
                .finalize()
    );

    fn execute(ctx: &CommandContext, params: &CommandParams) -> Result<(), ()> {
        trace!("execute >> ctx {:?} params {:?}", ctx, params);

        let submitter_did = ensure_active_did(&ctx)?;
        let (pool_handle, pool_name) = ensure_connected_pool(&ctx)?;
        let (wallet_handle, wallet_name) = ensure_opened_wallet(&ctx)?;

        let schema_id = get_str_param("schema_id", params).map_err(error_err!())?;
        let signature_type = get_str_param("signature_type", params).map_err(error_err!())?;
        let primary = get_object_param("primary", params).map_err(error_err!())?;
        let revocation = get_opt_str_param("revocation", params).map_err(error_err!())?;
        let fees_inputs = get_opt_str_array_param("fees_inputs", params).map_err(error_err!())?;
        let fees_outputs = get_opt_str_tuple_array_param("fees_outputs", params).map_err(error_err!())?;

        let id = build_id(&submitter_did, schema_id, signature_type);

        let cred_def_value = {
            let mut json = JSONMap::new();
            json.insert("primary".to_string(), primary);
            update_json_map_opt_key!(json, "revocation", revocation);
            JSONValue::from(json)
        };

        let cred_def_data = {
            let mut json = JSONMap::new();
            json.insert("ver".to_string(), JSONValue::from("1.0"));
            json.insert("id".to_string(), JSONValue::from(id));
            json.insert("schemaId".to_string(), JSONValue::from(schema_id));
            json.insert("type".to_string(), JSONValue::from(signature_type));
            json.insert("tag".to_string(), JSONValue::from(String::new()));
            json.insert("value".to_string(), JSONValue::from(cred_def_value));
            JSONValue::from(json).to_string()
        };

        let mut request = Ledger::build_cred_def_request(&submitter_did, &cred_def_data)
            .map_err(|err| handle_build_request_error(err))?;

        set_request_fees(&mut request, wallet_handle, &submitter_did, &fees_inputs, &fees_outputs)?;

        let response = Ledger::sign_and_submit_request(pool_handle, wallet_handle, &submitter_did, &request)
            .map_err(|err| handle_transaction_error(err, Some(&submitter_did), Some(&pool_name), Some(&wallet_name)))?;

        let response = serde_json::from_str::<Response<serde_json::Value>>(&response)
            .map_err(|err| println_err!("Invalid data has been received: {:?}", err))?;

        let res = handle_transaction_response(response)
            .map(|result| print_transaction_response(result,
                                                     "NodeConfig request has been sent to Ledger.",
                                                     &[("identifier", "Identifier"),
                                                         ("seqNo", "Sequence Number"),
                                                         ("reqId", "Request ID"),
                                                         ("txnTime", "Transaction time")],
                                                     Some("data"),
                                                     &[("primary", "Primary Key"),
                                                         ("revocation", "Revocation Key")]));
        trace!("execute << {:?}", res);
        res
    }
}

pub mod get_cred_def_command {
    use super::*;

    command!(CommandMetadata::build("get-cred-def", "Get Cred Definition from Ledger.")
                .add_required_param("schema_id", "Sequence number of schema")
                .add_required_param("signature_type", "Signature type (only CL supported now)")
                .add_required_param("origin", "Credential definition owner DID")
                .add_example("ledger get-cred-def schema_id=1 signature_type=CL origin=VsKV7grR1BUE29mG2Fm2kX")
                .finalize()
    );

    fn execute(ctx: &CommandContext, params: &CommandParams) -> Result<(), ()> {
        trace!("execute >> ctx {:?} params {:?}", ctx, params);

        let submitter_did = ensure_active_did(&ctx)?;
        let pool_handle = ensure_connected_pool_handle(&ctx)?;

        let schema_id = get_str_param("schema_id", params).map_err(error_err!())?;
        let signature_type = get_str_param("signature_type", params).map_err(error_err!())?;
        let origin = get_str_param("origin", params).map_err(error_err!())?;

        let id = build_id(origin, signature_type, schema_id);

        let response = Ledger::build_get_cred_def_request(&submitter_did, &id)
            .and_then(|request| Ledger::submit_request(pool_handle, &request))
            .map_err(|err| handle_transaction_error(err, None, None, None))?;

        let response = serde_json::from_str::<Response<serde_json::Value>>(&response)
            .map_err(|err| println_err!("Invalid data has been received: {:?}", err))?;

        if let Some(result) = response.result.as_ref() {
            if !result["seqNo"].is_i64() {
                return Err(println_err!("Credential Definition not found"));
            }
        };

        let res = handle_transaction_response(response)
            .map(|result| print_transaction_response(result,
                                                     "Following Credential Definition has been received.",
                                                     &[("identifier", "Identifier"),
                                                         ("seqNo", "Sequence Number"),
                                                         ("reqId", "Request ID"),
                                                         ("txnTime", "Transaction time")],
                                                     Some("data"),
                                                     &[("primary", "Primary Key"),
                                                         ("revocation", "Revocation Key")]));
        trace!("execute << {:?}", res);
        res
    }
}

pub mod node_command {
    use super::*;

    command!(CommandMetadata::build("node", "Send Node transaction to the Ledger.")
                .add_required_param("target", "Node identifier")
                .add_required_param("alias", "Node alias (can't be changed in case of update)")
                .add_optional_param("node_ip", "Node Ip. Note that it is mandatory for adding node case")
                .add_optional_param("node_port", "Node port. Note that it is mandatory for adding node case")
                .add_optional_param("client_ip", "Client Ip. Note that it is mandatory for adding node case")
                .add_optional_param("client_port","Client port. Note that it is mandatory for adding node case")
                .add_optional_param("blskey",  "Node BLS key")
                .add_optional_param("services", "Node type. One of: VALIDATOR, OBSERVER or empty in case of blacklisting node")
                .add_example("ledger node target=A5iWQVT3k8Zo9nXj4otmeqaUziPQPCiDqcydXkAJBk1Y node_ip=127.0.0.1 node_port=9710 client_ip=127.0.0.1 client_port=9711 alias=Node5 services=VALIDATOR blskey=2zN3bHM1m4rLz54MJHYSwvqzPchYp8jkHswveCLAEJVcX6Mm1wHQD1SkPYMzUDTZvWvhuE6VNAkK3KxVeEmsanSmvjVkReDeBEMxeDaayjcZjFGPydyey1qxBHmTvAnBKoPydvuTAqx5f7YNNRAdeLmUi99gERUU7TD8KfAa6MpQ9bw")
                .add_example("ledger node target=A5iWQVT3k8Zo9nXj4otmeqaUziPQPCiDqcydXkAJBk1Y node_ip=127.0.0.1 node_port=9710 client_ip=127.0.0.1 client_port=9711 alias=Node5 services=VALIDATOR")
                .add_example("ledger node target=A5iWQVT3k8Zo9nXj4otmeqaUziPQPCiDqcydXkAJBk1Y alias=Node5 services=VALIDATOR")
                .add_example("ledger node target=A5iWQVT3k8Zo9nXj4otmeqaUziPQPCiDqcydXkAJBk1Y alias=Node5 services=")
                .finalize()
    );

    fn execute(ctx: &CommandContext, params: &CommandParams) -> Result<(), ()> {
        trace!("execute >> ctx {:?} params {:?}", ctx, params);

        let submitter_did = ensure_active_did(&ctx)?;
        let (pool_handle, pool_name) = ensure_connected_pool(&ctx)?;
        let (wallet_handle, wallet_name) = ensure_opened_wallet(&ctx)?;

        let target_did = get_str_param("target", params).map_err(error_err!())?;
        let node_ip = get_opt_str_param("node_ip", params).map_err(error_err!())?;
        let node_port = get_opt_number_param::<i32>("node_port", params).map_err(error_err!())?;
        let client_ip = get_opt_str_param("client_ip", params).map_err(error_err!())?;
        let client_port = get_opt_number_param::<i32>("client_port", params).map_err(error_err!())?;
        let alias = get_opt_str_param("alias", params).map_err(error_err!())?;
        let blskey = get_opt_str_param("blskey", params).map_err(error_err!())?;
        let services = get_opt_str_array_param("services", params).map_err(error_err!())?;

        let node_data = {
            let mut json = JSONMap::new();
            update_json_map_opt_key!(json, "node_ip", node_ip);
            update_json_map_opt_key!(json, "node_port", node_port);
            update_json_map_opt_key!(json, "client_ip", client_ip);
            update_json_map_opt_key!(json, "client_port", client_port);
            update_json_map_opt_key!(json, "alias", alias);
            update_json_map_opt_key!(json, "blskey", blskey);
            update_json_map_opt_key!(json, "services", services);
            JSONValue::from(json).to_string()
        };

        let response = Ledger::build_node_request(&submitter_did, target_did, &node_data)
            .and_then(|request| Ledger::sign_and_submit_request(pool_handle, wallet_handle, &submitter_did, &request))
            .map_err(|err| handle_transaction_error(err, Some(&submitter_did), Some(&pool_name), Some(&wallet_name)))?;

        let response = serde_json::from_str::<Response<serde_json::Value>>(&response)
            .map_err(|err| println_err!("Invalid data has been received: {:?}", err))?;

        let res = handle_transaction_response(response)
            .map(|result| print_transaction_response(result,
                                                     "NodeConfig request has been sent to Ledger.",
                                                     &[("identifier", "Identifier"),
                                                         ("seqNo", "Sequence Number"),
                                                         ("reqId", "Request ID"),
                                                         ("txnTime", "Transaction time")],
                                                     Some("data"),
                                                     &[("alias", "Alias"),
                                                         ("node_ip", "Node Ip"),
                                                         ("node_port", "Node Port"),
                                                         ("client_ip", "Client Ip"),
                                                         ("client_port", "Client Port"),
                                                         ("services", "Services"),
                                                         ("blskey", "Blskey")]));
        trace!("execute << {:?}", res);
        res
    }
}

pub mod pool_config_command {
    use super::*;

    command!(CommandMetadata::build("pool-config", "Send write configuration to pool.")
                .add_required_param("writes", "Accept write transactions.")
                .add_optional_param("force", "Forced configuration applying without reaching pool consensus.")
                .add_example("ledger pool-config writes=true")
                .add_example("ledger pool-config writes=true force=true")
                .finalize()
    );

    fn execute(ctx: &CommandContext, params: &CommandParams) -> Result<(), ()> {
        trace!("execute >> ctx {:?} params {:?}", ctx, params);

        let submitter_did = ensure_active_did(&ctx)?;
        let (pool_handle, pool_name) = ensure_connected_pool(&ctx)?;
        let (wallet_handle, wallet_name) = ensure_opened_wallet(&ctx)?;

        let writes = get_bool_param("writes", params).map_err(error_err!())?;
        let force = get_opt_bool_param("force", params).map_err(error_err!())?.unwrap_or(false);

        let response = Ledger::indy_build_pool_config_request(&submitter_did, writes, force)
            .and_then(|request| Ledger::sign_and_submit_request(pool_handle, wallet_handle, &submitter_did, &request))
            .map_err(|err| handle_transaction_error(err, Some(&submitter_did), Some(&pool_name), Some(&wallet_name)))?;

        let response = serde_json::from_str::<Response<serde_json::Value>>(&response)
            .map_err(|err| println_err!("Invalid data has been received: {:?}", err))?;

        let res = handle_transaction_response(response)
            .map(|result| print_transaction_response(result,
                                                     "NodeConfig request has been sent to Ledger.",
                                                     &[("identifier", "Identifier"),
                                                         ("seqNo", "Sequence Number"),
                                                         ("reqId", "Request ID"),
                                                         ("txnTime", "Transaction time")],
                                                     None,
                                                     &[("writes", "Writes"),
                                                         ("force", "Force Apply")]));
        trace!("execute << {:?}", res);
        res
    }
}

pub mod pool_restart_command {
    use super::*;

    command!(CommandMetadata::build("pool-restart", "Send instructions to nodes to restart themselves.")
                .add_required_param("action", "Restart type. Either start or cancel.")
                .add_optional_param("datetime", "Node restart datetime (only for action=start).")
                .add_example(r#"ledger pool-restart action=start datetime=2020-01-25T12:49:05.258870+00:00"#)
                .add_example(r#"ledger pool-restart action=cancel"#)
                .finalize()
    );

    fn execute(ctx: &CommandContext, params: &CommandParams) -> Result<(), ()> {
        trace!("execute >> ctx {:?} params {:?}", ctx, params);

        let submitter_did = ensure_active_did(&ctx)?;
        let (pool_handle, pool_name) = ensure_connected_pool(&ctx)?;
        let (wallet_handle, wallet_name) = ensure_opened_wallet(&ctx)?;

        let action = get_str_param("action", params).map_err(error_err!())?;
        let datetime = get_opt_str_param("datetime", params).map_err(error_err!())?;

        let response = Ledger::indy_build_pool_restart_request(&submitter_did, action, datetime)
            .and_then(|request| Ledger::sign_and_submit_request(pool_handle, wallet_handle, &submitter_did, &request))
            .map_err(|err| handle_transaction_error(err, Some(&submitter_did), Some(&pool_name), Some(&wallet_name)))?;

        let response = serde_json::from_str::<Response<serde_json::Value>>(&response)
            .map_err(|err| println_err!("Invalid data has been received: {:?}", err))?;

        let res = handle_transaction_response(response)
            .map(|result| print_transaction_response(result,
                                                     "Restart pool request has been sent to Ledger.",
                                                     &[
                                                         ("identifier", "Identifier"),
                                                         ("reqId", "Request ID")],
                                                     None,
                                                     &[
                                                         ("isSuccess", "IsSuccess"),
                                                         ("msg", "Message"),
                                                         ("action", "Action"),
                                                         ("datetime", "Datetime")]));
        trace!("execute << {:?}", res);
        res
    }
}

pub mod pool_upgrade_command {
    use super::*;

    command!(CommandMetadata::build("pool-upgrade", "Send instructions to nodes to update themselves.")
                .add_required_param("name", "Human-readable name for the upgrade.")
                .add_required_param("version","The version of indy-node package we perform upgrade to. \n                  \
                                              Must be greater than existing one (or equal if reinstall flag is True)")
                .add_required_param("action", "Upgrade type. Either start or cancel.")
                .add_required_param("sha256", "Sha256 hash of the package.")
                .add_optional_param("timeout", "Limits upgrade time on each Node.")
                .add_optional_param("schedule", "Node upgrade schedule. Schedule should contain identifiers of all nodes. Upgrade dates should be in future. \n                              \
                                              If force flag is False, then it's required that time difference between each Upgrade must be not less than 5 minutes.\n                              \
                                              Requirements for schedule can be ignored by parameter force=true.\n                              \
                                              Schedule is mandatory for action=start.")
                .add_optional_param("justification", "Justification string for this particular Upgrade.")
                .add_optional_param("reinstall", "Whether it's allowed to re-install the same version. False by default.")
                .add_optional_param("force", "Whether we should apply transaction without waiting for consensus of this transaction. False by default.")
                .add_example(r#"ledger pool-upgrade name=upgrade-1 version=2.0 action=start sha256=f284bdc3c1c9e24a494e285cb387c69510f28de51c15bb93179d9c7f28705398 schedule={"Gw6pDLhcBcoQesN72qfotTgFa7cbuqZpkX3Xo6pLhPhv":"2020-01-25T12:49:05.258870+00:00"}"#)
                .add_example(r#"ledger pool-upgrade name=upgrade-1 version=2.0 action=cancel sha256=ac3eb2cc3ac9e24a494e285cb387c69510f28de51c15bb93179d9c7f28705398"#)
                .finalize()
    );

    fn execute(ctx: &CommandContext, params: &CommandParams) -> Result<(), ()> {
        trace!("execute >> ctx {:?} params {:?}", ctx, params);

        let submitter_did = ensure_active_did(&ctx)?;
        let (pool_handle, pool_name) = ensure_connected_pool(&ctx)?;
        let (wallet_handle, wallet_name) = ensure_opened_wallet(&ctx)?;

        let name = get_str_param("name", params).map_err(error_err!())?;
        let version = get_str_param("version", params).map_err(error_err!())?;
        let action = get_str_param("action", params).map_err(error_err!())?;
        let sha256 = get_str_param("sha256", params).map_err(error_err!())?;
        let timeout = get_opt_number_param::<u32>("timeout", params).map_err(error_err!())?;
        let schedule = get_opt_str_param("schedule", params).map_err(error_err!())?;
        let justification = get_opt_str_param("justification", params).map_err(error_err!())?;
        let reinstall = get_opt_bool_param("reinstall", params).map_err(error_err!())?.unwrap_or(false);
        let force = get_opt_bool_param("force", params).map_err(error_err!())?.unwrap_or(false);

        let response = Ledger::indy_build_pool_upgrade_request(&submitter_did, name, version, action, sha256,
                                                               timeout, schedule, justification, reinstall, force)
            .and_then(|request| Ledger::sign_and_submit_request(pool_handle, wallet_handle, &submitter_did, &request))
            .map_err(|err| handle_transaction_error(err, Some(&submitter_did), Some(&pool_name), Some(&wallet_name)))?;

        let response = serde_json::from_str::<Response<serde_json::Value>>(&response)
            .map_err(|err| println_err!("Invalid data has been received: {:?}", err))?;

        let mut schedule = None;
        let mut hash = None;
        if let Some(res) = response.result.as_ref() {
            schedule = res["schedule"].as_object()
                .map(|s| format!("{{{}\n}}",
                                 s.iter()
                                     .map(|(key, value)| format!("\n    {:?}:{:?}", key, value.as_str().unwrap_or("")))
                                     .collect::<Vec<String>>()
                                     .join(",")));

            hash = res["sha256"].as_str().map(|h| h.to_string());
        };

        let res = handle_transaction_response(response)
            .map(|result| print_transaction_response(result,
                                                     "NodeConfig request has been sent to Ledger.",
                                                     &[("identifier", "Identifier"),
                                                         ("seqNo", "Sequence Number"),
                                                         ("reqId", "Request ID"),
                                                         ("txnTime", "Transaction time")],
                                                     None,
                                                     &[("name", "Name"),
                                                         ("action", "Action"),
                                                         ("version", "Version"),
                                                         ("timeout", "Timeout"),
                                                         ("justification", "Justification"),
                                                         ("reinstall", "Reinstall"),
                                                         ("force", "Force Apply")]));
        if let Some(h) = hash {
            println_succ!("Hash:");
            println!("{}", h);
        }
        if let Some(s) = schedule {
            println_succ!("Schedule:");
            println!("{}", s);
        }
        trace!("execute << {:?}", res);
        res
    }
}

pub mod custom_command {
    use super::*;

    command!(CommandMetadata::build("custom", "Send custom transaction to the Ledger.")
                .add_main_param("txn", "Transaction json")
                .add_optional_param("sign", "Is signature required")
                .add_example(r#"ledger custom {"reqId":1,"identifier":"V4SGRU86Z58d6TV7PBUe6f","operation":{"type":"105","dest":"V4SGRU86Z58d6TV7PBUe6f"},"protocolVersion":1}"#)
                .add_example(r#"ledger custom {"reqId":2,"identifier":"V4SGRU86Z58d6TV7PBUe6f","operation":{"type":"1","dest":"VsKV7grR1BUE29mG2Fm2kX"},"protocolVersion":1} sign=true"#)
                .finalize()
    );

    fn execute(ctx: &CommandContext, params: &CommandParams) -> Result<(), ()> {
        trace!("execute >> ctx {:?} params {:?}", ctx, params);

        let (pool_handle, pool_name) = ensure_connected_pool(&ctx)?;

        let txn = get_str_param("txn", params).map_err(error_err!())?;
        let sign = get_opt_bool_param("sign", params).map_err(error_err!())?.unwrap_or(false);

        let (mut submitter, mut wallet) = (String::new(), String::new());

        let response = if sign {
            let (wallet_handle, wallet_name) = ensure_opened_wallet(&ctx)?;
            let submitter_did = ensure_active_did(&ctx)?;

            submitter = submitter_did.clone();
            wallet = wallet_name.clone();

            Ledger::sign_and_submit_request(pool_handle, wallet_handle, &submitter_did, txn)
        } else {
            Ledger::submit_request(pool_handle, txn)
        };

        let response_json =
            response.map_err(|err| handle_transaction_error(err, Some(&submitter), Some(&pool_name), Some(&wallet)))?;

        let response = serde_json::from_str::<Response<serde_json::Value>>(&response_json)
            .map_err(|err| println_err!("Invalid data has been received: {:?}", err))?;

        let res = match response {
            Response { op: ResponseType::REPLY, result: Some(_), reason: None } =>
                Ok(println!("Response: \n{}", response_json)),
            Response { op: ResponseType::REQNACK, result: None, reason: Some(reason) } |
            Response { op: ResponseType::REJECT, result: None, reason: Some(reason) } =>
                Err(println_err!("Transaction has been rejected: {}", extract_error_message(&reason))),
            _ => Err(println_err!("Invalid data has been received"))
        };

        trace!("execute << {:?}", res);
        res
    }
}

pub mod get_utxo_command {
    use super::*;

    command!(CommandMetadata::build("get-utxo", "Get UTXO list for payment address.")
                .add_required_param("payment_address","Target payment address")
                .add_example("ledger get-utxo payment_address=pay:sov:GjZWsBLgZCR18aL468JAT7w9CZRiBnpxUPPgyQxh4voa")
                .finalize()
    );

    fn execute(ctx: &CommandContext, params: &CommandParams) -> Result<(), ()> {
        trace!("execute >> ctx {:?} params {:?}", ctx, params);

        let submitter_did = ensure_active_did(&ctx)?;
        let (pool_handle, pool_name) = ensure_connected_pool(&ctx)?;
        let (wallet_handle, wallet_name) = ensure_opened_wallet(&ctx)?;

        let payment_address = get_str_param("payment_address", params).map_err(error_err!())?;

        let (request, payment_method) = Payment::build_get_utxo_request(wallet_handle, &submitter_did, payment_address)
            .map_err(|err| handle_payment_error(err, None))?;

        let response = Ledger::submit_request(pool_handle, &request)
            .map_err(|err| handle_transaction_error(err, None, Some(&pool_name), Some(&wallet_name)))?;

        let res = match Payment::parse_get_utxo_response(&payment_method, &response) {
            Ok(utxo_json) => {
                let mut utxo: Vec<serde_json::Value> = serde_json::from_str(&utxo_json)
                    .map_err(|_| println_err!("Wrong data has been received"))?;

                print_list_table(&utxo,
                                 &vec![("input", "Input"),
                                       ("amount", "Amount"),
                                       ("extra", "Extra")],
                                 "There are no utxo's");
                Ok(())
            }
            Err(err) => Err(println_err!("Invalid data has been received: {:?}", err)),
        };

        trace!("execute << {:?}", res);
        res
    }
}

pub mod payment_command {
    use super::*;

    command!(CommandMetadata::build("payment", "Send request for doing tokens payment.")
                .add_required_param("inputs","The list of UTXO inputs")
                .add_required_param("outputs","The list of outputs")
                .add_example("ledger payment inputs=txo:null:111_rBuQo2A1sc9jrJg outputs=(pay:sov:FYmoFw55GeQH7SRFa37dkx1d2dZ3zUF8ckg7wmL7ofN4,100,extradata)")
                .add_example("ledger payment inputs=txo:null:111_rBuQo2A1sc9jrJg,txo:null:222_aEwACvA1sc9jrJg\n outputs=(pay:sov:FYmoFw55GeQH7SRFa37dkx1d2dZ3zUF8ckg7wmL7ofN4,100,extradata),(pay:sov:ABABefwrhscbaAShva7dkx1d2dZ3zUF8ckg7wmL7ofN4,5)")
                .finalize()
    );

    fn execute(ctx: &CommandContext, params: &CommandParams) -> Result<(), ()> {
        trace!("execute >> ctx {:?} params {:?}", ctx, params);

        let submitter_did = ensure_active_did(&ctx)?;
        let (pool_handle, pool_name) = ensure_connected_pool(&ctx)?;
        let (wallet_handle, wallet_name) = ensure_opened_wallet(&ctx)?;

        let inputs = get_str_array_param("inputs", params).map_err(error_err!())?;
        let outputs = get_str_tuple_array_param("outputs", params).map_err(error_err!())?;

        let inputs = parse_payment_inputs(&inputs).map_err(error_err!())?;
        let outputs = parse_payment_outputs(&outputs).map_err(error_err!())?;

        let (request, payment_method) = Payment::build_payment_req(wallet_handle, &submitter_did, &inputs, &outputs)
            .map_err(|err| handle_payment_error(err, None))?;

        let response = Ledger::submit_request(pool_handle, &request)
            .map_err(|err| handle_transaction_error(err, None, Some(&pool_name), Some(&wallet_name)))?;

        let res = match Payment::parse_payment_response(&payment_method, &response) {
            Ok(utxo_json) => {
                let mut utxo: Vec<serde_json::Value> = serde_json::from_str(&utxo_json)
                    .map_err(|_| println_err!("Wrong data has been received"))?;

                print_list_table(&utxo,
                                 &vec![("input", "Input"),
                                       ("amount", "Amount"),
                                       ("extra", "Extra")],
                                 "There are no utxo's");
                Ok(())
            }
            Err(err) => Err(println_err!("Invalid data has been received: {:?}", err)),
        };

        trace!("execute << {:?}", res);
        res
    }
}

pub mod get_fees_command {
    use super::*;

    command!(CommandMetadata::build("get-fees", "Get fees amount for transactions.")
                .add_required_param("payment_method","Payment method")
                .add_example("ledger get-fees payment_method=sov")
                .finalize()
    );

    fn execute(ctx: &CommandContext, params: &CommandParams) -> Result<(), ()> {
        trace!("execute >> ctx {:?} params {:?}", ctx, params);

        let submitter_did = ensure_active_did(&ctx)?;
        let (pool_handle, pool_name) = ensure_connected_pool(&ctx)?;
        let (wallet_handle, wallet_name) = ensure_opened_wallet(&ctx)?;

        let payment_method = get_str_param("payment_method", params).map_err(error_err!())?;

        let request = Payment::build_get_txn_fees_req(wallet_handle, &submitter_did, payment_method)
            .map_err(|err| handle_payment_error(err, Some(payment_method)))?;

        let response = Ledger::submit_request(pool_handle, &request)
            .map_err(|err| handle_transaction_error(err, None, Some(&pool_name), Some(&wallet_name)))?;

        let res = match Payment::parse_get_txn_fees_response(&payment_method, &response) {
            Ok(fees_json) => {
                let mut fees: HashMap<String, i32> = serde_json::from_str(&fees_json)
                    .map_err(|_| println_err!("Wrong data has been received"))?;

                let mut fees =
                    fees
                        .iter()
                        .map(|(key, value)|
                            json!({
                            "type": key,
                            "amount": value
                        }))
                        .collect::<Vec<serde_json::Value>>();

                print_list_table(&fees,
                                 &vec![("type", "Transaction"),
                                       ("amount", "Amount")],
                                 "There are no fees");

                Ok(())
            }
            Err(err) => Err(println_err!("Invalid data has been received: {:?}", err)),
        };

        trace!("execute << {:?}", res);
        res
    }
}

pub mod mint_prepare_command {
    use super::*;

    command!(CommandMetadata::build("mint-prepare", "Prepare MINT transaction.")
                .add_required_param("outputs","The list of UTXO outputs")
                .add_example("ledger mint-prepare outputs=(pay:sov:FYmoFw55GeQH7SRFa37dkx1d2dZ3zUF8ckg7wmL7ofN4,100,extradata)")
                .add_example("ledger mint-prepare outputs=(pay:sov:FYmoFw55GeQH7SRFa37dkx1d2dZ3zUF8ckg7wmL7ofN4,100,extradata),(pay:sov:ABABaaVwSascbaAShva7dkx1d2dZ3zUF8ckg7wmL7ofN4,5)")
                .finalize()
    );

    fn execute(ctx: &CommandContext, params: &CommandParams) -> Result<(), ()> {
        trace!("execute >> ctx {:?} params {:?}", ctx, params);

        let submitter_did = ensure_active_did(&ctx)?;
        let wallet_handle = ensure_opened_wallet_handle(ctx)?;

        let outputs = get_str_tuple_array_param("outputs", params).map_err(error_err!())?;
        let outputs = parse_payment_outputs(&outputs).map_err(error_err!())?;

        Payment::build_mint_req(wallet_handle, &submitter_did, &outputs)
            .map(|(request, _payment_method)| {
                println_succ!("MINT transaction has been created:");
                println!("     {}", request);
            })
            .map_err(|err| handle_payment_error(err, None))?;

        let res = Ok(());
        trace!("execute << {:?}", res);
        res
    }
}

pub mod set_fees_prepare_command {
    use super::*;

    command!(CommandMetadata::build("set-fees-prepare", " Prepare SET_FEES transaction.")
                .add_required_param("payment_method","Payment method to use")
                .add_required_param("fees","The list of transactions fees")
                .add_example("ledger set-fees-prepare payment_method=sov fees=NYM:100,ATTRIB:200")
                .finalize()
    );

    fn execute(ctx: &CommandContext, params: &CommandParams) -> Result<(), ()> {
        trace!("execute >> ctx {:?} params {:?}", ctx, params);

        let submitter_did = ensure_active_did(&ctx)?;
        let wallet_handle = ensure_opened_wallet_handle(ctx)?;

        let payment_method = get_str_param("payment_method", params).map_err(error_err!())?;
        let fees = get_str_array_param("fees", params).map_err(error_err!())?;

        let fees = parse_payment_fees(&fees).map_err(error_err!())?;

        Payment::build_set_txn_fees_req(wallet_handle, &submitter_did, &payment_method, &fees)
            .map(|request| {
                println_succ!("SET_FEES transaction has been created:");
                println!("     {}", request);
            })
            .map_err(|err| handle_payment_error(err, Some(payment_method)))?;

        let res = Ok(());
        trace!("execute << {:?}", res);
        res
    }
}

pub mod sign_multi_command {
    use super::*;

    command!(CommandMetadata::build("sign-multi", "Add multi signature by current DID to transaction.")
                .add_required_param("txn","Transaction to sign")
                .add_example("ledger sign-multi txn={\"reqId\":123456789, type: \"100\"}")
                .finalize()
    );

    fn execute(ctx: &CommandContext, params: &CommandParams) -> Result<(), ()> {
        trace!("execute >> ctx {:?} params {:?}", ctx, params);

        let submitter_did = ensure_active_did(&ctx)?;
        let (wallet_handle, wallet_name) = ensure_opened_wallet(&ctx)?;

        let txn = get_str_param("txn", params).map_err(error_err!())?;

        let res = match Ledger::multi_sign_request(wallet_handle, &submitter_did, txn) {
            Ok(request) => {
                println_succ!("Transaction has been signed:");
                println_succ!("{}", request);
                Ok(())
            }
            Err(ErrorCode::CommonInvalidStructure) => Err(println_err!("Invalid Transaction JSON")),
            Err(ErrorCode::WalletInvalidHandle) => Err(println_err!("Wallet: \"{}\" not found", wallet_name)),
            Err(ErrorCode::WalletNotFoundError) => Err(println_err!("Signer DID: \"{}\" not found", submitter_did)),
            Err(err) => Err(println_err!("Indy SDK error occurred {:?}", err))
        };

        trace!("execute << {:?}", res);
        res
    }
}

fn set_request_fees(request: &mut String, wallet_handle: i32, submitter_did: &str, fees_inputs: &Option<Vec<&str>>, fees_outputs: &Option<Vec<String>>) -> Result<(), ()> {
    if let &Some(ref inputs) = fees_inputs {
        let inputs = parse_payment_inputs(&inputs)?;

        let outputs = if let &Some(ref o) = fees_outputs {
            parse_payment_outputs(&o)?
        } else { "[]".to_string() };

        *request = Payment::add_request_fees(wallet_handle, submitter_did, request, &inputs, &outputs)
            .map(|(request, _)| request)
            .map_err(|err| handle_payment_error(err, None))?;
    }
    Ok(())
}

fn parse_payment_inputs(inputs: &Vec<&str>) -> Result<String, ()> {
    if inputs.is_empty() {
        return Err(println_err!("Inputs list is empty"));
    }
    serde_json::to_string(&inputs)
        .map_err(|_| println_err!("Wrong data has been received"))
}

fn parse_payment_outputs(outputs: &Vec<String>) -> Result<String, ()> {
    const OUTPUTS_DELIMITER: &'static str = ",";

    if outputs.is_empty() {
        return Err(println_err!("Outputs list is empty"));
    }

    let mut output_objects: Vec<serde_json::Value> = Vec::new();
    for output in outputs {
        let parts: Vec<&str> = output.split(OUTPUTS_DELIMITER).collect::<Vec<&str>>();

        output_objects.push(json!({
                        "paymentAddress": parts.get(0)
                                            .ok_or(())
                                            .map_err(|_| println_err!("Invalid format of Outputs: Payment Address not found"))?,
                        "amount": parts.get(1)
                                    .ok_or(())
                                    .map_err(|_| println_err!("Invalid format of Outputs: Amount not found"))
                                    .and_then(|amount| amount.parse::<i32>()
                                        .map_err(|_| println_err!("Invalid format of Fees: Amount must be integer")))?,
                        "extra": if parts.len() > 1 {Some(parts[2..].join(":"))} else { None }
                    }));
    }

    serde_json::to_string(&output_objects)
        .map_err(|_| println_err!("Wrong data has been received"))
}

fn parse_payment_fees(fees: &Vec<&str>) -> Result<String, ()> {
    let mut fees_map: HashMap<String, i32> = HashMap::new();

    for fee in fees {
        let parts = fee.split(":").collect::<Vec<&str>>();

        let type_ = parts.get(0)
            .ok_or(())
            .map_err(|_| println_err!("Invalid format of Fees: Type not found"))?
            .to_string();

        let amount = parts.get(1)
            .ok_or(())
            .map_err(|_| println_err!("Invalid format of Fees: Amount not found"))
            .and_then(|amount| amount.parse::<i32>()
                .map_err(|_| println_err!("Invalid format of Fees: Amount must be integer")))?;

        fees_map.insert(type_, amount);
    }

    serde_json::to_string(&fees_map)
        .map_err(|_| println_err!("Wrong data has been received"))
}

fn print_transaction_response(mut result: serde_json::Value, title: &str,
                              metadata_headers: &[(&str, &str)],
                              data_field: Option<&str>,
                              data_headers: &[(&str, &str)]) {
    if let Some(txn_time) = result["txnTime"].as_i64() {
        result["txnTime"] = serde_json::Value::String(timestamp_to_datetime(txn_time))
    }

    println_succ!("{}", title);
    println_succ!("Metadata:");
    print_table(&result, metadata_headers);
    println_succ!("Data:");

    let data = if data_field.is_some() { &result[data_field.unwrap()] } else { &result };
    let mut data_headers = data_headers.to_vec();
    data_headers.retain(|&(ref key, _)| !data[key].is_null());

    print_table(data, &data_headers);
}

pub fn handle_transaction_response(response: Response<serde_json::Value>) -> Result<serde_json::Value, ()> {
    match response {
        Response { op: ResponseType::REPLY, result: Some(result), reason: None } => Ok(result),
        Response { op: ResponseType::REQNACK, result: None, reason: Some(reason) } |
        Response { op: ResponseType::REJECT, result: None, reason: Some(reason) } =>
            Err(println_err!("Transaction has been rejected: {}", extract_error_message(&reason))),
        _ => Err(println_err!("Invalid data has been received"))
    }
}

pub fn handle_build_request_error(err: ErrorCode) {
<<<<<<< HEAD
    match err {
        ErrorCode::CommonInvalidStructure => println_err!("Invalid format of command params. Please check format of posted JSONs, Keys, DIDs and etc..."),
        err => println_err!("Indy SDK error occurred {:?}", err)
    }
}

pub fn handle_transaction_error(err: ErrorCode, submitter_did: Option<&str>, pool_name: Option<&str>, wallet_name: Option<&str>) {
    match err {
        ErrorCode::CommonInvalidStructure => println_err!("Invalid format of command params. Please check format of posted JSONs, Keys, DIDs and etc..."),
=======
    match err {
        ErrorCode::CommonInvalidStructure => println_err!("Invalid format of command params. Please check format of posted JSONs, Keys, DIDs and etc..."),
        err => println_err!("Indy SDK error occurred {:?}", err)
    }
}

pub fn handle_transaction_error(err: ErrorCode, submitter_did: Option<&str>, pool_name: Option<&str>, wallet_name: Option<&str>) {
    match err {
        ErrorCode::CommonInvalidStructure => println_err!("Invalid format of command params. Please check format of posted JSONs, Keys, DIDs and etc..."),
>>>>>>> f132e4aa
        ErrorCode::PoolLedgerInvalidPoolHandle => println_err!("Pool: \"{}\" not found", pool_name.unwrap_or("")),
        ErrorCode::WalletInvalidHandle => println_err!("Wallet: \"{}\" not found", wallet_name.unwrap_or("")),
        ErrorCode::WalletNotFoundError => println_err!("Submitter DID: \"{}\" not found", submitter_did.unwrap_or("")),
        ErrorCode::WalletIncompatiblePoolError =>
            println_err!("Wallet \"{}\" is incompatible with pool \"{}\".", wallet_name.unwrap_or(""), pool_name.unwrap_or("")),
        ErrorCode::PoolLedgerTimeout => println_err!("Transaction response has not been received"),
        err => println_err!("Indy SDK error occurred {:?}", err)
    }
}

fn extract_error_message(error: &str) -> String {
    let re = Regex::new(r#"\(["'](.*)["'],\)"#).unwrap();
    match re.captures(error) {
        Some(message) => message[1].to_string(),
        None => error.to_string()
    }
}

fn get_role_title(role: &serde_json::Value) -> serde_json::Value {
    serde_json::Value::String(match role.as_str() {
        Some("0") => "TRUSTEE",
        Some("2") => "STEWARD",
        Some("100") => "TGB",
        Some("101") => "TRUST_ANCHOR",
        _ => "-"
    }.to_string())
}

fn timestamp_to_datetime(_time: i64) -> String {
    NaiveDateTime::from_timestamp(_time, 0).to_string()
}

#[derive(Deserialize, Eq, PartialEq, Debug)]
pub enum ResponseType {
    REQNACK,
    REPLY,
    REJECT
}

#[derive(Deserialize, Debug)]
#[serde(rename_all = "camelCase")]
pub struct Response<T> {
    pub op: ResponseType,
    pub reason: Option<String>,
    pub result: Option<T>,
}

#[derive(Deserialize, Debug)]
pub struct ReplyResult<T> {
    pub data: T,
    #[serde(rename = "seqNo")]
    pub seq_no: u64,
    pub identifier: String
}

#[cfg(test)]
pub mod tests {
    use super::*;
    use commands::wallet::tests::{create_and_open_wallet, close_and_delete_wallet};
    use commands::pool::tests::{create_and_connect_pool, disconnect_and_delete_pool};
    use commands::did::tests::{new_did, use_did, SEED_TRUSTEE, DID_TRUSTEE, SEED_MY1, DID_MY1, VERKEY_MY1, SEED_MY3, DID_MY3, VERKEY_MY3};
    use commands::common::tests::{load_null_payment_plugin, NULL_PAYMENT_METHOD};
    use commands::payment_address::tests::create_payment_address;
    use libindy::ledger::Ledger;
    use libindy::did::Did;

    pub const ATTRIB_RAW_DATA: &'static str = r#"{"endpoint":{"ha":"127.0.0.1:5555"}}"#;
    pub const ATTRIB_HASH_DATA: &'static str = r#"83d907821df1c87db829e96569a11f6fc2e7880acba5e43d07ab786959e13bd3"#;
    pub const ATTRIB_ENC_DATA: &'static str = r#"aa3f41f619aa7e5e6b6d0d"#;

    #[test]
    pub fn a() {}

    mod nym {
        use super::*;

        #[test]
        pub fn nym_works() {
            let ctx = CommandContext::new();

            create_and_open_wallet(&ctx);
            create_and_connect_pool(&ctx);

            new_did(&ctx, SEED_TRUSTEE);
            use_did(&ctx, DID_TRUSTEE);
            {
                let cmd = nym_command::new();
                let mut params = CommandParams::new();
                params.insert("did", DID_MY1.to_string());
                params.insert("verkey", VERKEY_MY1.to_string());
                cmd.execute(&ctx, &params).unwrap();
            }
            _ensure_nym_added(&ctx, DID_MY1);
            close_and_delete_wallet(&ctx);
            disconnect_and_delete_pool(&ctx);
        }

        #[test]
        pub fn nym_works_for_role() {
            let ctx = CommandContext::new();

            create_and_open_wallet(&ctx);
            create_and_connect_pool(&ctx);

            new_did(&ctx, SEED_TRUSTEE);
            use_did(&ctx, DID_TRUSTEE);
            {
                let cmd = nym_command::new();
                let mut params = CommandParams::new();
                params.insert("did", DID_MY1.to_string());
                params.insert("verkey", VERKEY_MY1.to_string());
                params.insert("role", "TRUSTEE".to_string());
                cmd.execute(&ctx, &params).unwrap();
            }
            _ensure_nym_added(&ctx, DID_MY1);
            close_and_delete_wallet(&ctx);
            disconnect_and_delete_pool(&ctx);
        }

        #[test]
        pub fn nym_works_for_wrong_role() {
            let ctx = CommandContext::new();

            create_and_open_wallet(&ctx);
            create_and_connect_pool(&ctx);

            new_did(&ctx, SEED_TRUSTEE);
            use_did(&ctx, DID_TRUSTEE);
            {
                let cmd = nym_command::new();
                let mut params = CommandParams::new();
                params.insert("did", DID_MY1.to_string());
                params.insert("verkey", VERKEY_MY1.to_string());
                params.insert("role", "ROLE".to_string());
                cmd.execute(&ctx, &params).unwrap_err();
            }
            close_and_delete_wallet(&ctx);
            disconnect_and_delete_pool(&ctx);
        }

        #[test]
        pub fn nym_works_for_no_active_did() {
            let ctx = CommandContext::new();

            create_and_open_wallet(&ctx);
            create_and_connect_pool(&ctx);
            {
                let cmd = nym_command::new();
                let mut params = CommandParams::new();
                params.insert("did", DID_MY1.to_string());
                params.insert("verkey", VERKEY_MY1.to_string());
                cmd.execute(&ctx, &params).unwrap_err();
            }
            close_and_delete_wallet(&ctx);
            disconnect_and_delete_pool(&ctx);
        }

        #[test]
        pub fn nym_works_for_no_opened_wallet() {
            let ctx = CommandContext::new();

            create_and_open_wallet(&ctx);
            create_and_connect_pool(&ctx);

            new_did(&ctx, SEED_TRUSTEE);
            use_did(&ctx, DID_TRUSTEE);

            close_and_delete_wallet(&ctx);
            {
                let cmd = nym_command::new();
                let mut params = CommandParams::new();
                params.insert("did", DID_MY1.to_string());
                params.insert("verkey", VERKEY_MY1.to_string());
                cmd.execute(&ctx, &params).unwrap_err();
            }
            disconnect_and_delete_pool(&ctx);
        }

        #[test]
        pub fn nym_works_for_no_connected_pool() {
            let ctx = CommandContext::new();

            create_and_open_wallet(&ctx);
            create_and_connect_pool(&ctx);

            new_did(&ctx, SEED_TRUSTEE);
            use_did(&ctx, DID_TRUSTEE);

            disconnect_and_delete_pool(&ctx);
            {
                let cmd = nym_command::new();
                let mut params = CommandParams::new();
                params.insert("did", DID_MY1.to_string());
                params.insert("verkey", VERKEY_MY1.to_string());
                cmd.execute(&ctx, &params).unwrap_err();
            }
            close_and_delete_wallet(&ctx);
        }

        #[test]
        pub fn nym_works_for_unknown_submitter() {
            let ctx = CommandContext::new();

            create_and_open_wallet(&ctx);
            create_and_connect_pool(&ctx);

            new_did(&ctx, SEED_MY3);
            use_did(&ctx, DID_MY3);
            {
                let cmd = nym_command::new();
                let mut params = CommandParams::new();
                params.insert("did", DID_MY3.to_string());
                params.insert("verkey", VERKEY_MY3.to_string());
                cmd.execute(&ctx, &params).unwrap_err();
            }
            close_and_delete_wallet(&ctx);
            disconnect_and_delete_pool(&ctx);
        }
    }

    mod get_nym {
        use super::*;

        #[test]
        pub fn get_nym_works() {
            let ctx = CommandContext::new();

            create_and_open_wallet(&ctx);
            create_and_connect_pool(&ctx);

            new_did(&ctx, SEED_TRUSTEE);
            use_did(&ctx, DID_TRUSTEE);
            send_nym_my1(&ctx);
            _ensure_nym_added(&ctx, DID_MY1);
            {
                let cmd = get_nym_command::new();
                let mut params = CommandParams::new();
                params.insert("did", DID_MY1.to_string());
                cmd.execute(&ctx, &params).unwrap();
            }
            close_and_delete_wallet(&ctx);
            disconnect_and_delete_pool(&ctx);
        }

        #[test]
        pub fn get_nym_works_for_unknown_did() {
            let ctx = CommandContext::new();

            create_and_open_wallet(&ctx);
            create_and_connect_pool(&ctx);

            new_did(&ctx, SEED_TRUSTEE);
            use_did(&ctx, DID_TRUSTEE);
            send_nym_my1(&ctx);
            {
                let cmd = get_nym_command::new();
                let mut params = CommandParams::new();
                params.insert("did", DID_MY3.to_string());
                cmd.execute(&ctx, &params).unwrap_err();
            }
            close_and_delete_wallet(&ctx);
            disconnect_and_delete_pool(&ctx);
        }

        #[test]
        pub fn get_nym_works_for_unknown_submitter() {
            let ctx = CommandContext::new();

            create_and_open_wallet(&ctx);
            create_and_connect_pool(&ctx);

            new_did(&ctx, SEED_TRUSTEE);
            use_did(&ctx, DID_TRUSTEE);
            send_nym_my1(&ctx);
            new_did(&ctx, SEED_MY3);
            use_did(&ctx, DID_MY3);
            {
                let cmd = get_nym_command::new();
                let mut params = CommandParams::new();
                params.insert("did", DID_MY3.to_string());
                cmd.execute(&ctx, &params).unwrap_err();
            }
            close_and_delete_wallet(&ctx);
            disconnect_and_delete_pool(&ctx);
        }
    }

    mod attrib {
        use super::*;

        #[test]
        pub fn attrib_works_for_raw_value() {
            let ctx = CommandContext::new();

            create_and_open_wallet(&ctx);
            create_and_connect_pool(&ctx);

            new_did(&ctx, SEED_TRUSTEE);
            new_did(&ctx, SEED_MY1);
            use_did(&ctx, DID_TRUSTEE);
            send_nym_my1(&ctx);
            use_did(&ctx, DID_MY1);
            {
                let cmd = attrib_command::new();
                let mut params = CommandParams::new();
                params.insert("did", DID_MY1.to_string());
                params.insert("raw", ATTRIB_RAW_DATA.to_string());
                cmd.execute(&ctx, &params).unwrap();
            }
            _ensure_attrib_added(&ctx, DID_MY1, Some(ATTRIB_RAW_DATA), None, None);
            close_and_delete_wallet(&ctx);
            disconnect_and_delete_pool(&ctx);
        }

        #[test]
        pub fn attrib_works_for_hash_value() {
            let ctx = CommandContext::new();

            create_and_open_wallet(&ctx);
            create_and_connect_pool(&ctx);

            new_did(&ctx, SEED_TRUSTEE);
            new_did(&ctx, SEED_MY1);
            use_did(&ctx, DID_TRUSTEE);
            send_nym_my1(&ctx);
            use_did(&ctx, DID_MY1);

            {
                let cmd = attrib_command::new();
                let mut params = CommandParams::new();
                params.insert("did", DID_MY1.to_string());
                params.insert("hash", ATTRIB_HASH_DATA.to_string());
                cmd.execute(&ctx, &params).unwrap();
            }
            _ensure_attrib_added(&ctx, DID_MY1, None, Some(ATTRIB_HASH_DATA), None);
            close_and_delete_wallet(&ctx);
            disconnect_and_delete_pool(&ctx);
        }

        #[test]
        pub fn attrib_works_for_enc_value() {
            let ctx = CommandContext::new();

            create_and_open_wallet(&ctx);
            create_and_connect_pool(&ctx);

            new_did(&ctx, SEED_TRUSTEE);
            new_did(&ctx, SEED_MY1);
            use_did(&ctx, DID_TRUSTEE);
            send_nym_my1(&ctx);
            use_did(&ctx, DID_MY1);

            {
                let cmd = attrib_command::new();
                let mut params = CommandParams::new();
                params.insert("did", DID_MY1.to_string());
                params.insert("enc", ATTRIB_ENC_DATA.to_string());
                cmd.execute(&ctx, &params).unwrap();
            }
            _ensure_attrib_added(&ctx, DID_MY1, None, None, Some(ATTRIB_ENC_DATA));
            close_and_delete_wallet(&ctx);
            disconnect_and_delete_pool(&ctx);
        }

        #[test]
        pub fn attrib_works_for_missed_attribute() {
            let ctx = CommandContext::new();

            create_and_open_wallet(&ctx);
            create_and_connect_pool(&ctx);

            new_did(&ctx, SEED_TRUSTEE);
            new_did(&ctx, SEED_MY1);
            use_did(&ctx, DID_TRUSTEE);
            send_nym_my1(&ctx);
            use_did(&ctx, DID_MY1);
            {
                let cmd = attrib_command::new();
                let mut params = CommandParams::new();
                params.insert("did", DID_MY1.to_string());
                cmd.execute(&ctx, &params).unwrap_err();
            }
            close_and_delete_wallet(&ctx);
            disconnect_and_delete_pool(&ctx);
        }

        #[test]
        pub fn attrib_works_for_no_active_did() {
            let ctx = CommandContext::new();

            create_and_open_wallet(&ctx);
            create_and_connect_pool(&ctx);
            {
                let cmd = attrib_command::new();
                let mut params = CommandParams::new();
                params.insert("did", DID_MY1.to_string());
                params.insert("raw", ATTRIB_RAW_DATA.to_string());
                cmd.execute(&ctx, &params).unwrap_err();
            }
            close_and_delete_wallet(&ctx);
            disconnect_and_delete_pool(&ctx);
        }

        #[test]
        pub fn attrib_works_for_unknown_did() {
            let ctx = CommandContext::new();

            create_and_open_wallet(&ctx);
            create_and_connect_pool(&ctx);

            new_did(&ctx, SEED_MY3);
            use_did(&ctx, DID_MY3);
            {
                let cmd = attrib_command::new();
                let mut params = CommandParams::new();
                params.insert("did", DID_MY3.to_string());
                params.insert("raw", ATTRIB_RAW_DATA.to_string());
                cmd.execute(&ctx, &params).unwrap_err();
            }
            close_and_delete_wallet(&ctx);
            disconnect_and_delete_pool(&ctx);
        }

        #[test]
        pub fn attrib_works_for_invalid_endpoint_format() {
            let ctx = CommandContext::new();

            create_and_open_wallet(&ctx);
            create_and_connect_pool(&ctx);

            new_did(&ctx, SEED_TRUSTEE);
            new_did(&ctx, SEED_MY1);
            use_did(&ctx, DID_TRUSTEE);
            send_nym_my1(&ctx);
            use_did(&ctx, DID_MY1);
            {
                let cmd = attrib_command::new();
                let mut params = CommandParams::new();
                params.insert("did", DID_MY1.to_string());
                params.insert("raw", r#"127.0.0.1:5555"#.to_string());
                cmd.execute(&ctx, &params).unwrap_err();
            }
            close_and_delete_wallet(&ctx);
            disconnect_and_delete_pool(&ctx);
        }
    }

    mod get_attrib {
        use super::*;

        #[test]
        pub fn get_attrib_works_for_raw_value() {
            let ctx = CommandContext::new();

            create_and_open_wallet(&ctx);
            create_and_connect_pool(&ctx);

            new_did(&ctx, SEED_TRUSTEE);
            new_did(&ctx, SEED_MY1);
            use_did(&ctx, DID_TRUSTEE);
            send_nym_my1(&ctx);
            use_did(&ctx, DID_MY1);
            {
                let cmd = attrib_command::new();
                let mut params = CommandParams::new();
                params.insert("did", DID_MY1.to_string());
                params.insert("raw", ATTRIB_RAW_DATA.to_string());
                cmd.execute(&ctx, &params).unwrap();
            }
            _ensure_attrib_added(&ctx, DID_MY1, Some(ATTRIB_RAW_DATA), None, None);
            {
                let cmd = get_attrib_command::new();
                let mut params = CommandParams::new();
                params.insert("did", DID_MY1.to_string());
                params.insert("raw", "endpoint".to_string());
                cmd.execute(&ctx, &params).unwrap();
            }
            close_and_delete_wallet(&ctx);
            disconnect_and_delete_pool(&ctx);
        }

        #[test]
        pub fn get_attrib_works_for_hash_value() {
            let ctx = CommandContext::new();

            create_and_open_wallet(&ctx);
            create_and_connect_pool(&ctx);

            new_did(&ctx, SEED_TRUSTEE);
            new_did(&ctx, SEED_MY1);
            use_did(&ctx, DID_TRUSTEE);
            send_nym_my1(&ctx);
            use_did(&ctx, DID_MY1);
            {
                let cmd = attrib_command::new();
                let mut params = CommandParams::new();
                params.insert("did", DID_MY1.to_string());
                params.insert("hash", ATTRIB_HASH_DATA.to_string());
                cmd.execute(&ctx, &params).unwrap();
            }
            _ensure_attrib_added(&ctx, DID_MY1, None, Some(ATTRIB_HASH_DATA), None);
            {
                let cmd = get_attrib_command::new();
                let mut params = CommandParams::new();
                params.insert("did", DID_MY1.to_string());
                params.insert("hash", ATTRIB_HASH_DATA.to_string());
                cmd.execute(&ctx, &params).unwrap();
            }
            close_and_delete_wallet(&ctx);
            disconnect_and_delete_pool(&ctx);
        }

        #[test]
        pub fn get_attrib_works_for_enc_value() {
            let ctx = CommandContext::new();

            create_and_open_wallet(&ctx);
            create_and_connect_pool(&ctx);

            new_did(&ctx, SEED_TRUSTEE);
            new_did(&ctx, SEED_MY1);
            use_did(&ctx, DID_TRUSTEE);
            send_nym_my1(&ctx);
            use_did(&ctx, DID_MY1);
            {
                let cmd = attrib_command::new();
                let mut params = CommandParams::new();
                params.insert("did", DID_MY1.to_string());
                params.insert("enc", ATTRIB_ENC_DATA.to_string());
                cmd.execute(&ctx, &params).unwrap();
            }
            _ensure_attrib_added(&ctx, DID_MY1, None, None, Some(ATTRIB_ENC_DATA));
            {
                let cmd = get_attrib_command::new();
                let mut params = CommandParams::new();
                params.insert("did", DID_MY1.to_string());
                params.insert("enc", ATTRIB_ENC_DATA.to_string());
                cmd.execute(&ctx, &params).unwrap();
            }
            close_and_delete_wallet(&ctx);
            disconnect_and_delete_pool(&ctx);
        }

        #[test]
        pub fn get_attrib_works_for_no_active_did() {
            let ctx = CommandContext::new();

            create_and_open_wallet(&ctx);
            create_and_connect_pool(&ctx);
            {
                let cmd = get_attrib_command::new();
                let mut params = CommandParams::new();
                params.insert("did", DID_MY1.to_string());
                params.insert("attr", "endpoint".to_string());
                cmd.execute(&ctx, &params).unwrap_err();
            }
            close_and_delete_wallet(&ctx);
            disconnect_and_delete_pool(&ctx);
        }
    }

    mod schema {
        use super::*;

        #[test]
        pub fn schema_works() {
            let ctx = CommandContext::new();

            create_and_open_wallet(&ctx);
            create_and_connect_pool(&ctx);

            let did = crate_send_and_use_new_nym(&ctx);
            {
                let cmd = schema_command::new();
                let mut params = CommandParams::new();
                params.insert("name", "gvt".to_string());
                params.insert("version", "1.0".to_string());
                params.insert("attr_names", "name,age".to_string());
                cmd.execute(&ctx, &params).unwrap();
            }
            _ensure_schema_added(&ctx, &did);
            close_and_delete_wallet(&ctx);
            disconnect_and_delete_pool(&ctx);
        }

        #[test]
<<<<<<< HEAD
=======
        #[cfg(feature = "payments_cli_tests")]
>>>>>>> f132e4aa
        pub fn schema_works_for_set_fees() {
            let ctx = CommandContext::new();

            create_and_open_wallet(&ctx);
            create_and_connect_pool(&ctx);
            load_null_payment_plugin(&ctx);
            let did = crate_send_and_use_new_nym(&ctx);
            {
                let cmd = schema_command::new();
                let mut params = CommandParams::new();
                params.insert("name", "gvt".to_string());
                params.insert("version", "1.0".to_string());
                params.insert("attr_names", "name,age".to_string());
                params.insert("fees_inputs", r#"txo:null:111_rBuQo2A1sc9jrJg"#.to_string());
                params.insert("fees_outputs", r#"(pay:null:CnEDk9HrMnmiHXEV1WFgbVCRteYnPqsJwrTdcZaNhFVW,100)"#.to_string());
                cmd.execute(&ctx, &params).unwrap();
            }
            _ensure_schema_added(&ctx, &did);
            close_and_delete_wallet(&ctx);
            disconnect_and_delete_pool(&ctx);
        }

        #[test]
        pub fn schema_works_for_missed_required_params() {
            let ctx = CommandContext::new();

            create_and_open_wallet(&ctx);
            create_and_connect_pool(&ctx);

            new_did(&ctx, SEED_TRUSTEE);
            use_did(&ctx, DID_TRUSTEE);
            {
                let cmd = schema_command::new();
                let mut params = CommandParams::new();
                params.insert("name", "gvt".to_string());
                cmd.execute(&ctx, &params).unwrap_err();
            }
            close_and_delete_wallet(&ctx);
            disconnect_and_delete_pool(&ctx);
        }

        #[test]
        pub fn schema_works_unknown_submitter() {
            let ctx = CommandContext::new();

            create_and_open_wallet(&ctx);
            create_and_connect_pool(&ctx);

            new_did(&ctx, SEED_MY3);
            use_did(&ctx, DID_MY3);
            {
                let cmd = schema_command::new();
                let mut params = CommandParams::new();
                params.insert("name", "gvt".to_string());
                params.insert("version", "1.0".to_string());
                params.insert("attr_names", "name,age".to_string());
                cmd.execute(&ctx, &params).unwrap_err();
            }
            close_and_delete_wallet(&ctx);
            disconnect_and_delete_pool(&ctx);
        }

        #[test]
        pub fn schema_works_for_no_active_did() {
            let ctx = CommandContext::new();

            create_and_open_wallet(&ctx);
            create_and_connect_pool(&ctx);
            {
                let cmd = schema_command::new();
                let mut params = CommandParams::new();
                params.insert("name", "gvt".to_string());
                params.insert("version", "1.0".to_string());
                params.insert("attr_names", "name,age".to_string());
                cmd.execute(&ctx, &params).unwrap_err();
            }
            close_and_delete_wallet(&ctx);
            disconnect_and_delete_pool(&ctx);
        }
    }

    mod get_schema {
        use super::*;

        #[test]
        pub fn get_schema_works() {
            let ctx = CommandContext::new();

            create_and_open_wallet(&ctx);
            create_and_connect_pool(&ctx);

            let did = crate_send_and_use_new_nym(&ctx);
            {
                let cmd = schema_command::new();
                let mut params = CommandParams::new();
                params.insert("name", "gvt".to_string());
                params.insert("version", "1.0".to_string());
                params.insert("attr_names", "name,age".to_string());
                cmd.execute(&ctx, &params).unwrap();
            }
            _ensure_schema_added(&ctx, &did);
            {
                let cmd = get_schema_command::new();
                let mut params = CommandParams::new();
                params.insert("did", did);
                params.insert("name", "gvt".to_string());
                params.insert("version", "1.0".to_string());
                cmd.execute(&ctx, &params).unwrap();
            }
            close_and_delete_wallet(&ctx);
            disconnect_and_delete_pool(&ctx);
        }

        #[test]
        pub fn schema_works_for_unknown_schema() {
            let ctx = CommandContext::new();

            create_and_open_wallet(&ctx);
            create_and_connect_pool(&ctx);

            new_did(&ctx, SEED_TRUSTEE);
            use_did(&ctx, DID_TRUSTEE);
            {
                let cmd = get_schema_command::new();
                let mut params = CommandParams::new();
                params.insert("did", DID_TRUSTEE.to_string());
                params.insert("name", "unknown_schema_name".to_string());
                params.insert("version", "1.0".to_string());
                cmd.execute(&ctx, &params).unwrap_err();
            }
            close_and_delete_wallet(&ctx);
            disconnect_and_delete_pool(&ctx);
        }

        #[test]
        pub fn schema_works_for_unknown_submitter() {
            let ctx = CommandContext::new();

            create_and_open_wallet(&ctx);
            create_and_connect_pool(&ctx);

            new_did(&ctx, SEED_MY3);
            use_did(&ctx, DID_MY3);
            {
                let cmd = get_schema_command::new();
                let mut params = CommandParams::new();
                params.insert("did", DID_MY3.to_string());
                params.insert("name", "gvt".to_string());
                params.insert("version", "1.0".to_string());
                cmd.execute(&ctx, &params).unwrap_err();
            }
            close_and_delete_wallet(&ctx);
            disconnect_and_delete_pool(&ctx);
        }

        #[test]
        pub fn schema_works_for_no_active_did() {
            let ctx = CommandContext::new();

            create_and_open_wallet(&ctx);
            create_and_connect_pool(&ctx);
            {
                let cmd = get_schema_command::new();
                let mut params = CommandParams::new();
                params.insert("did", DID_TRUSTEE.to_string());
                params.insert("name", "gvt".to_string());
                params.insert("version", "1.0".to_string());
                cmd.execute(&ctx, &params).unwrap_err();
            }
            close_and_delete_wallet(&ctx);
            disconnect_and_delete_pool(&ctx);
        }
    }

    mod cred_def {
        use super::*;

        #[test]
        pub fn cred_def_works() {
            let ctx = CommandContext::new();

            create_and_open_wallet(&ctx);
            create_and_connect_pool(&ctx);
            let schema_id = send_schema(&ctx);
            let did = crate_send_and_use_new_nym(&ctx);
            {
                let cmd = cred_def_command::new();
                let mut params = CommandParams::new();
                params.insert("schema_id", schema_id.clone());
                params.insert("signature_type", "CL".to_string());
                params.insert("primary", r#"{"n":"1","s":"1","rms":"1","r":{"age":"1","name":"1"},"rctxt":"1","z":"1"}"#.to_string());
                cmd.execute(&ctx, &params).unwrap();
            }
            _ensure_cred_def_added(&ctx, &did, &schema_id);
            close_and_delete_wallet(&ctx);
            disconnect_and_delete_pool(&ctx);
        }

        #[test]
        pub fn cred_def_works_for_missed_required_params() {
            let ctx = CommandContext::new();

            create_and_open_wallet(&ctx);
            create_and_connect_pool(&ctx);

            new_did(&ctx, SEED_TRUSTEE);
            use_did(&ctx, DID_TRUSTEE);
            {
                let cmd = cred_def_command::new();
                let mut params = CommandParams::new();
                params.insert("schema_id", "1".to_string());
                cmd.execute(&ctx, &params).unwrap_err();
            }
            close_and_delete_wallet(&ctx);
            disconnect_and_delete_pool(&ctx);
        }

        #[test]
        pub fn cred_def_works_for_unknown_submitter() {
            let ctx = CommandContext::new();

            create_and_open_wallet(&ctx);
            create_and_connect_pool(&ctx);

            new_did(&ctx, SEED_MY3);
            use_did(&ctx, DID_MY3);
            {
                let cmd = cred_def_command::new();
                let mut params = CommandParams::new();
                params.insert("schema_id", "1".to_string());
                params.insert("signature_type", "CL".to_string());
                params.insert("primary", r#"{"n":"1","s":"1","rms":"1","r":{"age":"1","name":"1"},"rctxt":"1","z":"1"}"#.to_string());
                cmd.execute(&ctx, &params).unwrap_err();
            }
            close_and_delete_wallet(&ctx);
            disconnect_and_delete_pool(&ctx);
        }

        #[test]
        pub fn cred_def_works_for_no_active_did() {
            let ctx = CommandContext::new();

            create_and_open_wallet(&ctx);
            create_and_connect_pool(&ctx);
            {
                let cmd = cred_def_command::new();
                let mut params = CommandParams::new();
                params.insert("schema_id", "1".to_string());
                params.insert("signature_type", "CL".to_string());
                params.insert("primary", r#"{"n":"1","s":"1","rms":"1","r":{"age":"1","name":"1"},"rctxt":"1","z":"1"}"#.to_string());
                cmd.execute(&ctx, &params).unwrap_err();
            }
            close_and_delete_wallet(&ctx);
            disconnect_and_delete_pool(&ctx);
        }
    }

    mod get_cred_def {
        use super::*;

        #[test]
        pub fn get_cred_def_works() {
            let ctx = CommandContext::new();

            create_and_open_wallet(&ctx);
            create_and_connect_pool(&ctx);

            let schema_id = send_schema(&ctx);

            new_did(&ctx, SEED_TRUSTEE);
            use_did(&ctx, DID_TRUSTEE);
            {
                let cmd = cred_def_command::new();
                let mut params = CommandParams::new();
                params.insert("schema_id", schema_id.clone());
                params.insert("signature_type", "CL".to_string());
                params.insert("primary", r#"{"n":"1","s":"1","rms":"1","r":{"age":"1","name":"1"},"rctxt":"1","z":"1"}"#.to_string());
                cmd.execute(&ctx, &params).unwrap();
            }
            _ensure_cred_def_added(&ctx, DID_TRUSTEE, &schema_id);
            {
                let cmd = get_cred_def_command::new();
                let mut params = CommandParams::new();
                params.insert("schema_id", schema_id);
                params.insert("signature_type", "CL".to_string());
                params.insert("origin", DID_TRUSTEE.to_string());
                cmd.execute(&ctx, &params).unwrap();
            }
            close_and_delete_wallet(&ctx);
            disconnect_and_delete_pool(&ctx);
        }

        #[test]
        pub fn get_cred_def_works_for_unknown_cred_def() {
            let ctx = CommandContext::new();

            create_and_open_wallet(&ctx);
            create_and_connect_pool(&ctx);

            new_did(&ctx, SEED_TRUSTEE);
            use_did(&ctx, DID_TRUSTEE);
            {
                let cmd = get_cred_def_command::new();
                let mut params = CommandParams::new();
                params.insert("schema_id", "2".to_string());
                params.insert("signature_type", "CL".to_string());
                params.insert("origin", DID_MY3.to_string());
                cmd.execute(&ctx, &params).unwrap_err();
            }
            close_and_delete_wallet(&ctx);
            disconnect_and_delete_pool(&ctx);
        }

        #[test]
        pub fn get_cred_def_works_for_no_active_did() {
            let ctx = CommandContext::new();

            create_and_open_wallet(&ctx);
            create_and_connect_pool(&ctx);
            {
                let cmd = get_cred_def_command::new();
                let mut params = CommandParams::new();
                params.insert("schema_id", "1".to_string());
                params.insert("signature_type", "CL".to_string());
                params.insert("origin", DID_TRUSTEE.to_string());
                cmd.execute(&ctx, &params).unwrap_err();
            }
            close_and_delete_wallet(&ctx);
            disconnect_and_delete_pool(&ctx);
        }
    }

    mod node {
        use super::*;

        #[test]
        pub fn node_works() {
            let ctx = CommandContext::new();

            let my_seed = "00000000000000000000000MySTEWARD";
            let my_did = "GykzQ65PxaH3RUDypuwWTB";
            let my_verkey = "9i7fMkxTSdTaHkTmLqZ3exRkTfsQ5LLoxzDG1kjE8HLD";

            create_and_open_wallet(&ctx);
            create_and_connect_pool(&ctx);

            new_did(&ctx, SEED_TRUSTEE);
            new_did(&ctx, my_seed);
            use_did(&ctx, DID_TRUSTEE);
            send_nym(&ctx, my_did, my_verkey, Some("STEWARD"));
            use_did(&ctx, my_did);
            {
                let cmd = node_command::new();
                let mut params = CommandParams::new();
                params.insert("target", "A5iWQVT3k8Zo9nXj4otmeqaUziPQPCiDqcydXkAJBk1Y".to_string());
                params.insert("node_ip", "127.0.0.1".to_string());
                params.insert("node_port", "9710".to_string());
                params.insert("client_ip", "127.0.0.2".to_string());
                params.insert("client_port", "9711".to_string());
                params.insert("alias", "Node5".to_string());
                params.insert("blskey", "2zN3bHM1m4rLz54MJHYSwvqzPchYp8jkHswveCLAEJVcX6Mm1wHQD1SkPYMzUDTZvWvhuE6VNAkK3KxVeEmsanSmvjVkReDeBEMxeDaayjcZjFGPydyey1qxBHmTvAnBKoPydvuTAqx5f7YNNRAdeLmUi99gERUU7TD8KfAa6MpQ9bw".to_string());
                params.insert("services", "VALIDATOR".to_string());
                cmd.execute(&ctx, &params).unwrap();
            }
            close_and_delete_wallet(&ctx);
            disconnect_and_delete_pool(&ctx);
        }
    }

    mod pool_config {
        use super::*;

        #[test]
        pub fn pool_config_works() {
            let ctx = CommandContext::new();

            create_and_open_wallet(&ctx);
            create_and_connect_pool(&ctx);

            new_did(&ctx, SEED_TRUSTEE);
            use_did(&ctx, DID_TRUSTEE);
            {
                let cmd = pool_config_command::new();
                let mut params = CommandParams::new();
                params.insert("writes", "false".to_string());
                cmd.execute(&ctx, &params).unwrap();
            }
            {
                let cmd = pool_config_command::new();
                let mut params = CommandParams::new();
                params.insert("writes", "true".to_string());
                cmd.execute(&ctx, &params).unwrap();
            }
            close_and_delete_wallet(&ctx);
            disconnect_and_delete_pool(&ctx);
        }
    }

    mod pool_restart {
        use super::*;

        #[test]
        #[ignore]
        pub fn pool_restart_works() {
            let datetime = r#"2020-01-25T12:49:05.258870+00:00"#;

            let ctx = CommandContext::new();

            create_and_open_wallet(&ctx);
            create_and_connect_pool(&ctx);

            new_did(&ctx, SEED_TRUSTEE);
            use_did(&ctx, DID_TRUSTEE);
            {
                let cmd = pool_restart_command::new();
                let mut params = CommandParams::new();
                params.insert("action", "start".to_string());
                params.insert("datetime", datetime.to_string());
                cmd.execute(&ctx, &params).unwrap();
            }
            close_and_delete_wallet(&ctx);
            disconnect_and_delete_pool(&ctx);
        }
    }

    mod pool_upgrade {
        use super::*;

        #[test]
        pub fn pool_upgrade_works() {
            let schedule = r#"{"Gw6pDLhcBcoQesN72qfotTgFa7cbuqZpkX3Xo6pLhPhv":"2020-01-25T12:49:05.258870+00:00",
                                    "8ECVSk179mjsjKRLWiQtssMLgp6EPhWXtaYyStWPSGAb":"2020-01-25T13:49:05.258870+00:00",
                                    "DKVxG2fXXTU8yT5N7hGEbXB3dfdAnYv1JczDUHpmDxya":"2020-01-25T14:49:05.258870+00:00",
                                    "4PS3EDQ3dW1tci1Bp6543CfuuebjFrg36kLAUcskGfaA":"2020-01-25T15:49:05.258870+00:00"}"#;

            let ctx = CommandContext::new();

            create_and_open_wallet(&ctx);
            create_and_connect_pool(&ctx);

            new_did(&ctx, SEED_TRUSTEE);
            use_did(&ctx, DID_TRUSTEE);
            {
                let cmd = pool_upgrade_command::new();
                let mut params = CommandParams::new();
                params.insert("name", "upgrade-indy-cli".to_string());
                params.insert("version", "2.0.0".to_string());
                params.insert("action", "start".to_string());
                params.insert("sha256", "f284bdc3c1c9e24a494e285cb387c69510f28de51c15bb93179d9c7f28705398".to_string());
                params.insert("schedule", schedule.to_string());
                params.insert("force", "true".to_string()); // because node_works test added fifth Node
                cmd.execute(&ctx, &params).unwrap();
            }
            // There is no way to read upgrade transaction to be sure about completly write before sending next one.
            // So just sleep agains other places where control read request is available
            ::std::thread::sleep(::std::time::Duration::from_secs(1));
            {
                let cmd = pool_upgrade_command::new();
                let mut params = CommandParams::new();
                params.insert("name", "upgrade-indy-cli".to_string());
                params.insert("version", "2.0.0".to_string());
                params.insert("action", "cancel".to_string());
                params.insert("sha256", "ac3eb2cc3ac9e24a494e285cb387c69510f28de51c15bb93179d9c7f28705398".to_string());
                cmd.execute(&ctx, &params).unwrap();
            }
            close_and_delete_wallet(&ctx);
            disconnect_and_delete_pool(&ctx);
        }
    }

    mod custom {
        use super::*;

        pub const TXN: &'static str = r#"{
                                            "reqId":1513241300414292814,
                                            "identifier":"GJ1SzoWzavQYfNL9XkaJdrQejfztN4XqdsiV4ct3LXKL",
                                            "operation":{
                                                "type":"105",
                                                "dest":"GJ1SzoWzavQYfNL9XkaJdrQejfztN4XqdsiV4ct3LXKL"
                                            },
                                            "protocolVersion":1
                                          }"#;

        pub const TXN_FOR_SIGN: &'static str = r#"{
                                                    "reqId":1513241300414292814,
                                                    "identifier":"V4SGRU86Z58d6TV7PBUe6f",
                                                    "operation":{
                                                        "type":"1",
                                                        "dest":"E1XWGvsrVp5ZDif2uDdTAM",
                                                        "verkey":"86F43kmApX7Da5Rcba1vCbYmc7bbauEksGxPKy8PkZyb"
                                                    },
                                                    "protocolVersion":1
                                                  }"#;

        #[test]
        pub fn custom_works() {
            let ctx = CommandContext::new();

            create_and_open_wallet(&ctx);
            create_and_connect_pool(&ctx);

            new_did(&ctx, SEED_TRUSTEE);
            use_did(&ctx, DID_TRUSTEE);
            {
                let cmd = custom_command::new();
                let mut params = CommandParams::new();
                params.insert("txn", TXN.to_string());
                cmd.execute(&ctx, &params).unwrap();
            }
            close_and_delete_wallet(&ctx);
            disconnect_and_delete_pool(&ctx);
        }

        #[test]
        pub fn custom_works_for_sign() {
            let ctx = CommandContext::new();

            create_and_open_wallet(&ctx);
            create_and_connect_pool(&ctx);

            new_did(&ctx, SEED_TRUSTEE);
            use_did(&ctx, DID_TRUSTEE);
            {
                let cmd = custom_command::new();
                let mut params = CommandParams::new();
                params.insert("sign", "true".to_string());
                params.insert("txn", TXN_FOR_SIGN.to_string());
                cmd.execute(&ctx, &params).unwrap();
            }
            close_and_delete_wallet(&ctx);
            disconnect_and_delete_pool(&ctx);
        }

        #[test]
        pub fn custom_works_for_missed_txn_field() {
            let ctx = CommandContext::new();

            create_and_open_wallet(&ctx);
            create_and_connect_pool(&ctx);

            new_did(&ctx, SEED_TRUSTEE);
            use_did(&ctx, DID_TRUSTEE);
            {
                let cmd = custom_command::new();
                let params = CommandParams::new();
                cmd.execute(&ctx, &params).unwrap_err();
            }
            close_and_delete_wallet(&ctx);
            disconnect_and_delete_pool(&ctx);
        }

        #[test]
        pub fn custom_works_for_invalid_transaction_format() {
            let ctx = CommandContext::new();

            create_and_open_wallet(&ctx);
            create_and_connect_pool(&ctx);

            new_did(&ctx, SEED_TRUSTEE);
            use_did(&ctx, DID_TRUSTEE);
            {
                let cmd = custom_command::new();
                let mut params = CommandParams::new();
                params.insert("txn", format!(r#"
                                                    "reqId":1513241300414292814,
                                                    "identifier":"{}",
                                                    "protocolVersion":1
                                                  "#, DID_TRUSTEE));
                cmd.execute(&ctx, &params).unwrap_err();
            }
            close_and_delete_wallet(&ctx);
            disconnect_and_delete_pool(&ctx);
        }

        #[test]
        pub fn custom_works_for_no_opened_pool() {
            let ctx = CommandContext::new();

            create_and_open_wallet(&ctx);

            new_did(&ctx, SEED_TRUSTEE);
            use_did(&ctx, DID_TRUSTEE);
            {
                let cmd = custom_command::new();
                let mut params = CommandParams::new();
                params.insert("txn", TXN.to_string());
                cmd.execute(&ctx, &params).unwrap_err();
            }
            close_and_delete_wallet(&ctx);
        }


        #[test]
        pub fn custom_works_for_sign_without_active_did() {
            let ctx = CommandContext::new();

            create_and_open_wallet(&ctx);
            create_and_connect_pool(&ctx);

            new_did(&ctx, SEED_TRUSTEE);
            {
                let cmd = custom_command::new();
                let mut params = CommandParams::new();
                params.insert("sign", "true".to_string());
                params.insert("txn", TXN.to_string());
                cmd.execute(&ctx, &params).unwrap_err();
            }
            close_and_delete_wallet(&ctx);
            disconnect_and_delete_pool(&ctx);
        }

        #[test]
        pub fn custom_works_for_unknown_submitter_did() {
            let ctx = CommandContext::new();

            create_and_open_wallet(&ctx);
            create_and_connect_pool(&ctx);

            new_did(&ctx, SEED_MY3);
            use_did(&ctx, DID_MY3);
            {
                let cmd = custom_command::new();
                let mut params = CommandParams::new();
                params.insert("sign", "true".to_string());
                params.insert("txn", TXN_FOR_SIGN.to_string());
                cmd.execute(&ctx, &params).unwrap_err();
            }
            close_and_delete_wallet(&ctx);
            disconnect_and_delete_pool(&ctx);
        }
    }

    mod get_utxo {
        use super::*;

        #[test]
<<<<<<< HEAD
=======
        #[cfg(feature = "payments_cli_tests")]
>>>>>>> f132e4aa
        pub fn get_utxo_works() {
            let ctx = CommandContext::new();

            create_and_connect_pool(&ctx);
            create_and_open_wallet(&ctx);
            load_null_payment_plugin(&ctx);
            new_did(&ctx, SEED_TRUSTEE);
            use_did(&ctx, DID_TRUSTEE);
            let payment_address = create_payment_address(&ctx);
            {
                let cmd = get_utxo_command::new();
                let mut params = CommandParams::new();
                params.insert("payment_address", payment_address);
                cmd.execute(&ctx, &params).unwrap();
            }
            close_and_delete_wallet(&ctx);
            disconnect_and_delete_pool(&ctx);
        }

        #[test]
<<<<<<< HEAD
=======
        #[cfg(feature = "payments_cli_tests")]
>>>>>>> f132e4aa
        pub fn get_utxo_works_for_unknown_payment_address() {
            let ctx = CommandContext::new();

            create_and_connect_pool(&ctx);
            create_and_open_wallet(&ctx);
            load_null_payment_plugin(&ctx);
            new_did(&ctx, SEED_TRUSTEE);
            use_did(&ctx, DID_TRUSTEE);
            {
                let cmd = get_utxo_command::new();
                let mut params = CommandParams::new();
                params.insert("payment_address", "unknown_payment_address".to_string());
                cmd.execute(&ctx, &params).unwrap_err();
            }
            close_and_delete_wallet(&ctx);
            disconnect_and_delete_pool(&ctx);
        }
    }

    mod payment {
        use super::*;

        #[test]
<<<<<<< HEAD
=======
        #[cfg(feature = "payments_cli_tests")]
>>>>>>> f132e4aa
        pub fn payment_works() {
            let ctx = CommandContext::new();

            create_and_connect_pool(&ctx);
            create_and_open_wallet(&ctx);
            load_null_payment_plugin(&ctx);
            new_did(&ctx, SEED_TRUSTEE);
            use_did(&ctx, DID_TRUSTEE);
            {
                let cmd = payment_command::new();
                let mut params = CommandParams::new();
                params.insert("inputs", "txo:null:111_rBuQo2A1sc9jrJg".to_string());
                params.insert("outputs", "(pay:null:CnEDk9HrMnmiHXEV1WFgbVCRteYnPqsJwrTdcZaNhFVW,100)".to_string());
                cmd.execute(&ctx, &params).unwrap();
            }
            close_and_delete_wallet(&ctx);
            disconnect_and_delete_pool(&ctx);
        }

        #[test]
<<<<<<< HEAD
=======
        #[cfg(feature = "payments_cli_tests")]
>>>>>>> f132e4aa
        pub fn payment_works_for_multiple_inputs_and_outputs() {
            let ctx = CommandContext::new();

            create_and_connect_pool(&ctx);
            create_and_open_wallet(&ctx);
            load_null_payment_plugin(&ctx);
            new_did(&ctx, SEED_TRUSTEE);
            use_did(&ctx, DID_TRUSTEE);
            {
                let cmd = payment_command::new();
                let mut params = CommandParams::new();
                params.insert("inputs", "txo:null:111_rBuQo2A1sc9jrJg,txo:null:222_avsad2A1sc9jrJg".to_string());
                params.insert("outputs", "(pay:null:CnEDk9HrMnmiHXEV1WFgbVCRteYnPqsJwrTdcZaNhFVW,100),(pay:null:GjZWsBLgZCR18aL468JAT7w9CZRiBnpxUPPgyQxh4voa,25,some extra)".to_string());
                cmd.execute(&ctx, &params).unwrap();
            }
            close_and_delete_wallet(&ctx);
            disconnect_and_delete_pool(&ctx);
        }
        #[test]
<<<<<<< HEAD
=======
        #[cfg(feature = "payments_cli_tests")]
>>>>>>> f132e4aa
        pub fn payment_works_for_incompatible_payment_methods() {
            let ctx = CommandContext::new();

            create_and_connect_pool(&ctx);
            create_and_open_wallet(&ctx);
            load_null_payment_plugin(&ctx);
            new_did(&ctx, SEED_TRUSTEE);
            use_did(&ctx, DID_TRUSTEE);
            {
                let cmd = payment_command::new();
                let mut params = CommandParams::new();
                params.insert("inputs", "txo:null:111_rBuQo2A1sc9jrJg".to_string());
                params.insert("outputs", "(pay:null_method_2:CnEDk9HrMnmiHXEV1WFgbVCRteYnPqsJwrTdcZaNhFVW,100))".to_string());
                cmd.execute(&ctx, &params).unwrap_err();
            }
            close_and_delete_wallet(&ctx);
            disconnect_and_delete_pool(&ctx);
        }

        #[test]
<<<<<<< HEAD
=======
        #[cfg(feature = "payments_cli_tests")]
>>>>>>> f132e4aa
        pub fn payment_works_for_empty_inputs() {
            let ctx = CommandContext::new();

            create_and_connect_pool(&ctx);
            create_and_open_wallet(&ctx);
            load_null_payment_plugin(&ctx);
            new_did(&ctx, SEED_TRUSTEE);
            use_did(&ctx, DID_TRUSTEE);
            {
                let cmd = payment_command::new();
                let mut params = CommandParams::new();
                params.insert("inputs", r#""#.to_string());
                params.insert("outputs", "(pay:null:CnEDk9HrMnmiHXEV1WFgbVCRteYnPqsJwrTdcZaNhFVW,100)".to_string());
                cmd.execute(&ctx, &params).unwrap_err();
            }
            close_and_delete_wallet(&ctx);
            disconnect_and_delete_pool(&ctx);
        }

        #[test]
<<<<<<< HEAD
=======
        #[cfg(feature = "payments_cli_tests")]
>>>>>>> f132e4aa
        pub fn payment_works_for_invalid_inputs() {
            let ctx = CommandContext::new();

            create_and_connect_pool(&ctx);
            create_and_open_wallet(&ctx);
            load_null_payment_plugin(&ctx);
            new_did(&ctx, SEED_TRUSTEE);
            use_did(&ctx, DID_TRUSTEE);
            {
                let cmd = payment_command::new();
                let mut params = CommandParams::new();
                params.insert("inputs", r#"null"#.to_string());
                params.insert("outputs", "(pay:null:CnEDk9HrMnmiHXEV1WFgbVCRteYnPqsJwrTdcZaNhFVW,100)".to_string());
                cmd.execute(&ctx, &params).unwrap_err();
            }
            close_and_delete_wallet(&ctx);
            disconnect_and_delete_pool(&ctx);
        }

        #[test]
<<<<<<< HEAD
=======
        #[cfg(feature = "payments_cli_tests")]
>>>>>>> f132e4aa
        pub fn payment_works_for_invalid_outputs() {
            let ctx = CommandContext::new();

            create_and_connect_pool(&ctx);
            create_and_open_wallet(&ctx);
            load_null_payment_plugin(&ctx);
            new_did(&ctx, SEED_TRUSTEE);
            use_did(&ctx, DID_TRUSTEE);
            {
                let cmd = payment_command::new();
                let mut params = CommandParams::new();
                params.insert("inputs", "txo:null:111_rBuQo2A1sc9jrJg".to_string());
                params.insert("outputs", r#"pay:null:CnEDk9HrMnmiHXEV1WFgbVCRteYnPqsJwrTdcZaNhFVW"#.to_string());
                cmd.execute(&ctx, &params).unwrap_err();
            }
            close_and_delete_wallet(&ctx);
            disconnect_and_delete_pool(&ctx);
        }
    }

    mod get_fees {
        use super::*;

        #[test]
<<<<<<< HEAD
=======
        #[cfg(feature = "payments_cli_tests")]
>>>>>>> f132e4aa
        pub fn get_fees_works() {
            let ctx = CommandContext::new();

            create_and_connect_pool(&ctx);
            create_and_open_wallet(&ctx);
            load_null_payment_plugin(&ctx);
            new_did(&ctx, SEED_TRUSTEE);
            use_did(&ctx, DID_TRUSTEE);
            {
                let cmd = get_fees_command::new();
                let mut params = CommandParams::new();
                params.insert("payment_method", NULL_PAYMENT_METHOD.to_string());
                cmd.execute(&ctx, &params).unwrap();
            }
            close_and_delete_wallet(&ctx);
            disconnect_and_delete_pool(&ctx);
        }

        #[test]
<<<<<<< HEAD
=======
        #[cfg(feature = "payments_cli_tests")]
>>>>>>> f132e4aa
        pub fn get_fees_works_for_unknown_payment_method() {
            let ctx = CommandContext::new();

            create_and_connect_pool(&ctx);
            create_and_open_wallet(&ctx);
            load_null_payment_plugin(&ctx);
            new_did(&ctx, SEED_TRUSTEE);
            use_did(&ctx, DID_TRUSTEE);
            {
                let cmd = get_fees_command::new();
                let mut params = CommandParams::new();
                params.insert("payment_address", "unknown_payment_address".to_string());
                cmd.execute(&ctx, &params).unwrap_err();
            }
            close_and_delete_wallet(&ctx);
            disconnect_and_delete_pool(&ctx);
        }
    }

    mod mint_prepare {
        use super::*;

        #[test]
<<<<<<< HEAD
=======
        #[cfg(feature = "payments_cli_tests")]
>>>>>>> f132e4aa
        pub fn mint_prepare_works() {
            let ctx = CommandContext::new();

            create_and_open_wallet(&ctx);
            load_null_payment_plugin(&ctx);
            new_did(&ctx, SEED_TRUSTEE);
            use_did(&ctx, DID_TRUSTEE);
            {
                let cmd = mint_prepare_command::new();
                let mut params = CommandParams::new();
                params.insert("outputs", "(pay:null:CnEDk9HrMnmiHXEV1WFgbVCRteYnPqsJwrTdcZaNhFVW,100)".to_string());
                cmd.execute(&ctx, &params).unwrap();
            }
            close_and_delete_wallet(&ctx);
        }

        #[test]
<<<<<<< HEAD
=======
        #[cfg(feature = "payments_cli_tests")]
>>>>>>> f132e4aa
        pub fn mint_prepare_works_for_multiple_outputs() {
            let ctx = CommandContext::new();

            create_and_open_wallet(&ctx);
            load_null_payment_plugin(&ctx);
            new_did(&ctx, SEED_TRUSTEE);
            use_did(&ctx, DID_TRUSTEE);
            {
                let cmd = mint_prepare_command::new();
                let mut params = CommandParams::new();
                params.insert("outputs", "(pay:null:CnEDk9HrMnmiHXEV1WFgbVCRteYnPqsJwrTdcZaNhFVW,100),(pay:null:GjZWsBLgZCR18aL468JAT7w9CZRiBnpxUPPgyQxh4voa,11)".to_string());
                cmd.execute(&ctx, &params).unwrap();
            }
            close_and_delete_wallet(&ctx);
        }

        #[test]
<<<<<<< HEAD
=======
        #[cfg(feature = "payments_cli_tests")]
>>>>>>> f132e4aa
        pub fn mint_prepare_works_for_invalid_outputs_format() {
            let ctx = CommandContext::new();

            create_and_open_wallet(&ctx);
            load_null_payment_plugin(&ctx);
            new_did(&ctx, SEED_TRUSTEE);
            use_did(&ctx, DID_TRUSTEE);
            {
                let cmd = mint_prepare_command::new();
                let mut params = CommandParams::new();
                params.insert("outputs", "pay:null:CnEDk9HrMnmiHXEV1WFgbVCRteYnPqsJwrTdcZaNhFVW:100".to_string());
                cmd.execute(&ctx, &params).unwrap_err();
            }
            close_and_delete_wallet(&ctx);
        }
    }

    mod set_fees_prepare {
        use super::*;

        #[test]
<<<<<<< HEAD
=======
        #[cfg(feature = "payments_cli_tests")]
>>>>>>> f132e4aa
        pub fn set_fees_prepare_works() {
            let ctx = CommandContext::new();

            create_and_connect_pool(&ctx);
            create_and_open_wallet(&ctx);
            load_null_payment_plugin(&ctx);
            new_did(&ctx, SEED_TRUSTEE);
            use_did(&ctx, DID_TRUSTEE);
            {
                let cmd = set_fees_prepare_command::new();
                let mut params = CommandParams::new();
                params.insert("payment_method", NULL_PAYMENT_METHOD.to_string());
                params.insert("fees", "NYM:2,ATTRIB:1".to_string());
                cmd.execute(&ctx, &params).unwrap();
            }
            close_and_delete_wallet(&ctx);
            disconnect_and_delete_pool(&ctx);
        }

        #[test]
<<<<<<< HEAD
=======
        #[cfg(feature = "payments_cli_tests")]
>>>>>>> f132e4aa
        pub fn set_fees_prepare_works_for_unknown_payment_method() {
            let ctx = CommandContext::new();

            create_and_connect_pool(&ctx);
            create_and_open_wallet(&ctx);
            load_null_payment_plugin(&ctx);
            new_did(&ctx, SEED_TRUSTEE);
            use_did(&ctx, DID_TRUSTEE);
            {
                let cmd = set_fees_prepare_command::new();
                let mut params = CommandParams::new();
                params.insert("payment_method", "unknown_payment_method".to_string());
                params.insert("fees", "NYM:2,ATTRIB:1".to_string());
                cmd.execute(&ctx, &params).unwrap_err();
            }
            close_and_delete_wallet(&ctx);
            disconnect_and_delete_pool(&ctx);
        }

        #[test]
<<<<<<< HEAD
=======
        #[cfg(feature = "payments_cli_tests")]
>>>>>>> f132e4aa
        pub fn set_fees_prepare_works_for_invalid_fees_format() {
            let ctx = CommandContext::new();

            create_and_connect_pool(&ctx);
            create_and_open_wallet(&ctx);
            load_null_payment_plugin(&ctx);
            new_did(&ctx, SEED_TRUSTEE);
            use_did(&ctx, DID_TRUSTEE);
            {
                let cmd = set_fees_prepare_command::new();
                let mut params = CommandParams::new();
                params.insert("payment_method", NULL_PAYMENT_METHOD.to_string());
                params.insert("fees", "NYM,ATTRIB:1".to_string());
                cmd.execute(&ctx, &params).unwrap_err();
            }
            close_and_delete_wallet(&ctx);
            disconnect_and_delete_pool(&ctx);
        }
    }

<<<<<<< HEAD
    mod sign_multi {
        use super::*;

        #[test]
        pub fn sign_multi_works() {
            let ctx = CommandContext::new();

            create_and_open_wallet(&ctx);
            new_did(&ctx, SEED_TRUSTEE);
            use_did(&ctx, DID_TRUSTEE);
            {
                let cmd = sign_multi_command::new();
                let mut params = CommandParams::new();
                params.insert("txn", r#"{"reqId":1496822211362017764}"#.to_string());
                cmd.execute(&ctx, &params).unwrap();
            }
            close_and_delete_wallet(&ctx);
        }

        #[test]
        pub fn sign_multi_works_for_no_active_did() {
            let ctx = CommandContext::new();

            create_and_open_wallet(&ctx);
            {
                let cmd = sign_multi_command::new();
                let mut params = CommandParams::new();
                params.insert("txn", r#"{"reqId":1496822211362017764}"#.to_string());
                cmd.execute(&ctx, &params).unwrap_err();
            }
            close_and_delete_wallet(&ctx);
        }
    }

=======
>>>>>>> f132e4aa
    use std::sync::{Once, ONCE_INIT};

    pub fn send_nym_my1(ctx: &CommandContext) {
        lazy_static! {
            static ref SEND_NYM: Once = ONCE_INIT;
        }

        SEND_NYM.call_once(|| {
            let cmd = nym_command::new();
            let mut params = CommandParams::new();
            params.insert("did", DID_MY1.to_string());
            params.insert("verkey", VERKEY_MY1.to_string());
            cmd.execute(&ctx, &params).unwrap();
        });
    }

    pub fn send_schema(ctx: &CommandContext) -> String {
        let (pool_handle, _) = get_connected_pool(ctx).unwrap();
        let (wallet_handle, _) = get_opened_wallet(ctx).unwrap();
        let did = crate_send_and_use_new_nym(ctx);
        let schema_data = r#"{"id":"id", "name":"cli_gvt","version":"1.0","attrNames":["name"],"ver":"1.0"}"#;
        let schema_request = Ledger::build_schema_request(&did, schema_data).unwrap();
        let schema_response = Ledger::sign_and_submit_request(pool_handle, wallet_handle, &did, &schema_request).unwrap();
        let schema: serde_json::Value = serde_json::from_str(&schema_response).unwrap();
        let seq_no = schema["result"]["seqNo"].as_i64().unwrap();
        seq_no.to_string()
    }

    pub fn crate_send_and_use_new_nym(ctx: &CommandContext) -> String {
        let (wallet_handle, _) = get_opened_wallet(ctx).unwrap();
        new_did(&ctx, SEED_TRUSTEE);
        use_did(&ctx, DID_TRUSTEE);
        let (did, verkey) = Did::new(wallet_handle, "{}").unwrap();
        send_nym(ctx, &did, &verkey, Some("TRUST_ANCHOR"));
        use_did(&ctx, &did);
        did
    }

    pub fn send_nym(ctx: &CommandContext, did: &str, verkey: &str, role: Option<&str>) {
        let cmd = nym_command::new();
        let mut params = CommandParams::new();
        params.insert("did", did.to_string());
        params.insert("verkey", verkey.to_string());
        if let Some(role) = role {
            params.insert("role", role.to_string());
        }
        cmd.execute(&ctx, &params).unwrap();
    }

    fn _ensure_nym_added(ctx: &CommandContext, did: &str) {
        let request = Ledger::build_get_nym_request(DID_TRUSTEE, did).unwrap();
        _submit_retry(ctx, &request, |response| {
            serde_json::from_str::<Response<ReplyResult<String>>>(&response)
                .and_then(|response| serde_json::from_str::<serde_json::Value>(&response.result.unwrap().data))
        }).unwrap();
    }

    fn _ensure_attrib_added(ctx: &CommandContext, did: &str, raw: Option<&str>, hash: Option<&str>, enc: Option<&str>) {
        let attr = if raw.is_some() { Some("endpoint") } else { None };
        let request = Ledger::build_get_attrib_request(DID_MY1, did, attr, hash, enc).unwrap();
        _submit_retry(ctx, &request, |response| {
            serde_json::from_str::<Response<ReplyResult<String>>>(&response)
                .map_err(|_| ())
                .and_then(|response| {
                    let expected_value = if raw.is_some() { raw.unwrap() } else if hash.is_some() { hash.unwrap() } else { enc.unwrap() };
                    if response.result.is_some() && expected_value == response.result.unwrap().data { Ok(()) } else { Err(()) }
                })
        }).unwrap();
    }

    fn _ensure_schema_added(ctx: &CommandContext, did: &str) {
        let id = build_id(did, "gvt", "1.0");
        let request = Ledger::build_get_schema_request(DID_TRUSTEE, &id).unwrap();
        _submit_retry(ctx, &request, |response| {
            let schema: serde_json::Value = serde_json::from_str(&response).unwrap();
            schema["result"]["seqNo"].as_i64().ok_or(())
        }).unwrap();
    }

    fn _ensure_cred_def_added(ctx: &CommandContext, did: &str, schema_id: &str) {
        let id = build_id(did, "CL", schema_id);
        let request = Ledger::build_get_cred_def_request(DID_TRUSTEE, &id).unwrap();
        _submit_retry(ctx, &request, |response| {
            let cred_def: serde_json::Value = serde_json::from_str(&response).unwrap();
            cred_def["result"]["seqNo"].as_i64().ok_or(())
        }).unwrap();
    }

    fn _submit_retry<F, T, E>(ctx: &CommandContext, request: &str, parser: F) -> Result<(), ()>
        where F: Fn(&str) -> Result<T, E> {
        const SUBMIT_RETRY_CNT: usize = 3;
        const SUBMIT_TIMEOUT_SEC: u64 = 2;

        let pool_handle = ensure_connected_pool_handle(ctx).unwrap();

        for _ in 0..SUBMIT_RETRY_CNT {
            let response = Ledger::submit_request(pool_handle, request).unwrap();
            if parser(&response).is_ok() {
                return Ok(());
            }
            ::std::thread::sleep(::std::time::Duration::from_secs(SUBMIT_TIMEOUT_SEC));
        }

        return Err(());
    }
}<|MERGE_RESOLUTION|>--- conflicted
+++ resolved
@@ -1157,7 +1157,6 @@
 }
 
 pub fn handle_build_request_error(err: ErrorCode) {
-<<<<<<< HEAD
     match err {
         ErrorCode::CommonInvalidStructure => println_err!("Invalid format of command params. Please check format of posted JSONs, Keys, DIDs and etc..."),
         err => println_err!("Indy SDK error occurred {:?}", err)
@@ -1167,17 +1166,6 @@
 pub fn handle_transaction_error(err: ErrorCode, submitter_did: Option<&str>, pool_name: Option<&str>, wallet_name: Option<&str>) {
     match err {
         ErrorCode::CommonInvalidStructure => println_err!("Invalid format of command params. Please check format of posted JSONs, Keys, DIDs and etc..."),
-=======
-    match err {
-        ErrorCode::CommonInvalidStructure => println_err!("Invalid format of command params. Please check format of posted JSONs, Keys, DIDs and etc..."),
-        err => println_err!("Indy SDK error occurred {:?}", err)
-    }
-}
-
-pub fn handle_transaction_error(err: ErrorCode, submitter_did: Option<&str>, pool_name: Option<&str>, wallet_name: Option<&str>) {
-    match err {
-        ErrorCode::CommonInvalidStructure => println_err!("Invalid format of command params. Please check format of posted JSONs, Keys, DIDs and etc..."),
->>>>>>> f132e4aa
         ErrorCode::PoolLedgerInvalidPoolHandle => println_err!("Pool: \"{}\" not found", pool_name.unwrap_or("")),
         ErrorCode::WalletInvalidHandle => println_err!("Wallet: \"{}\" not found", wallet_name.unwrap_or("")),
         ErrorCode::WalletNotFoundError => println_err!("Submitter DID: \"{}\" not found", submitter_did.unwrap_or("")),
@@ -1764,10 +1752,7 @@
         }
 
         #[test]
-<<<<<<< HEAD
-=======
         #[cfg(feature = "payments_cli_tests")]
->>>>>>> f132e4aa
         pub fn schema_works_for_set_fees() {
             let ctx = CommandContext::new();
 
@@ -2404,10 +2389,7 @@
         use super::*;
 
         #[test]
-<<<<<<< HEAD
-=======
         #[cfg(feature = "payments_cli_tests")]
->>>>>>> f132e4aa
         pub fn get_utxo_works() {
             let ctx = CommandContext::new();
 
@@ -2428,10 +2410,7 @@
         }
 
         #[test]
-<<<<<<< HEAD
-=======
         #[cfg(feature = "payments_cli_tests")]
->>>>>>> f132e4aa
         pub fn get_utxo_works_for_unknown_payment_address() {
             let ctx = CommandContext::new();
 
@@ -2455,10 +2434,7 @@
         use super::*;
 
         #[test]
-<<<<<<< HEAD
-=======
         #[cfg(feature = "payments_cli_tests")]
->>>>>>> f132e4aa
         pub fn payment_works() {
             let ctx = CommandContext::new();
 
@@ -2479,10 +2455,7 @@
         }
 
         #[test]
-<<<<<<< HEAD
-=======
         #[cfg(feature = "payments_cli_tests")]
->>>>>>> f132e4aa
         pub fn payment_works_for_multiple_inputs_and_outputs() {
             let ctx = CommandContext::new();
 
@@ -2502,10 +2475,7 @@
             disconnect_and_delete_pool(&ctx);
         }
         #[test]
-<<<<<<< HEAD
-=======
         #[cfg(feature = "payments_cli_tests")]
->>>>>>> f132e4aa
         pub fn payment_works_for_incompatible_payment_methods() {
             let ctx = CommandContext::new();
 
@@ -2526,10 +2496,7 @@
         }
 
         #[test]
-<<<<<<< HEAD
-=======
         #[cfg(feature = "payments_cli_tests")]
->>>>>>> f132e4aa
         pub fn payment_works_for_empty_inputs() {
             let ctx = CommandContext::new();
 
@@ -2550,10 +2517,7 @@
         }
 
         #[test]
-<<<<<<< HEAD
-=======
         #[cfg(feature = "payments_cli_tests")]
->>>>>>> f132e4aa
         pub fn payment_works_for_invalid_inputs() {
             let ctx = CommandContext::new();
 
@@ -2574,10 +2538,7 @@
         }
 
         #[test]
-<<<<<<< HEAD
-=======
         #[cfg(feature = "payments_cli_tests")]
->>>>>>> f132e4aa
         pub fn payment_works_for_invalid_outputs() {
             let ctx = CommandContext::new();
 
@@ -2602,10 +2563,7 @@
         use super::*;
 
         #[test]
-<<<<<<< HEAD
-=======
         #[cfg(feature = "payments_cli_tests")]
->>>>>>> f132e4aa
         pub fn get_fees_works() {
             let ctx = CommandContext::new();
 
@@ -2625,10 +2583,7 @@
         }
 
         #[test]
-<<<<<<< HEAD
-=======
         #[cfg(feature = "payments_cli_tests")]
->>>>>>> f132e4aa
         pub fn get_fees_works_for_unknown_payment_method() {
             let ctx = CommandContext::new();
 
@@ -2652,10 +2607,7 @@
         use super::*;
 
         #[test]
-<<<<<<< HEAD
-=======
         #[cfg(feature = "payments_cli_tests")]
->>>>>>> f132e4aa
         pub fn mint_prepare_works() {
             let ctx = CommandContext::new();
 
@@ -2673,10 +2625,7 @@
         }
 
         #[test]
-<<<<<<< HEAD
-=======
         #[cfg(feature = "payments_cli_tests")]
->>>>>>> f132e4aa
         pub fn mint_prepare_works_for_multiple_outputs() {
             let ctx = CommandContext::new();
 
@@ -2694,10 +2643,7 @@
         }
 
         #[test]
-<<<<<<< HEAD
-=======
         #[cfg(feature = "payments_cli_tests")]
->>>>>>> f132e4aa
         pub fn mint_prepare_works_for_invalid_outputs_format() {
             let ctx = CommandContext::new();
 
@@ -2719,10 +2665,7 @@
         use super::*;
 
         #[test]
-<<<<<<< HEAD
-=======
         #[cfg(feature = "payments_cli_tests")]
->>>>>>> f132e4aa
         pub fn set_fees_prepare_works() {
             let ctx = CommandContext::new();
 
@@ -2743,10 +2686,7 @@
         }
 
         #[test]
-<<<<<<< HEAD
-=======
         #[cfg(feature = "payments_cli_tests")]
->>>>>>> f132e4aa
         pub fn set_fees_prepare_works_for_unknown_payment_method() {
             let ctx = CommandContext::new();
 
@@ -2767,10 +2707,7 @@
         }
 
         #[test]
-<<<<<<< HEAD
-=======
         #[cfg(feature = "payments_cli_tests")]
->>>>>>> f132e4aa
         pub fn set_fees_prepare_works_for_invalid_fees_format() {
             let ctx = CommandContext::new();
 
@@ -2791,7 +2728,6 @@
         }
     }
 
-<<<<<<< HEAD
     mod sign_multi {
         use super::*;
 
@@ -2826,8 +2762,6 @@
         }
     }
 
-=======
->>>>>>> f132e4aa
     use std::sync::{Once, ONCE_INIT};
 
     pub fn send_nym_my1(ctx: &CommandContext) {
