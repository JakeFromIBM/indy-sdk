extern crate regex;
extern crate chrono;

use command_executor::{Command, CommandContext, CommandMetadata, CommandParams, CommandGroup, CommandGroupMetadata};
use commands::*;
use commands::payment_address::handle_payment_error;

use indy::{ErrorCode, IndyError};
use libindy::ledger::Ledger;
use libindy::payment::Payment;

use serde_json::Value as JSONValue;
use serde_json::Map as JSONMap;

use std::collections::{HashMap, BTreeMap};
use utils::table::{print_table, print_list_table};

use self::regex::Regex;
use self::chrono::prelude::*;

pub const DELIMITER: &'static str = ":";
pub const SCHEMA_MARKER: &'static str = "2";
pub const CRED_DEF_MARKER: &'static str = "3";

pub fn build_schema_id(did: &str, name: &str, version: &str) -> String {
    format!("{}{}{}{}{}{}{}", did, DELIMITER, SCHEMA_MARKER, DELIMITER, name, DELIMITER, version)
}

pub fn build_cred_def_id(did: &str, schema_id: &str, signature_type: &str, tag: &str) -> String {
    format!("{}{}{}{}{}{}{}{}{}", did, DELIMITER, CRED_DEF_MARKER, DELIMITER, signature_type, DELIMITER, schema_id, DELIMITER, tag)
}

pub mod group {
    use super::*;

    command_group!(CommandGroupMetadata::new("ledger", "Ledger management commands"));
}

pub mod nym_command {
    use super::*;

    command!(CommandMetadata::build("nym", "Send NYM transaction to the Ledger.")
                .add_required_param("did", "DID of new identity")
                .add_optional_param("verkey", "Verification key of new identity")
                .add_optional_param("role", "Role of identity. One of: STEWARD, TRUSTEE, TRUST_ANCHOR, NETWORK_MONITOR or empty in case of blacklisting NYM")
                .add_optional_param("fees_inputs","The list of source inputs")
                .add_optional_param("fees_outputs","The list of outputs in the following format: (recipient, amount)")
                .add_optional_param("extra","Optional information for fees payment operation")
                .add_example("ledger nym did=VsKV7grR1BUE29mG2Fm2kX")
                .add_example("ledger nym did=VsKV7grR1BUE29mG2Fm2kX verkey=GjZWsBLgZCR18aL468JAT7w9CZRiBnpxUPPgyQxh4voa")
                .add_example("ledger nym did=VsKV7grR1BUE29mG2Fm2kX role=TRUSTEE")
                .add_example("ledger nym did=VsKV7grR1BUE29mG2Fm2kX role=")
                .add_example("ledger nym did=VsKV7grR1BUE29mG2Fm2kX fees_inputs=pay:null:111_rBuQo2A1sc9jrJg fees_outputs=(pay:null:FYmoFw55GeQH7SRFa37dkx1d2dZ3zUF8ckg7wmL7ofN4,100)")
                .finalize()
    );

    fn execute(ctx: &CommandContext, params: &CommandParams) -> Result<(), ()> {
        trace!("execute >> ctx {:?} params {:?}", ctx, params);

        let (pool_handle, pool_name) = ensure_connected_pool(&ctx)?;
        let (wallet_handle, wallet_name) = ensure_opened_wallet(&ctx)?;
        let submitter_did = ensure_active_did(&ctx)?;

        let target_did = get_str_param("did", params).map_err(error_err!())?;
        let verkey = get_opt_str_param("verkey", params).map_err(error_err!())?;
        let role = get_opt_empty_str_param("role", params).map_err(error_err!())?;
        let fees_inputs = get_opt_str_array_param("fees_inputs", params).map_err(error_err!())?;
        let fees_outputs = get_opt_str_tuple_array_param("fees_outputs", params).map_err(error_err!())?;
        let extra = get_opt_str_param("extra", params).map_err(error_err!())?;

        let mut request = Ledger::build_nym_request(&submitter_did, target_did, verkey, None, role)
            .map_err(|err| handle_indy_error(err, None, None, None))?;

        let payment_method = set_request_fees(&mut request, wallet_handle, Some(&submitter_did), &fees_inputs, &fees_outputs, extra)?;

        let response_json = Ledger::sign_and_submit_request(pool_handle, wallet_handle, &submitter_did, &request)
            .map_err(|err| handle_indy_error(err, Some(&submitter_did), Some(&pool_name), Some(&wallet_name)))?;

        let mut response: Response<serde_json::Value> = serde_json::from_str::<Response<serde_json::Value>>(&response_json)
            .map_err(|err| println_err!("Invalid data has been received: {:?}", err))?;

        if let Some(result) = response.result.as_mut() {
            result["txn"]["data"]["role"] = get_role_title(&result["txn"]["data"]["role"]);
            result["role"] = get_role_title(&result["role"]);
        }

        handle_transaction_response(response)
            .map(|result| print_transaction_response(result,
                                                     "Nym request has been sent to Ledger.",
                                                     None,
                                                     &mut vec![("dest", "Did"),
                                                               ("verkey", "Verkey"),
                                                               ("role", "Role")]))?;

        let receipts = parse_response_with_fees(&response_json, payment_method)?;

        let res = print_response_receipts(receipts);

        trace!("execute << {:?}", res);
        res
    }
}

pub mod get_nym_command {
    use super::*;

    command!(CommandMetadata::build("get-nym", "Get NYM from Ledger.")
                .add_required_param("did","DID of identity presented in Ledger")
                .add_example("ledger get-nym did=VsKV7grR1BUE29mG2Fm2kX")
                .finalize()
    );

    fn execute(ctx: &CommandContext, params: &CommandParams) -> Result<(), ()> {
        trace!("execute >> ctx {:?} params {:?}", ctx, params);

        let pool_handle = ensure_connected_pool_handle(&ctx)?;
        let submitter_did = get_active_did(&ctx);

        let target_did = get_str_param("did", params).map_err(error_err!())?;

        let response = Ledger::build_get_nym_request(submitter_did.as_ref().map(String::as_str), target_did)
            .and_then(|request| Ledger::submit_request(pool_handle, &request))
            .map_err(|err| handle_indy_error(err, None, None, None))?;

        let mut response = serde_json::from_str::<Response<serde_json::Value>>(&response)
            .map_err(|err| println_err!("Invalid data has been received: {:?}", err))?;

        if let Some(result) = response.result.as_mut() {
            let data = serde_json::from_str::<serde_json::Value>(&result["data"].as_str().unwrap_or(""));
            match data {
                Ok(mut data) => {
                    data["role"] = get_role_title(&data["role"]);
                    result["data"] = data;
                }
                Err(_) => return Err(println_err!("NYM not found"))
            };
        };

        let res = handle_transaction_response(response)
            .map(|result| print_transaction_response(result,
                                                     "Following NYM has been received.",
                                                     Some("data"),
                                                     &[("identifier", "Identifier"),
                                                         ("dest", "Dest"),
                                                         ("verkey", "Verkey"),
                                                         ("role", "Role")]));
        trace!("execute << {:?}", res);
        res
    }
}

pub mod attrib_command {
    use super::*;

    command!(CommandMetadata::build("attrib", "Send Attribute transaction to the Ledger for exists NYM.")
                .add_required_param("did",  "DID of identity presented in Ledger")
                .add_optional_param("hash", "Hash of attribute data")
                .add_optional_param("raw", "JSON representation of attribute data")
                .add_optional_param("enc", "Encrypted attribute data")
                .add_optional_param("fees_inputs","The list of source inputs")
                .add_optional_param("fees_outputs","The list of outputs in the following format: (recipient, amount)")
                .add_optional_param("extra","Optional information for fees payment operation")
                .add_example(r#"ledger attrib did=VsKV7grR1BUE29mG2Fm2kX raw={"endpoint":{"ha":"127.0.0.1:5555"}}"#)
                .add_example(r#"ledger attrib did=VsKV7grR1BUE29mG2Fm2kX hash=83d907821df1c87db829e96569a11f6fc2e7880acba5e43d07ab786959e13bd3"#)
                .add_example(r#"ledger attrib did=VsKV7grR1BUE29mG2Fm2kX enc=aa3f41f619aa7e5e6b6d0d"#)
                .add_example(r#"ledger attrib did=VsKV7grR1BUE29mG2Fm2kX enc=aa3f41f619aa7e5e6b6d0d fees_inputs=pay:null:111_rBuQo2A1sc9jrJg fees_outputs=(pay:null:FYmoFw55GeQH7SRFa37dkx1d2dZ3zUF8ckg7wmL7ofN4,100)"#)
                .finalize()
    );

    fn execute(ctx: &CommandContext, params: &CommandParams) -> Result<(), ()> {
        trace!("execute >> ctx {:?} params {:?}", ctx, params);

        let (pool_handle, pool_name) = ensure_connected_pool(&ctx)?;
        let (wallet_handle, wallet_name) = ensure_opened_wallet(&ctx)?;
        let submitter_did = ensure_active_did(&ctx)?;

        let target_did = get_str_param("did", params).map_err(error_err!())?;
        let hash = get_opt_str_param("hash", params).map_err(error_err!())?;
        let raw = get_opt_str_param("raw", params).map_err(error_err!())?;
        let enc = get_opt_str_param("enc", params).map_err(error_err!())?;
        let fees_inputs = get_opt_str_array_param("fees_inputs", params).map_err(error_err!())?;
        let fees_outputs = get_opt_str_tuple_array_param("fees_outputs", params).map_err(error_err!())?;
        let extra = get_opt_str_param("extra", params).map_err(error_err!())?;

        let mut request = Ledger::build_attrib_request(&submitter_did, target_did, hash, raw, enc)
            .map_err(|err| handle_indy_error(err, None, None, None))?;

        let payment_method = set_request_fees(&mut request, wallet_handle, Some(&submitter_did), &fees_inputs, &fees_outputs, extra)?;

        let response_json = Ledger::sign_and_submit_request(pool_handle, wallet_handle, &submitter_did, &request)
            .map_err(|err| handle_indy_error(err, Some(&submitter_did), Some(&pool_name), Some(&wallet_name)))?;

        let response = serde_json::from_str::<Response<serde_json::Value>>(&response_json)
            .map_err(|err| println_err!("Invalid data has been received: {:?}", err))?;

        let attribute =
            if raw.is_some() {
                ("raw", "Raw value")
            } else if hash.is_some() {
                ("hash", "Hashed value")
            } else { ("enc", "Encrypted value") };

        handle_transaction_response(response)
            .map(|result| print_transaction_response(result,
                                                     "Attrib request has been sent to Ledger.",
                                                     None,
                                                     &[attribute]))?;

        let receipts = parse_response_with_fees(&response_json, payment_method)?;

        let res = print_response_receipts(receipts);

        trace!("execute << {:?}", res);
        res
    }
}

pub mod get_attrib_command {
    use super::*;

    command!(CommandMetadata::build("get-attrib", "Get ATTRIB from Ledger.")
                .add_required_param("did", "DID of identity presented in Ledger")
                .add_optional_param("raw", "Name of attribute")
                .add_optional_param("hash", "Hash of attribute data")
                .add_optional_param("enc", "Encrypted value of attribute data")
                .add_example("ledger get-attrib did=VsKV7grR1BUE29mG2Fm2kX raw=endpoint")
                .add_example("ledger get-attrib did=VsKV7grR1BUE29mG2Fm2kX hash=83d907821df1c87db829e96569a11f6fc2e7880acba5e43d07ab786959e13bd3")
                .add_example("ledger get-attrib did=VsKV7grR1BUE29mG2Fm2kX enc=aa3f41f619aa7e5e6b6d0d")
                .finalize()
    );

    fn execute(ctx: &CommandContext, params: &CommandParams) -> Result<(), ()> {
        trace!("execute >> ctx {:?} params {:?}", ctx, params);

        let pool_handle = ensure_connected_pool_handle(&ctx)?;
        let submitter_did = get_active_did(&ctx);

        let target_did = get_str_param("did", params).map_err(error_err!())?;
        let raw = get_opt_str_param("raw", params).map_err(error_err!())?;
        let hash = get_opt_str_param("hash", params).map_err(error_err!())?;
        let enc = get_opt_str_param("enc", params).map_err(error_err!())?;

        let response = Ledger::build_get_attrib_request(submitter_did.as_ref().map(String::as_str), target_did, raw, hash, enc)
            .and_then(|request| Ledger::submit_request(pool_handle, &request))
            .map_err(|err| handle_indy_error(err, None, None, None))?;

        let mut response = serde_json::from_str::<Response<serde_json::Value>>(&response)
            .map_err(|err| println_err!("Invalid data has been received: {:?}", err))?;

        if let Some(result) = response.result.as_mut() {
            let data = result["data"].as_str().map(|data| serde_json::Value::String(data.to_string()));
            match data {
                Some(data) => { result["data"] = data; }
                None => return Err(println_err!("Attribute not found"))
            };
        };

        let res = handle_transaction_response(response)
            .map(|result| print_transaction_response(result,
                                                     "Following ATTRIB has been received.",
                                                     None,
                                                     &[("data", "Data")]));
        trace!("execute << {:?}", res);
        res
    }
}

pub mod schema_command {
    use super::*;

    command!(CommandMetadata::build("schema", "Send Schema transaction to the Ledger.")
                .add_required_param("name", "Schema name")
                .add_required_param("version", "Schema version")
                .add_required_param("attr_names", "Schema attributes split by comma (the number of attributes should be less or equal than 125)")
                .add_optional_param("fees_inputs","The list of source inputs")
                .add_optional_param("fees_outputs","The list of outputs in the following format: (recipient, amount)")
                .add_optional_param("extra","Optional information for fees payment operation")
                .add_example("ledger schema name=gvt version=1.0 attr_names=name,age")
                .add_example("ledger schema name=gvt version=1.0 attr_names=name,age fees_inputs=pay:null:111_rBuQo2A1sc9jrJg fees_outputs=(pay:null:FYmoFw55GeQH7SRFa37dkx1d2dZ3zUF8ckg7wmL7ofN4,100)")
                .finalize()
    );

    fn execute(ctx: &CommandContext, params: &CommandParams) -> Result<(), ()> {
        trace!("execute >> ctx {:?} params {:?}", ctx, params);

        let (pool_handle, pool_name) = ensure_connected_pool(&ctx)?;
        let (wallet_handle, wallet_name) = ensure_opened_wallet(&ctx)?;
        let submitter_did = ensure_active_did(&ctx)?;

        let name = get_str_param("name", params).map_err(error_err!())?;
        let version = get_str_param("version", params).map_err(error_err!())?;
        let attr_names = get_str_array_param("attr_names", params).map_err(error_err!())?;
        let fees_inputs = get_opt_str_array_param("fees_inputs", params).map_err(error_err!())?;
        let fees_outputs = get_opt_str_tuple_array_param("fees_outputs", params).map_err(error_err!())?;
        let extra = get_opt_str_param("extra", params).map_err(error_err!())?;

        let id = build_schema_id(&submitter_did, name, version);

        let schema_data = {
            let mut json = JSONMap::new();
            json.insert("ver".to_string(), JSONValue::from("1.0"));
            json.insert("id".to_string(), JSONValue::from(id));
            json.insert("name".to_string(), JSONValue::from(name));
            json.insert("version".to_string(), JSONValue::from(version));
            json.insert("attrNames".to_string(), JSONValue::from(attr_names));
            JSONValue::from(json).to_string()
        };

        let mut request = Ledger::build_schema_request(&submitter_did, &schema_data)
            .map_err(|err| handle_indy_error(err, None, None, None))?;

        let payment_method = set_request_fees(&mut request, wallet_handle, Some(&submitter_did), &fees_inputs, &fees_outputs, extra)?;

        let response_json = Ledger::sign_and_submit_request(pool_handle, wallet_handle, &submitter_did, &request)
            .map_err(|err| handle_indy_error(err, Some(&submitter_did), Some(&pool_name), Some(&wallet_name)))?;

        let response = serde_json::from_str::<Response<serde_json::Value>>(&response_json)
            .map_err(|err| println_err!("Invalid data has been received: {:?}", err))?;

        handle_transaction_response(response)
            .map(|result| print_transaction_response(result,
                                                     "Schema request has been sent to Ledger.",
                                                     Some("data"),
                                                     &[("name", "Name"),
                                                         ("version", "Version"),
                                                         ("attr_names", "Attributes")]))?;

        let receipts = parse_response_with_fees(&response_json, payment_method)?;

        let res = print_response_receipts(receipts);

        trace!("execute << {:?}", res);
        res
    }
}

pub mod get_validator_info_command {
    use super::*;

    command!(CommandMetadata::build("get-validator-info", "Get validator info from all nodes.")
                .add_optional_param("nodes","The list of node names to send the request")
                .add_optional_param("timeout"," Time to wait respond from nodes")
                .add_example(r#"ledger get-validator-info"#)
                .add_example(r#"ledger get-validator-info nodes=Node1,Node2"#)
                .add_example(r#"ledger get-validator-info nodes=Node1,Node2 timeout=150"#)
                .finalize()
    );

    fn execute(ctx: &CommandContext, params: &CommandParams) -> Result<(), ()> {
        trace!("execute >> ctx {:?} params {:?}", ctx, params);

        let pool_handle = ensure_connected_pool_handle(&ctx)?;
        let wallet_handle = ensure_opened_wallet_handle(&ctx)?;
        let submitter_did = ensure_active_did(&ctx)?;

        let nodes = get_opt_str_array_param("nodes", params).map_err(error_err!())?;
        let timeout = get_opt_number_param::<i32>("timeout", params).map_err(error_err!())?;

        let request = Ledger::build_get_validator_info_request(&submitter_did)
            .map_err(|err| handle_indy_error(err, None, None, None))?;

        let response = if nodes.is_some() || timeout.is_some() {
            sign_and_submit_action(wallet_handle, pool_handle, &submitter_did, &request, nodes, timeout)
                .map_err(|err| handle_indy_error(err, None, None, None))?
        } else {
            Ledger::sign_and_submit_request(pool_handle, wallet_handle, &submitter_did, &request)
                .map_err(|err| handle_indy_error(err, None, None, None))?
        };

        let responses = match serde_json::from_str::<BTreeMap<String, String>>(&response) {
            Ok(responses) => responses,
            Err(_) => {
                let response = serde_json::from_str::<Response<serde_json::Value>>(&response)
                    .map_err(|err| println_err!("Invalid data has been received: {:?}", err))?;
                return handle_transaction_response(response).map(|result| println_succ!("{}", result));
            }
        };

        println_succ!("Validator Info:");

        let mut lines: Vec<String> = Vec::new();

        for (node, response) in responses {
            if response.eq("timeout") {
                lines.push(format!("\t{:?}: {:?}", node, "Timeout"));
                continue
            }
            let response = match serde_json::from_str::<Response<serde_json::Value>>(&response) {
                Ok(resp) => resp,
                Err(err) => {
                    lines.push(format!("\t{:?}: \"Invalid data has been received: {:?}\"", node, err));
                    continue
                }
            };

            match handle_transaction_response(response) {
                Ok(result) => lines.push(format!("\t{:?}: {}", node, result)),
                Err(_) => {}
            };
        }

        println!("{{\n{}\n}}", lines.join(",\n"));

        let res = Ok(());

        trace!("execute << {:?}", res);
        res
    }
}

pub mod get_schema_command {
    use super::*;

    command!(CommandMetadata::build("get-schema", "Get Schema from Ledger.")
                .add_required_param("did", "DID of identity presented in Ledger")
                .add_required_param("name", "Schema name")
                .add_required_param("version", "Schema version")
                .add_example("ledger get-schema did=VsKV7grR1BUE29mG2Fm2kX name=gvt version=1.0")
                .finalize()
    );

    fn execute(ctx: &CommandContext, params: &CommandParams) -> Result<(), ()> {
        trace!("execute >> ctx {:?} params {:?}", ctx, params);

        let pool_handle = ensure_connected_pool_handle(&ctx)?;
        let submitter_did = get_active_did(&ctx);

        let target_did = get_str_param("did", params).map_err(error_err!())?;
        let name = get_str_param("name", params).map_err(error_err!())?;
        let version = get_str_param("version", params).map_err(error_err!())?;

        let id = build_schema_id(target_did, name, version);

        let response = Ledger::build_get_schema_request(submitter_did.as_ref().map(String::as_str), &id)
            .and_then(|request| Ledger::submit_request(pool_handle, &request))
            .map_err(|err| handle_indy_error(err, None, None, None))?;

        let response = serde_json::from_str::<Response<serde_json::Value>>(&response)
            .map_err(|err| println_err!("Invalid data has been received: {:?}", err))?;

        if let Some(result) = response.result.as_ref() {
            if !result["seqNo"].is_i64() {
                return Err(println_err!("Schema not found"));
            }
        };

        let res = handle_transaction_response(response)
            .map(|result| print_transaction_response(result,
                                                     "Following Schema has been received.",
                                                     Some("data"),
                                                     &[("name", "Name"),
                                                         ("version", "Version"),
                                                         ("attr_names", "Attributes")]));
        trace!("execute << {:?}", res);
        res
    }
}

pub mod cred_def_command {
    use super::*;

    command!(CommandMetadata::build("cred-def", "Send Cred Def transaction to the Ledger.")
                .add_required_param("schema_id", "Sequence number of schema")
                .add_required_param("signature_type", "Signature type (only CL supported now)")
                .add_optional_param("tag", "Allows to distinct between credential definitions for the same issuer and schema. Note that it is mandatory for indy-node version 1.4.x and higher")
                .add_required_param("primary", "Primary key in json format")
                .add_optional_param("revocation", "Revocation key in json format")
                .add_optional_param("fees_inputs","The list of source inputs")
                .add_optional_param("fees_outputs","The list of outputs in the following format: (recipient, amount)")
                .add_optional_param("extra","Optional information for fees payment operation")
                .add_example(r#"ledger cred-def schema_id=1 signature_type=CL tag=1 primary={"n":"1","s":"2","rms":"3","r":{"age":"4","name":"5"},"rctxt":"6","z":"7"}"#)
                .finalize()
    );

    fn execute(ctx: &CommandContext, params: &CommandParams) -> Result<(), ()> {
        trace!("execute >> ctx {:?} params {:?}", ctx, params);

        let (pool_handle, pool_name) = ensure_connected_pool(&ctx)?;
        let (wallet_handle, wallet_name) = ensure_opened_wallet(&ctx)?;
        let submitter_did = ensure_active_did(&ctx)?;

        let schema_id = get_str_param("schema_id", params).map_err(error_err!())?;
        let signature_type = get_str_param("signature_type", params).map_err(error_err!())?;
        let tag = get_opt_str_param("tag", params).map_err(error_err!())?.unwrap_or("");
        let primary = get_object_param("primary", params).map_err(error_err!())?;
        let revocation = get_opt_str_param("revocation", params).map_err(error_err!())?;
        let fees_inputs = get_opt_str_array_param("fees_inputs", params).map_err(error_err!())?;
        let fees_outputs = get_opt_str_tuple_array_param("fees_outputs", params).map_err(error_err!())?;
        let extra = get_opt_str_param("extra", params).map_err(error_err!())?;

        let id = build_cred_def_id(&submitter_did, schema_id, signature_type, tag);

        let cred_def_value = {
            let mut json = JSONMap::new();
            json.insert("primary".to_string(), primary);
            update_json_map_opt_key!(json, "revocation", revocation);
            JSONValue::from(json)
        };

        let cred_def_data = {
            let mut json = JSONMap::new();
            json.insert("ver".to_string(), JSONValue::from("1.0"));
            json.insert("id".to_string(), JSONValue::from(id));
            json.insert("schemaId".to_string(), JSONValue::from(schema_id));
            json.insert("type".to_string(), JSONValue::from(signature_type));
            json.insert("tag".to_string(), JSONValue::from(tag));
            json.insert("value".to_string(), JSONValue::from(cred_def_value));
            JSONValue::from(json).to_string()
        };

        let mut request = Ledger::build_cred_def_request(&submitter_did, &cred_def_data)
            .map_err(|err| handle_indy_error(err, None, None, None))?;

        let payment_method = set_request_fees(&mut request, wallet_handle, Some(&submitter_did), &fees_inputs, &fees_outputs, extra)?;

        let response_json = Ledger::sign_and_submit_request(pool_handle, wallet_handle, &submitter_did, &request)
            .map_err(|err| handle_indy_error(err, Some(&submitter_did), Some(&pool_name), Some(&wallet_name)))?;

        let response = serde_json::from_str::<Response<serde_json::Value>>(&response_json)
            .map_err(|err| println_err!("Invalid data has been received: {:?}", err))?;

        handle_transaction_response(response)
            .map(|result| print_transaction_response(result,
                                                     "NodeConfig request has been sent to Ledger.",
                                                     Some("data"),
                                                     &[("primary", "Primary Key"),
                                                         ("revocation", "Revocation Key")]))?;

        let receipts = parse_response_with_fees(&response_json, payment_method)?;

        let res = print_response_receipts(receipts);

        trace!("execute << {:?}", res);
        res
    }
}

pub mod get_cred_def_command {
    use super::*;

    command!(CommandMetadata::build("get-cred-def", "Get Cred Definition from Ledger.")
                .add_required_param("schema_id", "Sequence number of schema")
                .add_required_param("signature_type", "Signature type (only CL supported now)")
                .add_optional_param("tag", "Allows to distinct between credential definitions for the same issuer and schema. Note that it is mandatory for indy-node version 1.4.x and higher")
                .add_required_param("origin", "Credential definition owner DID")
                .add_example("ledger get-cred-def schema_id=1 signature_type=CL tag=1 origin=VsKV7grR1BUE29mG2Fm2kX")
                .finalize()
    );

    fn execute(ctx: &CommandContext, params: &CommandParams) -> Result<(), ()> {
        trace!("execute >> ctx {:?} params {:?}", ctx, params);

        let pool_handle = ensure_connected_pool_handle(&ctx)?;
        let submitter_did = get_active_did(&ctx);

        let schema_id = get_str_param("schema_id", params).map_err(error_err!())?;
        let signature_type = get_str_param("signature_type", params).map_err(error_err!())?;
        let tag = get_opt_str_param("tag", params).map_err(error_err!())?.unwrap_or("");
        let origin = get_str_param("origin", params).map_err(error_err!())?;

        let id = build_cred_def_id(&origin, schema_id, signature_type, tag);

        let response = Ledger::build_get_cred_def_request(submitter_did.as_ref().map(String::as_str), &id)
            .and_then(|request| Ledger::submit_request(pool_handle, &request))
            .map_err(|err| handle_indy_error(err, None, None, None))?;

        let response = serde_json::from_str::<Response<serde_json::Value>>(&response)
            .map_err(|err| println_err!("Invalid data has been received: {:?}", err))?;

        if let Some(result) = response.result.as_ref() {
            if !result["seqNo"].is_i64() {
                return Err(println_err!("Credential Definition not found"));
            }
        };

        let res = handle_transaction_response(response)
            .map(|result| print_transaction_response(result,
                                                     "Following Credential Definition has been received.",
                                                     Some("data"),
                                                     &[("primary", "Primary Key"),
                                                         ("revocation", "Revocation Key")]));
        trace!("execute << {:?}", res);
        res
    }
}

pub mod node_command {
    use super::*;

    command!(CommandMetadata::build("node", "Send Node transaction to the Ledger.")
                .add_required_param("target", "Node identifier")
                .add_required_param("alias", "Node alias (can't be changed in case of update)")
                .add_optional_param("node_ip", "Node Ip. Note that it is mandatory for adding node case")
                .add_optional_param("node_port", "Node port. Note that it is mandatory for adding node case")
                .add_optional_param("client_ip", "Client Ip. Note that it is mandatory for adding node case")
                .add_optional_param("client_port","Client port. Note that it is mandatory for adding node case")
                .add_optional_param("blskey",  "Node BLS key")
                .add_optional_param("blskey_pop",  "Node BLS key proof of possession. Note that it is mandatory if blskey specified")
                .add_optional_param("services", "Node type. One of: VALIDATOR, OBSERVER or empty in case of blacklisting node")
                .add_example("ledger node target=A5iWQVT3k8Zo9nXj4otmeqaUziPQPCiDqcydXkAJBk1Y node_ip=127.0.0.1 node_port=9710 client_ip=127.0.0.1 client_port=9711 alias=Node5 services=VALIDATOR blskey=2zN3bHM1m4rLz54MJHYSwvqzPchYp8jkHswveCLAEJVcX6Mm1wHQD1SkPYMzUDTZvWvhuE6VNAkK3KxVeEmsanSmvjVkReDeBEMxeDaayjcZjFGPydyey1qxBHmTvAnBKoPydvuTAqx5f7YNNRAdeLmUi99gERUU7TD8KfAa6MpQ9bw blskey_pop=RPLagxaR5xdimFzwmzYnz4ZhWtYQEj8iR5ZU53T2gitPCyCHQneUn2Huc4oeLd2B2HzkGnjAff4hWTJT6C7qHYB1Mv2wU5iHHGFWkhnTX9WsEAbunJCV2qcaXScKj4tTfvdDKfLiVuU2av6hbsMztirRze7LvYBkRHV3tGwyCptsrP")
                .add_example("ledger node target=A5iWQVT3k8Zo9nXj4otmeqaUziPQPCiDqcydXkAJBk1Y node_ip=127.0.0.1 node_port=9710 client_ip=127.0.0.1 client_port=9711 alias=Node5 services=VALIDATOR")
                .add_example("ledger node target=A5iWQVT3k8Zo9nXj4otmeqaUziPQPCiDqcydXkAJBk1Y alias=Node5 services=VALIDATOR")
                .add_example("ledger node target=A5iWQVT3k8Zo9nXj4otmeqaUziPQPCiDqcydXkAJBk1Y alias=Node5 services=")
                .finalize()
    );

    fn execute(ctx: &CommandContext, params: &CommandParams) -> Result<(), ()> {
        trace!("execute >> ctx {:?} params {:?}", ctx, params);

        let (pool_handle, pool_name) = ensure_connected_pool(&ctx)?;
        let (wallet_handle, wallet_name) = ensure_opened_wallet(&ctx)?;
        let submitter_did = ensure_active_did(&ctx)?;

        let target_did = get_str_param("target", params).map_err(error_err!())?;
        let node_ip = get_opt_str_param("node_ip", params).map_err(error_err!())?;
        let node_port = get_opt_number_param::<i32>("node_port", params).map_err(error_err!())?;
        let client_ip = get_opt_str_param("client_ip", params).map_err(error_err!())?;
        let client_port = get_opt_number_param::<i32>("client_port", params).map_err(error_err!())?;
        let alias = get_opt_str_param("alias", params).map_err(error_err!())?;
        let blskey = get_opt_str_param("blskey", params).map_err(error_err!())?;
        let blskey_pop = get_opt_str_param("blskey_pop", params).map_err(error_err!())?;
        let services = get_opt_str_array_param("services", params).map_err(error_err!())?;

        let node_data = {
            let mut json = JSONMap::new();
            update_json_map_opt_key!(json, "node_ip", node_ip);
            update_json_map_opt_key!(json, "node_port", node_port);
            update_json_map_opt_key!(json, "client_ip", client_ip);
            update_json_map_opt_key!(json, "client_port", client_port);
            update_json_map_opt_key!(json, "alias", alias);
            update_json_map_opt_key!(json, "blskey", blskey);
            update_json_map_opt_key!(json, "blskey_pop", blskey_pop);
            update_json_map_opt_key!(json, "services", services);
            JSONValue::from(json).to_string()
        };

        let response = Ledger::build_node_request(&submitter_did, target_did, &node_data)
            .and_then(|request| Ledger::sign_and_submit_request(pool_handle, wallet_handle, &submitter_did, &request))
            .map_err(|err| handle_indy_error(err, Some(&submitter_did), Some(&pool_name), Some(&wallet_name)))?;

        let response = serde_json::from_str::<Response<serde_json::Value>>(&response)
            .map_err(|err| println_err!("Invalid data has been received: {:?}", err))?;

        let res = handle_transaction_response(response)
            .map(|result| print_transaction_response(result,
                                                     "NodeConfig request has been sent to Ledger.",
                                                     Some("data"),
                                                     &[("alias", "Alias"),
                                                         ("node_ip", "Node Ip"),
                                                         ("node_port", "Node Port"),
                                                         ("client_ip", "Client Ip"),
                                                         ("client_port", "Client Port"),
                                                         ("services", "Services"),
                                                         ("blskey", "Blskey"),
                                                         ("blskey_pop", "Blskey Proof of Possession")]));
        trace!("execute << {:?}", res);
        res
    }
}

pub mod pool_config_command {
    use super::*;

    command!(CommandMetadata::build("pool-config", "Send write configuration to pool.")
                .add_required_param("writes", "Accept write transactions.")
                .add_optional_param("force", "Forced configuration applying without reaching pool consensus.")
                .add_example("ledger pool-config writes=true")
                .add_example("ledger pool-config writes=true force=true")
                .finalize()
    );

    fn execute(ctx: &CommandContext, params: &CommandParams) -> Result<(), ()> {
        trace!("execute >> ctx {:?} params {:?}", ctx, params);

        let (pool_handle, pool_name) = ensure_connected_pool(&ctx)?;
        let (wallet_handle, wallet_name) = ensure_opened_wallet(&ctx)?;
        let submitter_did = ensure_active_did(&ctx)?;

        let writes = get_bool_param("writes", params).map_err(error_err!())?;
        let force = get_opt_bool_param("force", params).map_err(error_err!())?.unwrap_or(false);

        let response = Ledger::indy_build_pool_config_request(&submitter_did, writes, force)
            .and_then(|request| Ledger::sign_and_submit_request(pool_handle, wallet_handle, &submitter_did, &request))
            .map_err(|err| handle_indy_error(err, Some(&submitter_did), Some(&pool_name), Some(&wallet_name)))?;

        let response = serde_json::from_str::<Response<serde_json::Value>>(&response)
            .map_err(|err| println_err!("Invalid data has been received: {:?}", err))?;

        let res = handle_transaction_response(response)
            .map(|result| print_transaction_response(result,
                                                     "NodeConfig request has been sent to Ledger.",
                                                     None,
                                                     &[("writes", "Writes"),
                                                         ("force", "Force Apply")]));
        trace!("execute << {:?}", res);
        res
    }
}

pub mod pool_restart_command {
    use super::*;

    command!(CommandMetadata::build("pool-restart", "Send instructions to nodes to restart themselves.")
                .add_required_param("action", "Restart type. Either start or cancel.")
                .add_optional_param("nodes","The list of node names to send the request")
                .add_optional_param("timeout"," Time to wait respond from nodes")
                .add_optional_param("datetime", "Node restart datetime (only for action=start).")
                .add_example(r#"ledger pool-restart action=start datetime=2020-01-25T12:49:05.258870+00:00"#)
                .add_example(r#"ledger pool-restart action=start datetime=2020-01-25T12:49:05.258870+00:00 nodes=Node1,Node2"#)
                .add_example(r#"ledger pool-restart action=start datetime=2020-01-25T12:49:05.258870+00:00 nodes=Node1,Node2 timeout=100"#)
                .add_example(r#"ledger pool-restart action=cancel"#)
                .finalize()
    );

    fn execute(ctx: &CommandContext, params: &CommandParams) -> Result<(), ()> {
        trace!("execute >> ctx {:?} params {:?}", ctx, params);

        let (pool_handle, pool_name) = ensure_connected_pool(&ctx)?;
        let (wallet_handle, wallet_name) = ensure_opened_wallet(&ctx)?;
        let submitter_did = ensure_active_did(&ctx)?;

        let action = get_str_param("action", params).map_err(error_err!())?;
        let datetime = get_opt_str_param("datetime", params).map_err(error_err!())?;
        let nodes = get_opt_str_array_param("nodes", params).map_err(error_err!())?;
        let timeout = get_opt_number_param::<i32>("timeout", params).map_err(error_err!())?;

        let request = Ledger::indy_build_pool_restart_request(&submitter_did, action, datetime)
            .map_err(|err| handle_indy_error(err, None, Some(&pool_name), Some(&wallet_name)))?;

        let response = if nodes.is_some() || timeout.is_some() {
            sign_and_submit_action(wallet_handle, pool_handle, &submitter_did, &request, nodes, timeout)
                .map_err(|err| handle_indy_error(err, None, None, None))?
        } else {
            Ledger::sign_and_submit_request(pool_handle, wallet_handle, &submitter_did, &request)
                .map_err(|err| handle_indy_error(err, None, None, None))?
        };

        let responses = match serde_json::from_str::<HashMap<String, String>>(&response) {
            Ok(responses) => responses,
            Err(_) => {
                let response = serde_json::from_str::<Response<serde_json::Value>>(&response)
                    .map_err(|err| println_err!("Invalid data has been received: {:?}", err))?;
                return handle_transaction_response(response).map(|result| println_succ!("{}", result));
            }
        };

        for (node, response) in responses {
            if response.eq("timeout") {
                println_err!("Restart pool node {} timeout.", node);
                continue
            }

            let response = serde_json::from_str::<Response<serde_json::Value>>(&response)
                .map_err(|err| println_err!("Invalid data has been received: {:?}", err))?;

            println_succ!("Restart pool response for node {}:", node);
            let _res = handle_transaction_response(response).map(|result|
                print_table(&result, &[
                    ("identifier", "From"),
                    ("reqId", "Request Id"),
                    ("action", "Action"),
                    ("datetime", "Datetime")]));
        }
        let res = Ok(());

        trace!("execute << {:?}", res);
        res
    }
}

fn sign_and_submit_action(wallet_handle: i32, pool_handle: i32, submitter_did: &str, request: &str, nodes: Option<Vec<&str>>, timeout: Option<i32>) -> Result<String, IndyError> {
    let nodes = match nodes {
        Some(n) =>
            Some(serde_json::to_string(&n)
                .map_err(|err| IndyError { error_code: ErrorCode::CommonInvalidStructure, message: err.to_string(), indy_backtrace: None })?),
        None => None
    };

    Ledger::sign_request(wallet_handle, submitter_did, request)
        .and_then(|request| Ledger::submit_action(pool_handle, &request, nodes.as_ref().map(String::as_ref), timeout))
}

pub mod pool_upgrade_command {
    use super::*;

    command!(CommandMetadata::build("pool-upgrade", "Send instructions to nodes to update themselves.")
                .add_required_param("name", "Human-readable name for the upgrade.")
                .add_required_param("version","The version of indy-node package we perform upgrade to. \n                  \
                                              Must be greater than existing one (or equal if reinstall flag is True)")
                .add_required_param("action", "Upgrade type. Either start or cancel.")
                .add_required_param("sha256", "Sha256 hash of the package.")
                .add_optional_param("timeout", "Limits upgrade time on each Node.")
                .add_optional_param("schedule", "Node upgrade schedule. Schedule should contain identifiers of all nodes. Upgrade dates should be in future. \n                              \
                                              If force flag is False, then it's required that time difference between each Upgrade must be not less than 5 minutes.\n                              \
                                              Requirements for schedule can be ignored by parameter force=true.\n                              \
                                              Schedule is mandatory for action=start.")
                .add_optional_param("justification", "Justification string for this particular Upgrade.")
                .add_optional_param("reinstall", "Whether it's allowed to re-install the same version. False by default.")
                .add_optional_param("force", "Whether we should apply transaction without waiting for consensus of this transaction. False by default.")
                .add_optional_param("package", "Package to be upgraded.")
                .add_example(r#"ledger pool-upgrade name=upgrade-1 version=2.0 action=start sha256=f284bdc3c1c9e24a494e285cb387c69510f28de51c15bb93179d9c7f28705398 schedule={"Gw6pDLhcBcoQesN72qfotTgFa7cbuqZpkX3Xo6pLhPhv":"2020-01-25T12:49:05.258870+00:00"}"#)
                .add_example(r#"ledger pool-upgrade name=upgrade-1 version=2.0 action=start sha256=f284bdc3c1c9e24a494e285cb387c69510f28de51c15bb93179d9c7f28705398 schedule={"Gw6pDLhcBcoQesN72qfotTgFa7cbuqZpkX3Xo6pLhPhv":"2020-01-25T12:49:05.258870+00:00"} package=some_package"#)
                .add_example(r#"ledger pool-upgrade name=upgrade-1 version=2.0 action=cancel sha256=ac3eb2cc3ac9e24a494e285cb387c69510f28de51c15bb93179d9c7f28705398"#)
                .finalize()
    );

    fn execute(ctx: &CommandContext, params: &CommandParams) -> Result<(), ()> {
        trace!("execute >> ctx {:?} params {:?}", ctx, params);

        let (pool_handle, pool_name) = ensure_connected_pool(&ctx)?;
        let (wallet_handle, wallet_name) = ensure_opened_wallet(&ctx)?;
        let submitter_did = ensure_active_did(&ctx)?;

        let name = get_str_param("name", params).map_err(error_err!())?;
        let version = get_str_param("version", params).map_err(error_err!())?;
        let action = get_str_param("action", params).map_err(error_err!())?;
        let sha256 = get_str_param("sha256", params).map_err(error_err!())?;
        let timeout = get_opt_number_param::<u32>("timeout", params).map_err(error_err!())?;
        let schedule = get_opt_str_param("schedule", params).map_err(error_err!())?;
        let justification = get_opt_str_param("justification", params).map_err(error_err!())?;
        let reinstall = get_opt_bool_param("reinstall", params).map_err(error_err!())?.unwrap_or(false);
        let force = get_opt_bool_param("force", params).map_err(error_err!())?.unwrap_or(false);
        let package = get_opt_str_param("package", params).map_err(error_err!())?;

        let response = Ledger::indy_build_pool_upgrade_request(&submitter_did, name, version, action, sha256,
                                                               timeout, schedule, justification, reinstall, force, package)
            .and_then(|request| Ledger::sign_and_submit_request(pool_handle, wallet_handle, &submitter_did, &request))
            .map_err(|err| handle_indy_error(err, Some(&submitter_did), Some(&pool_name), Some(&wallet_name)))?;

        let response = serde_json::from_str::<Response<serde_json::Value>>(&response)
            .map_err(|err| println_err!("Invalid data has been received: {:?}", err))?;

        let mut schedule = None;
        let mut hash = None;
        if let Some(res) = response.result.as_ref() {
            schedule = res["schedule"].as_object()
                .map(|s| format!("{{{}\n}}",
                                 s.iter()
                                     .map(|(key, value)| format!("\n    {:?}:{:?}", key, value.as_str().unwrap_or("")))
                                     .collect::<Vec<String>>()
                                     .join(",")));

            hash = res["sha256"].as_str().map(|h| h.to_string());
        };

        let res = handle_transaction_response(response)
            .map(|result| print_transaction_response(result,
                                                     "NodeConfig request has been sent to Ledger.",
                                                     None,
                                                     &[("name", "Name"),
                                                         ("action", "Action"),
                                                         ("version", "Version"),
                                                         ("timeout", "Timeout"),
                                                         ("justification", "Justification"),
                                                         ("reinstall", "Reinstall"),
                                                         ("force", "Force Apply"),
                                                         ("package", "Package Name")]));
        if let Some(h) = hash {
            println_succ!("Hash:");
            println!("{}", h);
        }
        if let Some(s) = schedule {
            println_succ!("Schedule:");
            println!("{}", s);
        }
        trace!("execute << {:?}", res);
        res
    }
}

pub mod custom_command {
    use super::*;

    command!(CommandMetadata::build("custom", "Send custom transaction to the Ledger.")
                .add_main_param("txn", "Transaction json")
                .add_optional_param("sign", "Is signature required")
                .add_example(r#"ledger custom {"reqId":1,"identifier":"V4SGRU86Z58d6TV7PBUe6f","operation":{"type":"105","dest":"V4SGRU86Z58d6TV7PBUe6f"},"protocolVersion":2}"#)
                .add_example(r#"ledger custom {"reqId":2,"identifier":"V4SGRU86Z58d6TV7PBUe6f","operation":{"type":"1","dest":"VsKV7grR1BUE29mG2Fm2kX"},"protocolVersion":2} sign=true"#)
                .finalize()
    );

    fn execute(ctx: &CommandContext, params: &CommandParams) -> Result<(), ()> {
        trace!("execute >> ctx {:?} params {:?}", ctx, params);

        let (pool_handle, pool_name) = ensure_connected_pool(&ctx)?;

        let txn = get_str_param("txn", params).map_err(error_err!())?;
        let sign = get_opt_bool_param("sign", params).map_err(error_err!())?.unwrap_or(false);

        let (mut submitter, mut wallet) = (String::new(), String::new());

        let response = if sign {
            let (wallet_handle, wallet_name) = ensure_opened_wallet(&ctx)?;
            let submitter_did = ensure_active_did(&ctx)?;

            submitter = submitter_did.clone();
            wallet = wallet_name.clone();

            Ledger::sign_and_submit_request(pool_handle, wallet_handle, &submitter_did, txn)
        } else {
            Ledger::submit_request(pool_handle, txn)
        };

        let response_json =
            response.map_err(|err| handle_indy_error(err, Some(&submitter), Some(&pool_name), Some(&wallet)))?;

        let response = serde_json::from_str::<Response<serde_json::Value>>(&response_json)
            .map_err(|err| println_err!("Invalid data has been received: {:?}", err))?;

        let res = match response {
            Response { op: ResponseType::REPLY, result: Some(_), reason: None } =>
                Ok(println!("Response: \n{}", response_json)),
            Response { op: ResponseType::REQNACK, result: None, reason: Some(reason) } |
            Response { op: ResponseType::REJECT, result: None, reason: Some(reason) } =>
                Err(println_err!("Transaction has been rejected: {}", extract_error_message(&reason))),
            _ => Err(println_err!("Invalid data has been received"))
        };

        trace!("execute << {:?}", res);
        res
    }
}

pub mod get_payment_sources_command {
    use super::*;

    command!(CommandMetadata::build("get-payment-sources", "Get sources list for payment address.")
                .add_required_param("payment_address","Target payment address")
                .add_example("ledger get-payment-sources payment_address=pay:null:GjZWsBLgZCR18aL468JAT7w9CZRiBnpxUPPgyQxh4voa")
                .finalize()
    );

    fn execute(ctx: &CommandContext, params: &CommandParams) -> Result<(), ()> {
        trace!("execute >> ctx {:?} params {:?}", ctx, params);

        let (pool_handle, pool_name) = ensure_connected_pool(&ctx)?;
        let (wallet_handle, wallet_name) = ensure_opened_wallet(&ctx)?;
        let submitter_did = get_active_did(&ctx);

        let payment_address = get_str_param("payment_address", params).map_err(error_err!())?;

        let (request, payment_method) = Payment::build_get_payment_sources_request(wallet_handle, submitter_did.as_ref().map(String::as_str), payment_address)
            .map_err(|err| handle_payment_error(err, None))?;

        let response = Ledger::submit_request(pool_handle, &request)
            .map_err(|err| handle_indy_error(err, None, Some(&pool_name), Some(&wallet_name)))?;

        let res = match Payment::parse_get_payment_sources_response(&payment_method, &response) {
            Ok(sources_json) => {
                let mut sources: Vec<serde_json::Value> = serde_json::from_str(&sources_json)
                    .map_err(|_| println_err!("Wrong data has been received"))?;

                print_list_table(&sources,
                                 &vec![("source", "Source"),
                                       ("paymentAddress", "Payment Address"),
                                       ("amount", "Amount"),
                                       ("extra", "Extra")],
                                 "There are no source's");
                Ok(())
            }
            Err(err) => Err(println_err!("Invalid data has been received: {:?}", err)),
        };

        trace!("execute << {:?}", res);
        res
    }
}

pub mod payment_command {
    use super::*;

    command!(CommandMetadata::build("payment", "Send request for doing payment.")
                .add_required_param("inputs","The list of payment sources")
                .add_required_param("outputs","The list of outputs in the following format: (recipient, amount)")
                .add_required_param("extra","Optional information for payment operation")
                .add_example("ledger payment inputs=pay:null:111_rBuQo2A1sc9jrJg outputs=(pay:null:FYmoFw55GeQH7SRFa37dkx1d2dZ3zUF8ckg7wmL7ofN4,100)")
                .add_example("ledger payment inputs=pay:null:111_rBuQo2A1sc9jrJg outputs=(pay:null:FYmoFw55GeQH7SRFa37dkx1d2dZ3zUF8ckg7wmL7ofN4,100) extra=some_extra")
                .add_example("ledger payment inputs=pay:null:111_rBuQo2A1sc9jrJg,pay:null:222_aEwACvA1sc9jrJg outputs=(pay:null:FYmoFw55GeQH7SRFa37dkx1d2dZ3zUF8ckg7wmL7ofN4,100),(pay:null:ABABefwrhscbaAShva7dkx1d2dZ3zUF8ckg7wmL7ofN4,5)")
                .finalize()
    );

    fn execute(ctx: &CommandContext, params: &CommandParams) -> Result<(), ()> {
        trace!("execute >> ctx {:?} params {:?}", ctx, params);

        let (pool_handle, pool_name) = ensure_connected_pool(&ctx)?;
        let (wallet_handle, wallet_name) = ensure_opened_wallet(&ctx)?;
        let submitter_did = get_active_did(&ctx);
        let extra = get_opt_str_param("extra", params).map_err(error_err!())?;

        let inputs = get_str_array_param("inputs", params).map_err(error_err!())?;
        let outputs = get_str_tuple_array_param("outputs", params).map_err(error_err!())?;

        let inputs = parse_payment_inputs(&inputs).map_err(error_err!())?;
        let outputs = parse_payment_outputs(&outputs).map_err(error_err!())?;

        let (request, payment_method) = Payment::build_payment_req(wallet_handle, submitter_did.as_ref().map(String::as_str), &inputs, &outputs, extra)
            .map_err(|err| handle_payment_error(err, None))?;

        let response = Ledger::submit_request(pool_handle, &request)
            .map_err(|err| handle_indy_error(err, None, Some(&pool_name), Some(&wallet_name)))?;

        let res = match Payment::parse_payment_response(&payment_method, &response) {
            Ok(receipts_json) => {
                let mut receipts: Vec<serde_json::Value> = serde_json::from_str(&receipts_json)
                    .map_err(|_| println_err!("Wrong data has been received"))?;

                print_list_table(&receipts,
                                 &vec![("receipt", "Receipt"),
                                       ("recipient", "Recipient Payment Address"),
                                       ("amount", "Amount"),
                                       ("extra", "Extra")],
                                 "There are no receipts's");
                Ok(())
            }
            Err(err) => Err(handle_payment_error(err, None)),
        };

        trace!("execute << {:?}", res);
        res
    }
}

pub mod get_fees_command {
    use super::*;

    command!(CommandMetadata::build("get-fees", "Get fees amount for transactions.")
                .add_required_param("payment_method","Payment method")
                .add_example("ledger get-fees payment_method=null")
                .finalize()
    );

    fn execute(ctx: &CommandContext, params: &CommandParams) -> Result<(), ()> {
        trace!("execute >> ctx {:?} params {:?}", ctx, params);

        let (pool_handle, pool_name) = ensure_connected_pool(&ctx)?;
        let (wallet_handle, wallet_name) = ensure_opened_wallet(&ctx)?;
        let submitter_did = get_active_did(&ctx);

        let payment_method = get_str_param("payment_method", params).map_err(error_err!())?;

        let request = Payment::build_get_txn_fees_req(wallet_handle, submitter_did.as_ref().map(String::as_str), payment_method)
            .map_err(|err| handle_payment_error(err, Some(payment_method)))?;

        let response = Ledger::submit_request(pool_handle, &request)
            .map_err(|err| handle_indy_error(err, None, Some(&pool_name), Some(&wallet_name)))?;

        let res = match Payment::parse_get_txn_fees_response(&payment_method, &response) {
            Ok(fees_json) => {
                let mut fees: HashMap<String, i32> = serde_json::from_str(&fees_json)
                    .map_err(|_| println_err!("Wrong data has been received"))?;

                let mut fees =
                    fees
                        .iter()
                        .map(|(key, value)|
                            json!({
                            "type": key,
                            "amount": value
                        }))
                        .collect::<Vec<serde_json::Value>>();

                print_list_table(&fees,
                                 &vec![("type", "Transaction"),
                                       ("amount", "Amount")],
                                 "There are no fees");

                Ok(())
            }
            Err(err) => Err(handle_payment_error(err, None)),
        };

        trace!("execute << {:?}", res);
        res
    }
}

pub mod mint_prepare_command {
    use super::*;

    command!(CommandMetadata::build("mint-prepare", "Prepare MINT transaction.")
                .add_required_param("outputs","The list of outputs in the following format: (recipient, amount)")
                .add_required_param("extra","Optional information for mint operation")
                .add_example("ledger mint-prepare outputs=(pay:null:FYmoFw55GeQH7SRFa37dkx1d2dZ3zUF8ckg7wmL7ofN4,100)")
                .add_example("ledger mint-prepare outputs=(pay:null:FYmoFw55GeQH7SRFa37dkx1d2dZ3zUF8ckg7wmL7ofN4,100) extra=some_data")
                .add_example("ledger mint-prepare outputs=(pay:null:FYmoFw55GeQH7SRFa37dkx1d2dZ3zUF8ckg7wmL7ofN4,100),(pay:null:ABABaaVwSascbaAShva7dkx1d2dZ3zUF8ckg7wmL7ofN4,5)")
                .finalize()
    );

    fn execute(ctx: &CommandContext, params: &CommandParams) -> Result<(), ()> {
        trace!("execute >> ctx {:?} params {:?}", ctx, params);

        let wallet_handle = ensure_opened_wallet_handle(ctx)?;
        let submitter_did = get_active_did(&ctx);

        let outputs = get_str_tuple_array_param("outputs", params).map_err(error_err!())?;
        let outputs = parse_payment_outputs(&outputs).map_err(error_err!())?;

        let extra = get_opt_str_param("extra", params).map_err(error_err!())?;

        Payment::build_mint_req(wallet_handle, submitter_did.as_ref().map(String::as_str), &outputs, extra)
            .map(|(request, _payment_method)| {
                println_succ!("MINT transaction has been created:");
                println!("     {}", request);
            })
            .map_err(|err| handle_payment_error(err, None))?;

        let res = Ok(());
        trace!("execute << {:?}", res);
        res
    }
}

pub mod set_fees_prepare_command {
    use super::*;

    command!(CommandMetadata::build("set-fees-prepare", " Prepare SET_FEES transaction.")
                .add_required_param("payment_method","Payment method to use")
                .add_required_param("fees","The list of transactions fees")
                .add_example("ledger set-fees-prepare payment_method=null fees=1:100,100:200")
                .finalize()
    );

    fn execute(ctx: &CommandContext, params: &CommandParams) -> Result<(), ()> {
        trace!("execute >> ctx {:?} params {:?}", ctx, params);

        let wallet_handle = ensure_opened_wallet_handle(ctx)?;
        let submitter_did = get_active_did(&ctx);

        let payment_method = get_str_param("payment_method", params).map_err(error_err!())?;
        let fees = get_str_array_param("fees", params).map_err(error_err!())?;

        let fees = parse_payment_fees(&fees).map_err(error_err!())?;

        Payment::build_set_txn_fees_req(wallet_handle, submitter_did.as_ref().map(String::as_str), &payment_method, &fees)
            .map(|request| {
                println_succ!("SET_FEES transaction has been created:");
                println!("     {}", request);
            })
            .map_err(|err| handle_payment_error(err, Some(payment_method)))?;

        let res = Ok(());
        trace!("execute << {:?}", res);
        res
    }
}

pub mod verify_payment_receipt_command {
    use super::*;

    command!(CommandMetadata::build("verify-payment-receipt", "Get payment receipt verification info.")
                .add_main_param("receipt","Receipt to verify")
                .add_example("ledger verify-payment-receipt pay:null:0_PqVjwJC42sxCTJp")
                .finalize()
    );

    fn execute(ctx: &CommandContext, params: &CommandParams) -> Result<(), ()> {
        trace!("execute >> ctx {:?} params {:?}", ctx, params);

        let (pool_handle, pool_name) = ensure_connected_pool(&ctx)?;
        let (wallet_handle, wallet_name) = ensure_opened_wallet(&ctx)?;
        let submitter_did = get_active_did(&ctx);

        let receipt = get_str_param("receipt", params).map_err(error_err!())?;

        let (request, payment_method) = Payment::build_verify_payment_req(wallet_handle, submitter_did.as_ref().map(String::as_str), receipt)
            .map_err(|err| handle_payment_error(err, None))?;

        let response = Ledger::submit_request(pool_handle, &request)
            .map_err(|err| handle_indy_error(err, None, Some(&pool_name), Some(&wallet_name)))?;

        let res = match Payment::parse_verify_payment_response(&payment_method, &response) {
            Ok(info_json) => {
                println_succ!("Following Payment Receipt Verification Info has been received.");
                println!("{}", info_json);
                Ok(())
            }
            Err(err) => Err(handle_payment_error(err, None)),
        };

        trace!("execute << {:?}", res);
        res
    }
}

pub mod sign_multi_command {
    use super::*;

    command!(CommandMetadata::build("sign-multi", "Add multi signature by current DID to transaction.")
                .add_required_param("txn","Transaction to sign")
                .add_example(r#"ledger sign-multi txn={"reqId":123456789,"type":"100"}"#)
                .finalize()
    );

    fn execute(ctx: &CommandContext, params: &CommandParams) -> Result<(), ()> {
        trace!("execute >> ctx {:?} params {:?}", ctx, params);

        let (wallet_handle, _) = ensure_opened_wallet(&ctx)?;
        let submitter_did = ensure_active_did(&ctx)?;

        let txn = get_str_param("txn", params).map_err(error_err!())?;

        let res = match Ledger::multi_sign_request(wallet_handle, &submitter_did, txn) {
            Ok(request) => {
                println_succ!("Transaction has been signed:");
                println_succ!("{}", request);
                Ok(())
            }
            Err(err) => {
                match err.error_code {
                    ErrorCode::WalletItemNotFound => Err(println_err!("Signer DID: \"{}\" not found", submitter_did)),
                    _ => Err(handle_indy_error(err, Some(&submitter_did), None, None)),
                }
            }
        };

        trace!("execute << {:?}", res);
        res
    }
}

pub mod auth_rule_command {
    use super::*;

    command!(CommandMetadata::build("auth-rule", "Send AUTH_RULE request to change authentication rules for a ledger transaction.")
                .add_required_param("txn_type", "Ledger transaction alias or associated value for which authentication rules will be applied")
                .add_required_param("action", "Type of an action for which authentication rules will be applied. One of: ADD, EDIT")
                .add_required_param("field", "Transaction field for which authentication rule will be applied")
                .add_optional_param("old_value", "Old value of field, which can be changed to a new_value (mandatory for EDIT action)")
                .add_required_param("new_value", "New value that can be used to fill the field")
                .add_required_param("constraint", r#"Set of constraints required for execution of an action
         {
             constraint_id - type of a constraint. Can be either "ROLE" to specify final constraint or  "AND"/"OR" to combine constraints.
             role - role of a user which satisfy to constrain.
             sig_count - the number of signatures required to execution action.
             need_to_be_owner - if user must be an owner of transaction.
             metadata - additional parameters of the constraint.
         }
         can be combined by
         {
             constraint_id: <"AND" or "OR">
             auth_constraints: [<constraint_1>, <constraint_2>]
         }
                "#)
<<<<<<< HEAD
                .add_example(r#"ledger auth-rule type=NYM action=ADD field=role new_value=101 constraint={"sig_count":1,"role":0,"constraint_id":"role","need_to_be_owner":false}"#)
                .add_example(r#"ledger auth-rule type=NYM action=EDIT field=role old_value=101 new_value=0 constraint={"sig_count":1,"role":0,"constraint_id":"role","need_to_be_owner":false}"#)
=======
                .add_example(r#"ledger auth-rule txn_type=NYM action=ADD field=role new_value=101 constraint={"sig_count":1,"role":0,"constraint_id":"role","need_to_be_owner":false}"#)
                .add_example(r#"ledger auth-rule txn_type=NYM action=EDIT field=role old_value=101 new_value=0 constraint={"sig_count":1,"role":0,"constraint_id":"role","need_to_be_owner":false}"#)
>>>>>>> 4b5c4b2a
                .finalize()
    );

    fn execute(ctx: &CommandContext, params: &CommandParams) -> Result<(), ()> {
        trace!("execute >> ctx {:?} params {:?}", ctx, params);

        let (pool_handle, pool_name) = ensure_connected_pool(&ctx)?;
        let (wallet_handle, wallet_name) = ensure_opened_wallet(&ctx)?;
        let submitter_did = ensure_active_did(&ctx)?;

        let txn_type = get_str_param("txn_type", params).map_err(error_err!())?;
        let action = get_str_param("action", params).map_err(error_err!())?;
        let field = get_str_param("field", params).map_err(error_err!())?;
        let old_value = get_opt_str_param("old_value", params).map_err(error_err!())?;
        let new_value = get_str_param("new_value", params).map_err(error_err!())?;
        let constraint = get_str_param("constraint", params).map_err(error_err!())?;

        let request = Ledger::build_auth_rule_request(&submitter_did, txn_type, &action.to_uppercase(), field, old_value, new_value, constraint)
            .map_err(|err| handle_indy_error(err, None, None, None))?;

        let response_json = Ledger::sign_and_submit_request(pool_handle, wallet_handle, &submitter_did, &request)
            .map_err(|err| handle_indy_error(err, Some(&submitter_did), Some(&pool_name), Some(&wallet_name)))?;

        let mut response: Response<serde_json::Value> = serde_json::from_str::<Response<serde_json::Value>>(&response_json)
            .map_err(|err| println_err!("Invalid data has been received: {:?}", err))?;

        if let Some(result) = response.result.as_mut() {
            result["txn"]["data"]["auth_type"] = get_txn_title(&result["txn"]["data"]["auth_type"]);
        }

        let res = handle_transaction_response(response)
            .map(|result| print_transaction_response(result,
                                                     "Auth Rule request has been sent to Ledger.",
                                                     None,
                                                     &mut vec![("auth_type", "Txn Type"),
                                                               ("auth_action", "Action"),
                                                               ("field", "Field"),
                                                               ("old_value", "Old Value"),
                                                               ("new_value", "New Value"),
                                                               ("constraint", "Constraint")]))?;

        trace!("execute << {:?}", res);
        Ok(res)
    }
}

pub mod get_auth_rule_command {
    use super::*;

    command!(CommandMetadata::build("get-auth-rule", "Send GET_AUTH_RULE request to get authentication rules for a ledger transaction.")
                .add_required_param("type", "Ledger transaction for which authentication rules will be applied. Can be an alias or associated value")
                .add_required_param("action", "Type of action for which authentication rules will be applied. One of: ADD, EDIT")
                .add_required_param("field", "Transaction field for which authentication rule will be applied")
                .add_optional_param("old_value", "Old value of field, which can be changed to a new_value (mandatory for EDIT action)")
                .add_required_param("new_value", "New value that can be used to fill the field")
                .add_example(r#"ledger get-auth-rule type=NYM action=ADD field=role new_value=101"#)
                .add_example(r#"ledger get-auth-rule type=NYM action=EDIT field=role old_value=101 new_value=0"#)
                .finalize()
    );

    fn execute(ctx: &CommandContext, params: &CommandParams) -> Result<(), ()> {
        trace!("execute >> ctx {:?} params {:?}", ctx, params);

        let (pool_handle, pool_name) = ensure_connected_pool(&ctx)?;
        let (_, wallet_name) = ensure_opened_wallet(&ctx)?;
        let submitter_did = get_active_did(&ctx);

        let auth_type = get_str_param("type", params).map_err(error_err!())?;
        let auth_action = get_str_param("action", params).map_err(error_err!())?;
        let field = get_str_param("field", params).map_err(error_err!())?;
        let old_value = get_opt_str_param("old_value", params).map_err(error_err!())?;
        let new_value = get_str_param("new_value", params).map_err(error_err!())?;

        let request = Ledger::build_get_auth_rule_request(submitter_did.as_ref().map(String::as_str), auth_type, &auth_action.to_uppercase(), field, old_value, new_value)
            .map_err(|err| handle_indy_error(err, None, None, None))?;

        let response_json = Ledger::submit_request(pool_handle, &request)
            .map_err(|err| handle_indy_error(err, submitter_did.as_ref().map(String::as_str), Some(&pool_name), Some(&wallet_name)))?;

        let mut response: Response<serde_json::Value> = serde_json::from_str::<Response<serde_json::Value>>(&response_json)
            .map_err(|err| println_err!("Invalid data has been received: {:?}", err))?;

        if let Some(result) = response.result.as_mut() {
            result["txn"]["data"]["auth_type"] = get_txn_title(&result["txn"]["data"]["auth_type"]);
        }

        let res = handle_transaction_response(response)
            .map(|result| print_transaction_response(result,
                                                     "Following Auth Rule has been received",
                                                     None,
                                                     &mut vec![("auth_type", "Type"),
                                                               ("auth_action", "Action"),
                                                               ("field", "Field"),
                                                               ("old_value", "Old Value"),
                                                               ("new_value", "New Value"),
                                                               ("constraint", "Constraint")]))?;

        trace!("execute << {:?}", res);
        Ok(res)
    }
}


pub fn set_request_fees(request: &mut String, wallet_handle: i32, submitter_did: Option<&str>, fees_inputs: &Option<Vec<&str>>, fees_outputs: &Option<Vec<String>>, extra: Option<&str>) -> Result<Option<String>, ()> {
    let mut payment_method: Option<String> = None;
    if let &Some(ref inputs) = fees_inputs {
        let inputs_json = parse_payment_inputs(&inputs)?;

        let outputs_json = if let &Some(ref o) = fees_outputs {
            parse_payment_outputs(&o)?
        } else { "[]".to_string() };

        *request = Payment::add_request_fees(wallet_handle, submitter_did, request, &inputs_json, &outputs_json, extra)
            .map(|(request, _)| request)
            .map_err(|err| handle_payment_error(err, None))?;

        payment_method = parse_method_from_payment_address(inputs[0])
    }
    Ok(payment_method)
}

fn parse_method_from_payment_address(input: &str) -> Option<String> {
    let res: Vec<&str> = input.split(':').collect();
    match res.len() {
        3 => res.get(1).map(|s| s.to_string()),
        _ => None
    }
}

fn parse_payment_inputs(inputs: &Vec<&str>) -> Result<String, ()> {
    serde_json::to_string(&inputs)
        .map_err(|_| println_err!("Wrong data has been received"))
}

fn parse_payment_outputs(outputs: &Vec<String>) -> Result<String, ()> {
    const OUTPUTS_DELIMITER: &'static str = ",";

    if outputs.is_empty() {
        return Err(println_err!("Outputs list is empty"));
    }

    let mut output_objects: Vec<serde_json::Value> = Vec::new();
    for output in outputs {
        let parts: Vec<&str> = output.split(OUTPUTS_DELIMITER).collect::<Vec<&str>>();

        output_objects.push(json!({
                        "recipient": parts.get(0)
                                          .ok_or(())
                                          .map_err(|_| println_err!("Invalid format of Outputs: Payment Address not found"))?,
                        "amount": parts.get(1)
                                    .ok_or(())
                                    .map_err(|_| println_err!("Invalid format of Outputs: Amount not found"))
                                    .and_then(|amount| amount.parse::<u64>()
                                        .map_err(|_| println_err!("Invalid format of Outputs: Amount must be integer and greater then 0")))?
                    }));
    }

    serde_json::to_string(&output_objects)
        .map_err(|_| println_err!("Wrong data has been received"))
}


pub fn parse_response_with_fees(response: &str, payment_method: Option<String>) -> Result<Option<Vec<serde_json::Value>>, ()> {
    let receipts = if let Some(method) = payment_method {
        Some(Payment::parse_response_with_fees(&method, &response)
            .map_err(|err| handle_payment_error(err, Some(&method)))
            .and_then(|fees| serde_json::from_str::<Vec<serde_json::Value>>(&fees)
                .map_err(|err| println_err!("Invalid data has been received: {:?}", err)))?)
    } else { None };

    Ok(receipts)
}

pub fn print_response_receipts(receipts: Option<Vec<serde_json::Value>>) -> Result<(), ()> {
    receipts.map(|receipt| {
        if !receipt.is_empty() {
            println_succ!("Following Receipts has been received.");
            print_list_table(&receipt,
                             &vec![("receipt", "Receipt"),
                                   ("recipient", "Payment Address of recipient"),
                                   ("amount", "Amount"),
                                   ("extra", "Extra")],
                             "");
        }
    });
    Ok(())
}

fn parse_payment_fees(fees: &Vec<&str>) -> Result<String, ()> {
    let mut fees_map: HashMap<String, u64> = HashMap::new();

    for fee in fees {
        let parts = fee.split(":").collect::<Vec<&str>>();

        let type_ = parts.get(0)
            .ok_or(())
            .map_err(|_| println_err!("Invalid format of Fees: Type not found"))?
            .to_string();

        let amount = parts.get(1)
            .ok_or(())
            .map_err(|_| println_err!("Invalid format of Fees: Amount not found"))
            .and_then(|amount| amount.parse::<u64>()
                .map_err(|_| println_err!("Invalid format of Fees: Amount must greater or equal zero")))?;

        fees_map.insert(type_, amount);
    }

    serde_json::to_string(&fees_map)
        .map_err(|_| println_err!("Wrong data has been received"))
}

fn print_transaction_response(mut result: serde_json::Value, title: &str,
                              data_sub_field: Option<&str>,
                              data_headers: &[(&str, &str)]) {
    println_succ!("{}", title);

    let (metadata_headers, metadata, data) = match result["ver"].clone().as_str() {
        None => parse_transaction_response_v0(&mut result),
        Some("1") => parse_transaction_response_v1(&mut result),
        ver @ _ => return println_err!("Unsupported transaction response format: {:?}", ver)
    };

    println_succ!("Metadata:");
    print_table(&metadata, &metadata_headers);

    let data = if data_sub_field.is_some() { &data[data_sub_field.unwrap()] } else { &data };
    let mut data_headers = data_headers.to_vec();
    data_headers.retain(|&(ref key, _)| !data[key].is_null());

    println_succ!("Data:");
    print_table(data, &data_headers);
}

fn parse_transaction_response_v0(result: &mut serde_json::Value) -> ([(&'static str, &'static str); 4], serde_json::Value, serde_json::Value) {
    if let Some(txn_time) = result["txnTime"].as_i64() {
        result["txnTime"] = serde_json::Value::String(timestamp_to_datetime(txn_time))
    }

    let metadata_headers = [
        ("identifier", "Identifier"),
        ("seqNo", "Sequence Number"),
        ("reqId", "Request ID"),
        ("txnTime", "Transaction time")];

    (metadata_headers, result.clone(), result.clone())
}

fn parse_transaction_response_v1(result: &mut serde_json::Value) -> ([(&'static str, &'static str); 4], serde_json::Value, serde_json::Value) {
    if let Some(txn_time) = result["txnMetadata"]["txnTime"].as_i64() {
        result["txnMetadata"]["txnTime"] = serde_json::Value::String(timestamp_to_datetime(txn_time))
    }

    let metadata_headers = [
        ("from", "From"),
        ("seqNo", "Sequence Number"),
        ("reqId", "Request ID"),
        ("txnTime", "Transaction time")];

    let mut metadata_obj = result["txnMetadata"].as_object().unwrap().clone();

    metadata_obj.insert("reqId".to_string(), result["txn"]["metadata"]["reqId"].clone());
    metadata_obj.insert("from".to_string(), result["txn"]["metadata"]["from"].clone());

    let metadata = serde_json::Value::Object(metadata_obj);
    let data = result["txn"]["data"].clone();

    (metadata_headers, metadata, data)
}

pub fn handle_transaction_response(response: Response<serde_json::Value>) -> Result<serde_json::Value, ()> {
    match response {
        Response { op: ResponseType::REPLY, result: Some(result), reason: None } => Ok(result),
        Response { op: ResponseType::REQNACK, result: None, reason: Some(reason) } |
        Response { op: ResponseType::REJECT, result: None, reason: Some(reason) } =>
            Err(println_err!("Transaction has been rejected: {}", extract_error_message(&reason))),
        _ => Err(println_err!("Invalid data has been received"))
    }
}

fn extract_error_message(error: &str) -> String {
    let re = Regex::new(r#"\(["'](.*)["'],\)"#).unwrap();
    match re.captures(error) {
        Some(message) => message[1].to_string(),
        None => error.to_string()
    }
}

fn get_role_title(role: &serde_json::Value) -> serde_json::Value {
    serde_json::Value::String(match role.as_str() {
        Some("0") => "TRUSTEE",
        Some("2") => "STEWARD",
        Some("101") => "TRUST_ANCHOR",
        Some("201") => "NETWORK_MONITOR",
        _ => "-"
    }.to_string())
}

fn get_txn_title(role: &serde_json::Value) -> serde_json::Value {
    serde_json::Value::String(match role.as_str() {
        Some("0") => "NODE",
        Some("1") => "NYM",
        Some("3") => "GET_TXN",
        Some("100") => "ATTRIB",
        Some("101") => "SCHEMA",
        Some("104") => "GET_ATTR",
        Some("105") => "GET_NYM",
        Some("107") => "GET_SCHEMA",
        Some("108") => "GET_CRED_DEF",
        Some("102") => "CRED_DEF",
        Some("109") => "POOL_UPGRADE",
        Some("111") => "POOL_CONFIG",
        Some("113") => "REVOC_REG_DEF",
        Some("114") => "REVOC_REG_ENTRY",
        Some("115") => "GET_REVOC_REG_DEF",
        Some("116") => "GET_REVOC_REG",
        Some("117") => "GET_REVOC_REG_DELTA",
        Some("118") => "POOL_RESTART",
        Some("119") => "GET_VALIDATOR_INFO",
        Some("120") => "AUTH_RULE",
        Some(val) => val,
        _ => "-"
    }.to_string())
}

fn timestamp_to_datetime(_time: i64) -> String {
    NaiveDateTime::from_timestamp(_time, 0).to_string()
}

#[derive(Deserialize, Eq, PartialEq, Debug)]
pub enum ResponseType {
    REQNACK,
    REPLY,
    REJECT
}

#[derive(Deserialize, Debug)]
#[serde(rename_all = "camelCase")]
pub struct Response<T> {
    pub op: ResponseType,
    pub reason: Option<String>,
    pub result: Option<T>,
}

#[derive(Deserialize, Debug)]
pub struct ReplyResult<T> {
    pub data: T,
    #[serde(rename = "seqNo")]
    pub seq_no: u64,
    pub identifier: String
}

#[cfg(test)]
pub mod tests {
    use super::*;
    use commands::wallet::tests::{create_and_open_wallet, close_and_delete_wallet, open_wallet, close_wallet};
    use commands::pool::tests::disconnect_and_delete_pool;
    use commands::did::tests::{new_did, use_did, SEED_TRUSTEE, DID_TRUSTEE, DID_MY1, VERKEY_MY1, SEED_MY3, DID_MY3, VERKEY_MY3};
    #[cfg(feature = "nullpay_plugin")]
    use commands::common::tests::{load_null_payment_plugin, NULL_PAYMENT_METHOD};
    #[cfg(feature = "nullpay_plugin")]
    use commands::payment_address::tests::create_payment_address;
    use libindy::ledger::Ledger;
    use libindy::did::Did;

    pub const ATTRIB_RAW_DATA: &'static str = r#"{"endpoint":{"ha":"127.0.0.1:5555"}}"#;
    pub const ATTRIB_HASH_DATA: &'static str = r#"83d907821df1c87db829e96569a11f6fc2e7880acba5e43d07ab786959e13bd3"#;
    pub const ATTRIB_ENC_DATA: &'static str = r#"aa3f41f619aa7e5e6b6d0d"#;

    pub const CRED_DEF_DATA: &'static str = r#"{"n":"1","s":"1","rms":"1","r":{"age":"1","name":"1"},"rctxt":"1","z":"1"}"#;

    #[cfg(feature = "nullpay_plugin")]
    pub const UNKNOWN_PAYMENT_METHOD: &'static str = "UNKNOWN_PAYMENT_METHOD";
    #[cfg(feature = "nullpay_plugin")]
    pub const PAYMENT_ADDRESS: &'static str = "pay:null:BBQr7K6CP1tslXd";
    #[cfg(feature = "nullpay_plugin")]
    pub const INVALID_PAYMENT_ADDRESS: &'static str = "null";
    #[cfg(feature = "nullpay_plugin")]
    pub const INPUT: &'static str = "pay:null:111_rBuQo2A1sc9jrJg";
    #[cfg(feature = "nullpay_plugin")]
    pub const OUTPUT: &'static str = "(pay:null:CnEDk9HrMnmiHXEV1WFgbVCRteYnPqsJwrTdcZaNhFVW,10)";
    #[cfg(feature = "nullpay_plugin")]
    pub const OUTPUT_2: &'static str = "(pay:null:GjZWsBLgZCR18aL468JAT7w9CZRiBnpxUPPgyQxh4voa,25)";
    #[cfg(feature = "nullpay_plugin")]
    pub const INVALID_INPUT: &'static str = "pay:null";
    #[cfg(feature = "nullpay_plugin")]
    pub const INVALID_OUTPUT: &'static str = "pay:null:CnEDk9HrMnmiHXEV1WFgbVCRteYnPqsJwrTdcZaNhFVW,100";
    #[cfg(feature = "nullpay_plugin")]
    pub const FEES: &'static str = "1:1,100:1,101:1";
    #[cfg(feature = "nullpay_plugin")]
    pub const EXTRA: &'static str = "extra";
    #[cfg(feature = "nullpay_plugin")]
    pub const AMOUNT: i32 = 100;

    mod nym {
        use super::*;

        #[test]
        pub fn nym_works() {
            let ctx = setup_with_wallet_and_pool();
            use_trustee(&ctx);
            let (did, verkey) = create_new_did(&ctx);
            {
                let cmd = nym_command::new();
                let mut params = CommandParams::new();
                params.insert("did", did.clone());
                params.insert("verkey", verkey);
                cmd.execute(&ctx, &params).unwrap();
            }
            _ensure_nym_added(&ctx, &did);
            tear_down_with_wallet_and_pool(&ctx);
        }

        #[test]
        pub fn nym_works_for_role() {
            let ctx = setup_with_wallet_and_pool();
            use_trustee(&ctx);
            let (did, verkey) = create_new_did(&ctx);
            {
                let cmd = nym_command::new();
                let mut params = CommandParams::new();
                params.insert("did", did.clone());
                params.insert("verkey", verkey);
                params.insert("role", "TRUSTEE".to_string());
                cmd.execute(&ctx, &params).unwrap();
            }
            _ensure_nym_added(&ctx, &did);
            tear_down_with_wallet_and_pool(&ctx);
        }

        #[test]
        #[cfg(feature = "nullpay_plugin")]
        pub fn nym_works_for_set_fees() {
            let ctx = setup_with_wallet_and_pool_and_payment_plugin();
            use_trustee(&ctx);
            set_fees(&ctx, FEES);
            let payment_address_from = create_address_and_mint_sources(&ctx);
            let input = get_source_input(&ctx, &payment_address_from);

            let (did, verkey) = create_new_did(&ctx);
            {
                let cmd = nym_command::new();
                let mut params = CommandParams::new();
                params.insert("did", did.clone());
                params.insert("verkey", verkey);
                params.insert("fees_inputs", input);
                params.insert("fees_outputs", OUTPUT.to_string());
                cmd.execute(&ctx, &params).unwrap();
            }
            _ensure_nym_added(&ctx, &did);
            tear_down_with_wallet_and_pool(&ctx);
        }

        #[test]
        #[cfg(feature = "nullpay_plugin")]
        pub fn nym_works_for_set_fees_with_input_amount_lower_fee() {
            let ctx = setup_with_wallet_and_pool_and_payment_plugin();
            use_trustee(&ctx);
            let payment_address_from = create_address_and_mint_sources(&ctx);
            let input = get_source_input(&ctx, &payment_address_from);
            set_fees(&ctx, "1:101");

            let (did, verkey) = create_new_did(&ctx);
            {
                let cmd = nym_command::new();
                let mut params = CommandParams::new();
                params.insert("did", did.clone());
                params.insert("verkey", verkey);
                params.insert("fees_inputs", input);
                cmd.execute(&ctx, &params).unwrap_err();
            }
            tear_down_with_wallet_and_pool(&ctx);
        }


        #[test]
        #[cfg(feature = "nullpay_plugin")]
        pub fn nym_works_for_set_fees_with_input_amount_lower_fee_plus_output() {
            let ctx = setup_with_wallet_and_pool_and_payment_plugin();
            use_trustee(&ctx);
            let payment_address_from = create_address_and_mint_sources(&ctx);
            let input = get_source_input(&ctx, &payment_address_from);
            set_fees(&ctx, "1:95");

            let (did, verkey) = create_new_did(&ctx);
            {
                let cmd = nym_command::new();
                let mut params = CommandParams::new();
                params.insert("did", did.clone());
                params.insert("verkey", verkey);
                params.insert("fees_inputs", input);
                params.insert("fees_outputs", OUTPUT.to_string());
                cmd.execute(&ctx, &params).unwrap_err();
            }
            tear_down_with_wallet_and_pool(&ctx);
        }

        #[test]
        pub fn nym_works_for_wrong_role() {
            let ctx = setup_with_wallet_and_pool();
            use_trustee(&ctx);

            let (did, verkey) = create_new_did(&ctx);
            {
                let cmd = nym_command::new();
                let mut params = CommandParams::new();
                params.insert("did", did.clone());
                params.insert("verkey", verkey);
                params.insert("role", "ROLE".to_string());
                cmd.execute(&ctx, &params).unwrap_err();
            }
            tear_down_with_wallet_and_pool(&ctx);
        }

        #[test]
        pub fn nym_works_for_no_active_did() {
            let ctx = setup_with_wallet_and_pool();
            {
                let cmd = nym_command::new();
                let mut params = CommandParams::new();
                params.insert("did", DID_MY1.to_string());
                params.insert("verkey", VERKEY_MY1.to_string());
                cmd.execute(&ctx, &params).unwrap_err();
            }
            tear_down_with_wallet_and_pool(&ctx);
        }

        #[test]
        pub fn nym_works_for_no_opened_wallet() {
            let ctx = setup_with_wallet_and_pool();
            use_trustee(&ctx);

            close_and_delete_wallet(&ctx);
            {
                let cmd = nym_command::new();
                let mut params = CommandParams::new();
                params.insert("did", DID_MY1.to_string());
                params.insert("verkey", VERKEY_MY1.to_string());
                cmd.execute(&ctx, &params).unwrap_err();
            }
            disconnect_and_delete_pool(&ctx);
            tear_down();
        }

        #[test]
        pub fn nym_works_for_no_connected_pool() {
            let ctx = setup_with_wallet_and_pool();
            use_trustee(&ctx);

            disconnect_and_delete_pool(&ctx);
            {
                let cmd = nym_command::new();
                let mut params = CommandParams::new();
                params.insert("did", DID_MY1.to_string());
                params.insert("verkey", VERKEY_MY1.to_string());
                cmd.execute(&ctx, &params).unwrap_err();
            }
            close_and_delete_wallet(&ctx);
            tear_down();
        }

        #[test]
        pub fn nym_works_for_unknown_submitter() {
            let ctx = setup_with_wallet_and_pool();

            new_did(&ctx, SEED_MY3);
            use_did(&ctx, DID_MY3);
            {
                let cmd = nym_command::new();
                let mut params = CommandParams::new();
                params.insert("did", DID_MY3.to_string());
                params.insert("verkey", VERKEY_MY3.to_string());
                cmd.execute(&ctx, &params).unwrap_err();
            }
            tear_down_with_wallet_and_pool(&ctx);
        }
    }

    mod get_nym {
        use super::*;

        #[test]
        pub fn get_nym_works() {
            let ctx = setup_with_wallet_and_pool();
            use_trustee(&ctx);
            {
                let cmd = get_nym_command::new();
                let mut params = CommandParams::new();
                params.insert("did", DID_TRUSTEE.to_string());
                cmd.execute(&ctx, &params).unwrap();
            }
            tear_down_with_wallet_and_pool(&ctx);
        }

        #[test]
        pub fn get_nym_works_for_no_active_did() {
            let ctx = setup_with_wallet_and_pool();
            {
                let cmd = get_nym_command::new();
                let mut params = CommandParams::new();
                params.insert("did", DID_TRUSTEE.to_string());
                cmd.execute(&ctx, &params).unwrap();
            }
            tear_down_with_wallet_and_pool(&ctx);
        }

        #[test]
        pub fn get_nym_works_for_unknown_did() {
            let ctx = setup_with_wallet_and_pool();
            use_trustee(&ctx);
            {
                let cmd = get_nym_command::new();
                let mut params = CommandParams::new();
                params.insert("did", DID_MY3.to_string());
                cmd.execute(&ctx, &params).unwrap_err();
            }
            tear_down_with_wallet_and_pool(&ctx);
        }
    }

    mod attrib {
        use super::*;

        #[test]
        pub fn attrib_works_for_raw_value() {
            let ctx = setup_with_wallet_and_pool();
            let (did, _) = use_new_identity(&ctx);
            {
                let cmd = attrib_command::new();
                let mut params = CommandParams::new();
                params.insert("did", did.clone());
                params.insert("raw", ATTRIB_RAW_DATA.to_string());
                cmd.execute(&ctx, &params).unwrap();
            }
            _ensure_attrib_added(&ctx, &did, Some(ATTRIB_RAW_DATA), None, None);
            tear_down_with_wallet_and_pool(&ctx);
        }

        #[test]
        pub fn attrib_works_for_hash_value() {
            let ctx = setup_with_wallet_and_pool();
            let (did, _) = use_new_identity(&ctx);
            {
                let cmd = attrib_command::new();
                let mut params = CommandParams::new();
                params.insert("did", did.clone());
                params.insert("hash", ATTRIB_HASH_DATA.to_string());
                cmd.execute(&ctx, &params).unwrap();
            }
            _ensure_attrib_added(&ctx, &did, None, Some(ATTRIB_HASH_DATA), None);
            tear_down_with_wallet_and_pool(&ctx);
        }

        #[test]
        pub fn attrib_works_for_enc_value() {
            let ctx = setup_with_wallet_and_pool();
            let (did, _) = use_new_identity(&ctx);
            {
                let cmd = attrib_command::new();
                let mut params = CommandParams::new();
                params.insert("did", did.clone());
                params.insert("enc", ATTRIB_ENC_DATA.to_string());
                cmd.execute(&ctx, &params).unwrap();
            }
            _ensure_attrib_added(&ctx, &did, None, None, Some(ATTRIB_ENC_DATA));
            tear_down_with_wallet_and_pool(&ctx);
        }

        #[test]
        #[cfg(feature = "nullpay_plugin")]
        pub fn attrib_works_for_set_fees() {
            let ctx = setup_with_wallet_and_pool_and_payment_plugin();

            let (did, _) = use_new_identity(&ctx);
            use_did(&ctx, DID_TRUSTEE);
            set_fees(&ctx, FEES);
            let payment_address_from = create_address_and_mint_sources(&ctx);
            let input = get_source_input(&ctx, &payment_address_from);
            use_did(&ctx, &did);
            {
                let cmd = attrib_command::new();
                let mut params = CommandParams::new();
                params.insert("did", did.clone());
                params.insert("raw", ATTRIB_RAW_DATA.to_string());
                params.insert("fees_inputs", input);
                params.insert("fees_outputs", OUTPUT.to_string());
                cmd.execute(&ctx, &params).unwrap();
            }
            _ensure_attrib_added(&ctx, &did, Some(ATTRIB_RAW_DATA), None, None);
            tear_down_with_wallet_and_pool(&ctx);
        }

        #[test]
        #[cfg(feature = "nullpay_plugin")]
        pub fn attrib_works_for_set_fees_input_amount_lower_fee() {
            let ctx = setup_with_wallet_and_pool_and_payment_plugin();

            let (did, _) = use_new_identity(&ctx);

            use_did(&ctx, DID_TRUSTEE);
            set_fees(&ctx, "ATTRIB:101");
            let payment_address_from = create_address_and_mint_sources(&ctx);
            let input = get_source_input(&ctx, &payment_address_from);
            use_did(&ctx, &did);
            {
                let cmd = attrib_command::new();
                let mut params = CommandParams::new();
                params.insert("did", did.to_string());
                params.insert("raw", ATTRIB_RAW_DATA.to_string());
                params.insert("fees_inputs", input);
                cmd.execute(&ctx, &params).unwrap_err();
            }
            tear_down_with_wallet_and_pool(&ctx);
        }

        #[test]
        pub fn attrib_works_for_missed_attribute() {
            let ctx = setup_with_wallet_and_pool();
            use_trustee(&ctx);
            {
                let cmd = attrib_command::new();
                let mut params = CommandParams::new();
                params.insert("did", DID_TRUSTEE.to_string());
                cmd.execute(&ctx, &params).unwrap_err();
            }
            tear_down_with_wallet_and_pool(&ctx);
        }

        #[test]
        pub fn attrib_works_for_no_active_did() {
            let ctx = setup_with_wallet_and_pool();
            {
                let cmd = attrib_command::new();
                let mut params = CommandParams::new();
                params.insert("did", DID_TRUSTEE.to_string());
                params.insert("raw", ATTRIB_RAW_DATA.to_string());
                cmd.execute(&ctx, &params).unwrap_err();
            }
            tear_down_with_wallet_and_pool(&ctx);
        }

        #[test]
        pub fn attrib_works_for_unknown_did() {
            let ctx = setup_with_wallet_and_pool();

            new_did(&ctx, SEED_MY3);
            use_did(&ctx, DID_MY3);
            {
                let cmd = attrib_command::new();
                let mut params = CommandParams::new();
                params.insert("did", DID_MY3.to_string());
                params.insert("raw", ATTRIB_RAW_DATA.to_string());
                cmd.execute(&ctx, &params).unwrap_err();
            }
            tear_down_with_wallet_and_pool(&ctx);
        }

        #[test]
        pub fn attrib_works_for_invalid_endpoint_format() {
            let ctx = setup_with_wallet_and_pool();
            use_trustee(&ctx);
            {
                let cmd = attrib_command::new();
                let mut params = CommandParams::new();
                params.insert("did", DID_TRUSTEE.to_string());
                params.insert("raw", r#"127.0.0.1:5555"#.to_string());
                cmd.execute(&ctx, &params).unwrap_err();
            }
            tear_down_with_wallet_and_pool(&ctx);
        }
    }

    mod get_attrib {
        use super::*;

        #[test]
        pub fn get_attrib_works_for_raw_value() {
            let ctx = setup_with_wallet_and_pool();
            let (did, _) = use_new_identity(&ctx);
            {
                let cmd = attrib_command::new();
                let mut params = CommandParams::new();
                params.insert("did", did.clone());
                params.insert("raw", ATTRIB_RAW_DATA.to_string());
                cmd.execute(&ctx, &params).unwrap();
            }
            _ensure_attrib_added(&ctx, &did, Some(ATTRIB_RAW_DATA), None, None);
            {
                let cmd = get_attrib_command::new();
                let mut params = CommandParams::new();
                params.insert("did", did.clone());
                params.insert("raw", "endpoint".to_string());
                cmd.execute(&ctx, &params).unwrap();
            }
            tear_down_with_wallet_and_pool(&ctx);
        }

        #[test]
        pub fn get_attrib_works_for_hash_value() {
            let ctx = setup_with_wallet_and_pool();
            let (did, _) = use_new_identity(&ctx);
            {
                let cmd = attrib_command::new();
                let mut params = CommandParams::new();
                params.insert("did", did.clone());
                params.insert("hash", ATTRIB_HASH_DATA.to_string());
                cmd.execute(&ctx, &params).unwrap();
            }
            _ensure_attrib_added(&ctx, &did, None, Some(ATTRIB_HASH_DATA), None);
            {
                let cmd = get_attrib_command::new();
                let mut params = CommandParams::new();
                params.insert("did", did.clone());
                params.insert("hash", ATTRIB_HASH_DATA.to_string());
                cmd.execute(&ctx, &params).unwrap();
            }
            tear_down_with_wallet_and_pool(&ctx);
        }

        #[test]
        pub fn get_attrib_works_for_enc_value() {
            let ctx = setup_with_wallet_and_pool();
            let (did, _) = use_new_identity(&ctx);
            {
                let cmd = attrib_command::new();
                let mut params = CommandParams::new();
                params.insert("did", did.clone());
                params.insert("enc", ATTRIB_ENC_DATA.to_string());
                cmd.execute(&ctx, &params).unwrap();
            }
            _ensure_attrib_added(&ctx, &did, None, None, Some(ATTRIB_ENC_DATA));
            {
                let cmd = get_attrib_command::new();
                let mut params = CommandParams::new();
                params.insert("did", did.clone());
                params.insert("enc", ATTRIB_ENC_DATA.to_string());
                cmd.execute(&ctx, &params).unwrap();
            }
            tear_down_with_wallet_and_pool(&ctx);
        }

        #[test]
        pub fn get_attrib_works_for_no_active_did() {
            let ctx = setup_with_wallet_and_pool();
            let (did, _) = use_new_identity(&ctx);
            {
                let cmd = attrib_command::new();
                let mut params = CommandParams::new();
                params.insert("did", did.clone());
                params.insert("raw", ATTRIB_RAW_DATA.to_string());
                cmd.execute(&ctx, &params).unwrap();
            }
            _ensure_attrib_added(&ctx, &did, Some(ATTRIB_RAW_DATA), None, None);

            // to reset active did
            close_wallet(&ctx);
            open_wallet(&ctx);

            {
                let cmd = get_attrib_command::new();
                let mut params = CommandParams::new();
                params.insert("did", did.clone());
                params.insert("raw", "endpoint".to_string());
                cmd.execute(&ctx, &params).unwrap();
            }
            tear_down_with_wallet_and_pool(&ctx);
        }
    }

    mod schema {
        use super::*;

        #[test]
        pub fn schema_works() {
            let ctx = setup_with_wallet_and_pool();
            let (did, _) = use_new_identity(&ctx);
            {
                let cmd = schema_command::new();
                let mut params = CommandParams::new();
                params.insert("name", "gvt".to_string());
                params.insert("version", "1.0".to_string());
                params.insert("attr_names", "name,age".to_string());
                cmd.execute(&ctx, &params).unwrap();
            }
            _ensure_schema_added(&ctx, &did);
            tear_down_with_wallet_and_pool(&ctx);
        }

        #[test]
        #[cfg(feature = "nullpay_plugin")]
        pub fn schema_works_for_set_fees() {
            let ctx = setup_with_wallet_and_pool_and_payment_plugin();
            let (did, _) = use_new_identity(&ctx);

            set_fees(&ctx, FEES);
            let payment_address_from = create_address_and_mint_sources(&ctx);
            let input = get_source_input(&ctx, &payment_address_from);
            {
                let cmd = schema_command::new();
                let mut params = CommandParams::new();
                params.insert("name", "gvt".to_string());
                params.insert("version", "1.0".to_string());
                params.insert("attr_names", "name,age".to_string());
                params.insert("fees_inputs", input);
                params.insert("fees_outputs", OUTPUT.to_string());
                cmd.execute(&ctx, &params).unwrap();
            }
            _ensure_schema_added(&ctx, &did);
            tear_down_with_wallet_and_pool(&ctx);
        }

        #[test]
        #[cfg(feature = "nullpay_plugin")]
        pub fn schema_works_for_set_fees_input_amount_lower_fee() {
            let ctx = setup_with_wallet_and_pool_and_payment_plugin();
            use_new_identity(&ctx);
            set_fees(&ctx, "SCHEMA:101");

            let payment_address_from = create_address_and_mint_sources(&ctx);
            let input = get_source_input(&ctx, &payment_address_from);
            {
                let cmd = schema_command::new();
                let mut params = CommandParams::new();
                params.insert("name", "gvt".to_string());
                params.insert("version", "1.0".to_string());
                params.insert("attr_names", "name,age".to_string());
                params.insert("fees_inputs", input);
                cmd.execute(&ctx, &params).unwrap_err();
            }
            tear_down_with_wallet_and_pool(&ctx);
        }

        #[test]
        pub fn schema_works_for_missed_required_params() {
            let ctx = setup_with_wallet_and_pool();
            use_trustee(&ctx);
            {
                let cmd = schema_command::new();
                let mut params = CommandParams::new();
                params.insert("name", "gvt".to_string());
                cmd.execute(&ctx, &params).unwrap_err();
            }
            tear_down_with_wallet_and_pool(&ctx);
        }

        #[test]
        pub fn schema_works_unknown_submitter() {
            let ctx = setup_with_wallet_and_pool();
            new_did(&ctx, SEED_MY3);
            use_did(&ctx, DID_MY3);
            {
                let cmd = schema_command::new();
                let mut params = CommandParams::new();
                params.insert("name", "gvt".to_string());
                params.insert("version", "1.0".to_string());
                params.insert("attr_names", "name,age".to_string());
                cmd.execute(&ctx, &params).unwrap_err();
            }
            tear_down_with_wallet_and_pool(&ctx);
        }

        #[test]
        pub fn schema_works_for_no_active_did() {
            let ctx = setup_with_wallet_and_pool();
            {
                let cmd = schema_command::new();
                let mut params = CommandParams::new();
                params.insert("name", "gvt".to_string());
                params.insert("version", "1.0".to_string());
                params.insert("attr_names", "name,age".to_string());
                cmd.execute(&ctx, &params).unwrap_err();
            }
            tear_down_with_wallet_and_pool(&ctx);
        }
    }

    mod get_validator_info {
        use super::*;

        #[test]
        pub fn get_validator_info_works() {
            let ctx = setup_with_wallet_and_pool();
            use_trustee(&ctx);
            {
                let cmd = get_validator_info_command::new();
                let params = CommandParams::new();
                cmd.execute(&ctx, &params).unwrap();
            }
            tear_down_with_wallet_and_pool(&ctx);
        }

        #[test]
        pub fn get_validator_info_works_for_nodes() {
            let ctx = setup_with_wallet_and_pool();
            use_trustee(&ctx);
            {
                let cmd = get_validator_info_command::new();
                let mut params = CommandParams::new();
                params.insert("nodes", "Node1,Node2".to_string());
                cmd.execute(&ctx, &params).unwrap();
            }
            tear_down_with_wallet_and_pool(&ctx);
        }

        #[test]
        pub fn get_validator_info_works_for_unknown_node() {
            let ctx = setup_with_wallet_and_pool();
            use_trustee(&ctx);
            {
                let cmd = get_validator_info_command::new();
                let mut params = CommandParams::new();
                params.insert("nodes", "Unknown Node".to_string());
                cmd.execute(&ctx, &params).unwrap_err();
            }
            tear_down_with_wallet_and_pool(&ctx);
        }

        #[test]
        pub fn get_validator_info_works_for_timeout() {
            let ctx = setup_with_wallet_and_pool();
            use_trustee(&ctx);
            {
                let cmd = get_validator_info_command::new();
                let mut params = CommandParams::new();
                params.insert("nodes", "Node1,Node2".to_string());
                params.insert("timeout", "10".to_string());
                cmd.execute(&ctx, &params).unwrap();
            }
            tear_down_with_wallet_and_pool(&ctx);
        }
    }

    mod get_schema {
        use super::*;

        #[test]
        pub fn get_schema_works() {
            let ctx = setup_with_wallet_and_pool();
            let (did, _) = use_new_identity(&ctx);
            {
                let cmd = schema_command::new();
                let mut params = CommandParams::new();
                params.insert("name", "gvt".to_string());
                params.insert("version", "1.0".to_string());
                params.insert("attr_names", "name,age".to_string());
                cmd.execute(&ctx, &params).unwrap();
            }
            _ensure_schema_added(&ctx, &did);
            {
                let cmd = get_schema_command::new();
                let mut params = CommandParams::new();
                params.insert("did", did);
                params.insert("name", "gvt".to_string());
                params.insert("version", "1.0".to_string());
                cmd.execute(&ctx, &params).unwrap();
            }
            tear_down_with_wallet_and_pool(&ctx);
        }

        #[test]
        pub fn schema_works_for_unknown_schema() {
            let ctx = setup_with_wallet_and_pool();
            use_trustee(&ctx);
            {
                let cmd = get_schema_command::new();
                let mut params = CommandParams::new();
                params.insert("did", DID_TRUSTEE.to_string());
                params.insert("name", "unknown_schema_name".to_string());
                params.insert("version", "1.0".to_string());
                cmd.execute(&ctx, &params).unwrap_err();
            }
            tear_down_with_wallet_and_pool(&ctx);
        }

        #[test] // TODO: CHECK
        pub fn schema_works_for_unknown_submitter() {
            let ctx = setup_with_wallet_and_pool();
            new_did(&ctx, SEED_MY3);
            use_did(&ctx, DID_MY3);
            {
                let cmd = get_schema_command::new();
                let mut params = CommandParams::new();
                params.insert("did", DID_MY3.to_string());
                params.insert("name", "gvt".to_string());
                params.insert("version", "1.0".to_string());
                cmd.execute(&ctx, &params).unwrap_err();
            }
            tear_down_with_wallet_and_pool(&ctx);
        }

        #[test]
        pub fn schema_works_for_no_active_did() {
            let ctx = setup_with_wallet_and_pool();
            let (did, _) = use_new_identity(&ctx);
            {
                let cmd = schema_command::new();
                let mut params = CommandParams::new();
                params.insert("name", "gvt".to_string());
                params.insert("version", "1.0".to_string());
                params.insert("attr_names", "name,age".to_string());
                cmd.execute(&ctx, &params).unwrap();
            }
            _ensure_schema_added(&ctx, &did);

            // to reset active did
            close_wallet(&ctx);
            open_wallet(&ctx);

            {
                let cmd = get_schema_command::new();
                let mut params = CommandParams::new();
                params.insert("did", did);
                params.insert("name", "gvt".to_string());
                params.insert("version", "1.0".to_string());
                cmd.execute(&ctx, &params).unwrap();
            }
            tear_down_with_wallet_and_pool(&ctx);
        }
    }

    mod cred_def {
        use super::*;

        #[test]
        pub fn cred_def_works() {
            let ctx = setup_with_wallet_and_pool();
            let (did, _) = use_new_identity(&ctx);
            let schema_id = send_schema(&ctx, &did);
            {
                let cmd = cred_def_command::new();
                let mut params = CommandParams::new();
                params.insert("schema_id", schema_id.clone());
                params.insert("signature_type", "CL".to_string());
                params.insert("tag", "TAG".to_string());
                params.insert("primary", CRED_DEF_DATA.to_string());
                cmd.execute(&ctx, &params).unwrap();
            }
            _ensure_cred_def_added(&ctx, &did, &schema_id);
            tear_down_with_wallet_and_pool(&ctx);
        }

        #[test]
        #[cfg(feature = "nullpay_plugin")]
        pub fn cred_def_works_for_set_fees() {
            let ctx = setup_with_wallet_and_pool_and_payment_plugin();
            let (did, _) = use_new_identity(&ctx);
            let schema_id = send_schema(&ctx, &did);

            set_fees(&ctx, FEES);
            let payment_address_from = create_address_and_mint_sources(&ctx);
            let input = get_source_input(&ctx, &payment_address_from);
            {
                let cmd = cred_def_command::new();
                let mut params = CommandParams::new();
                params.insert("schema_id", schema_id.clone());
                params.insert("signature_type", "CL".to_string());
                params.insert("tag", "TAG".to_string());
                params.insert("primary", CRED_DEF_DATA.to_string());
                params.insert("fees_inputs", input);
                params.insert("fees_outputs", OUTPUT.to_string());
                cmd.execute(&ctx, &params).unwrap();
            }
            _ensure_cred_def_added(&ctx, &did, &schema_id);
            tear_down_with_wallet_and_pool(&ctx);
        }

        #[test]
        #[cfg(feature = "nullpay_plugin")]
        pub fn cred_def_works_for_set_fees_input_amount_lower_fee() {
            let ctx = setup_with_wallet_and_pool_and_payment_plugin();
            let (did, _) = use_new_identity(&ctx);
            let schema_id = send_schema(&ctx, &did);

            set_fees(&ctx, "CRED_DEF:101");
            let payment_address_from = create_address_and_mint_sources(&ctx);
            let input = get_source_input(&ctx, &payment_address_from);
            {
                let cmd = cred_def_command::new();
                let mut params = CommandParams::new();
                params.insert("schema_id", schema_id.clone());
                params.insert("signature_type", "CL".to_string());
                params.insert("tag", "TAG".to_string());
                params.insert("primary", CRED_DEF_DATA.to_string());
                params.insert("fees_inputs", input);
                cmd.execute(&ctx, &params).unwrap_err();
            }
            tear_down_with_wallet_and_pool(&ctx);
        }

        #[test]
        pub fn cred_def_works_for_missed_required_params() {
            let ctx = setup_with_wallet_and_pool();
            use_trustee(&ctx);
            {
                let cmd = cred_def_command::new();
                let mut params = CommandParams::new();
                params.insert("schema_id", "1".to_string());
                cmd.execute(&ctx, &params).unwrap_err();
            }
            tear_down_with_wallet_and_pool(&ctx);
        }

        #[test]
        pub fn cred_def_works_for_unknown_submitter() {
            let ctx = setup_with_wallet_and_pool();
            new_did(&ctx, SEED_MY3);
            use_did(&ctx, DID_MY3);
            {
                let cmd = cred_def_command::new();
                let mut params = CommandParams::new();
                params.insert("schema_id", "1".to_string());
                params.insert("signature_type", "CL".to_string());
                params.insert("tag", "TAG".to_string());
                params.insert("primary", CRED_DEF_DATA.to_string());
                cmd.execute(&ctx, &params).unwrap_err();
            }
            tear_down_with_wallet_and_pool(&ctx);
        }

        #[test]
        pub fn cred_def_works_for_no_active_did() {
            let ctx = setup_with_wallet_and_pool();
            {
                let cmd = cred_def_command::new();
                let mut params = CommandParams::new();
                params.insert("schema_id", "1".to_string());
                params.insert("signature_type", "CL".to_string());
                params.insert("tag", "TAG".to_string());
                params.insert("primary", CRED_DEF_DATA.to_string());
                cmd.execute(&ctx, &params).unwrap_err();
            }
            tear_down_with_wallet_and_pool(&ctx);
        }
    }

    mod get_cred_def {
        use super::*;

        #[test]
        pub fn get_cred_def_works() {
            let ctx = setup_with_wallet_and_pool();
            let (did, _) = use_new_identity(&ctx);
            let schema_id = send_schema(&ctx, &did);
            {
                let cmd = cred_def_command::new();
                let mut params = CommandParams::new();
                params.insert("schema_id", schema_id.clone());
                params.insert("signature_type", "CL".to_string());
                params.insert("tag", "TAG".to_string());
                params.insert("primary", CRED_DEF_DATA.to_string());
                cmd.execute(&ctx, &params).unwrap();
            }
            _ensure_cred_def_added(&ctx, &did, &schema_id);
            {
                let cmd = get_cred_def_command::new();
                let mut params = CommandParams::new();
                params.insert("schema_id", schema_id);
                params.insert("signature_type", "CL".to_string());
                params.insert("tag", "TAG".to_string());
                params.insert("origin", did.clone());
                cmd.execute(&ctx, &params).unwrap();
            }
            tear_down_with_wallet_and_pool(&ctx);
        }

        #[test]
        pub fn get_cred_def_works_for_unknown_cred_def() {
            let ctx = setup_with_wallet_and_pool();
            use_trustee(&ctx);
            {
                let cmd = get_cred_def_command::new();
                let mut params = CommandParams::new();
                params.insert("schema_id", "2".to_string());
                params.insert("signature_type", "CL".to_string());
                params.insert("tag", "TAG".to_string());
                params.insert("origin", DID_MY3.to_string());
                cmd.execute(&ctx, &params).unwrap_err();
            }
            tear_down_with_wallet_and_pool(&ctx);
        }

        #[test]
        pub fn get_cred_def_works_for_no_active_did() {
            let ctx = setup_with_wallet_and_pool();
            let (did, _) = use_new_identity(&ctx);
            let schema_id = send_schema(&ctx, &did);
            {
                let cmd = cred_def_command::new();
                let mut params = CommandParams::new();
                params.insert("schema_id", schema_id.clone());
                params.insert("signature_type", "CL".to_string());
                params.insert("tag", "TAG".to_string());
                params.insert("primary", CRED_DEF_DATA.to_string());
                cmd.execute(&ctx, &params).unwrap();
            }
            _ensure_cred_def_added(&ctx, &did, &schema_id);

            // to reset active did
            close_wallet(&ctx);
            open_wallet(&ctx);

            {
                let cmd = get_cred_def_command::new();
                let mut params = CommandParams::new();
                params.insert("schema_id", schema_id);
                params.insert("signature_type", "CL".to_string());
                params.insert("tag", "TAG".to_string());
                params.insert("origin", did.clone());
                cmd.execute(&ctx, &params).unwrap();
            }
            tear_down_with_wallet_and_pool(&ctx);
        }
    }

    mod node {
        use super::*;

        #[test]
        #[ignore] //TODO: FIXME currently unstable pool behaviour after new non-existing node was added
        pub fn node_works() {
            let ctx = setup_with_wallet_and_pool();
            use_trustee(&ctx);
            let (_did, my_verkey) = create_new_did(&ctx);
            send_nym(&ctx, &_did, &my_verkey, Some("STEWARD"));
            use_did(&ctx, &_did);
            {
                let cmd = node_command::new();
                let mut params = CommandParams::new();
                params.insert("target", "A5iWQVT3k8Zo9nXj4otmeqaUziPQPCiDqcydXkAJBk1Y".to_string());
                params.insert("node_ip", "127.0.0.1".to_string());
                params.insert("node_port", "9710".to_string());
                params.insert("client_ip", "127.0.0.2".to_string());
                params.insert("client_port", "9711".to_string());
                params.insert("alias", "Node5".to_string());
                params.insert("blskey", "2zN3bHM1m4rLz54MJHYSwvqzPchYp8jkHswveCLAEJVcX6Mm1wHQD1SkPYMzUDTZvWvhuE6VNAkK3KxVeEmsanSmvjVkReDeBEMxeDaayjcZjFGPydyey1qxBHmTvAnBKoPydvuTAqx5f7YNNRAdeLmUi99gERUU7TD8KfAa6MpQ9bw".to_string());
                params.insert("blskey_pop", "RPLagxaR5xdimFzwmzYnz4ZhWtYQEj8iR5ZU53T2gitPCyCHQneUn2Huc4oeLd2B2HzkGnjAff4hWTJT6C7qHYB1Mv2wU5iHHGFWkhnTX9WsEAbunJCV2qcaXScKj4tTfvdDKfLiVuU2av6hbsMztirRze7LvYBkRHV3tGwyCptsrP".to_string());
                params.insert("services", "VALIDATOR".to_string());
                cmd.execute(&ctx, &params).unwrap();
            }
            tear_down_with_wallet_and_pool(&ctx);
        }
    }

    mod pool_config {
        use super::*;

        #[test]
        pub fn pool_config_works() {
            let ctx = setup_with_wallet_and_pool();
            use_trustee(&ctx);
            {
                let cmd = pool_config_command::new();
                let mut params = CommandParams::new();
                params.insert("writes", "false".to_string());
                cmd.execute(&ctx, &params).unwrap();
            }
            {
                let cmd = pool_config_command::new();
                let mut params = CommandParams::new();
                params.insert("writes", "true".to_string());
                cmd.execute(&ctx, &params).unwrap();
            }
            tear_down_with_wallet_and_pool(&ctx);
        }
    }

    mod pool_restart {
        use super::*;

        #[test]
        pub fn pool_restart_works() {
            let datetime = r#"2020-01-25T12:49:05.258870+00:00"#;

            let ctx = setup_with_wallet_and_pool();
            use_trustee(&ctx);
            {
                let cmd = pool_restart_command::new();
                let mut params = CommandParams::new();
                params.insert("action", "start".to_string());
                params.insert("datetime", datetime.to_string());
                cmd.execute(&ctx, &params).unwrap();
            }
            tear_down_with_wallet_and_pool(&ctx);
        }

        #[test]
        pub fn pool_restart_works_for_nodes() {
            let datetime = r#"2020-01-25T12:49:05.258870+00:00"#;

            let ctx = setup_with_wallet_and_pool();
            use_trustee(&ctx);
            {
                let cmd = pool_restart_command::new();
                let mut params = CommandParams::new();
                params.insert("action", "start".to_string());
                params.insert("datetime", datetime.to_string());
                params.insert("nodes", "Node1,Node2".to_string());
                cmd.execute(&ctx, &params).unwrap();
            }
            tear_down_with_wallet_and_pool(&ctx);
        }

        #[test]
        pub fn pool_restart_works_for_timeout() {
            let datetime = r#"2020-01-25T12:49:05.258870+00:00"#;

            let ctx = setup_with_wallet_and_pool();
            use_trustee(&ctx);
            {
                let cmd = pool_restart_command::new();
                let mut params = CommandParams::new();
                params.insert("action", "start".to_string());
                params.insert("datetime", datetime.to_string());
                params.insert("nodes", "Node1,Node2".to_string());
                params.insert("timeout", "10".to_string());
                cmd.execute(&ctx, &params).unwrap();
            }
            tear_down_with_wallet_and_pool(&ctx);
        }
    }

    mod pool_upgrade {
        use super::*;

        #[test]
        #[ignore]
        pub fn pool_upgrade_works() {
            let schedule = r#"{"Gw6pDLhcBcoQesN72qfotTgFa7cbuqZpkX3Xo6pLhPhv":"2020-01-25T12:49:05.258870+00:00",
                                    "8ECVSk179mjsjKRLWiQtssMLgp6EPhWXtaYyStWPSGAb":"2020-01-25T13:49:05.258870+00:00",
                                    "DKVxG2fXXTU8yT5N7hGEbXB3dfdAnYv1JczDUHpmDxya":"2020-01-25T14:49:05.258870+00:00",
                                    "4PS3EDQ3dW1tci1Bp6543CfuuebjFrg36kLAUcskGfaA":"2020-01-25T15:49:05.258870+00:00"}"#;

            let ctx = setup_with_wallet_and_pool();
            use_trustee(&ctx);
            {
                let cmd = pool_upgrade_command::new();
                let mut params = CommandParams::new();
                params.insert("name", "upgrade-indy-cli".to_string());
                params.insert("version", "2.0.0".to_string());
                params.insert("action", "start".to_string());
                params.insert("sha256", "f284bdc3c1c9e24a494e285cb387c69510f28de51c15bb93179d9c7f28705398".to_string());
                params.insert("schedule", schedule.to_string());
                params.insert("force", "true".to_string()); // because node_works test added fifth Node
                cmd.execute(&ctx, &params).unwrap();
            }
            // There is no way to read upgrade transaction to be sure about completely write before sending next one.
            // So just sleep agains other places where control read request is available
            ::std::thread::sleep(::std::time::Duration::from_secs(1));
            {
                let cmd = pool_upgrade_command::new();
                let mut params = CommandParams::new();
                params.insert("name", "upgrade-indy-cli".to_string());
                params.insert("version", "2.0.0".to_string());
                params.insert("action", "cancel".to_string());
                params.insert("sha256", "ac3eb2cc3ac9e24a494e285cb387c69510f28de51c15bb93179d9c7f28705398".to_string());
                cmd.execute(&ctx, &params).unwrap();
            }
            tear_down_with_wallet_and_pool(&ctx);
        }
    }

    mod custom {
        use super::*;

        pub const TXN: &'static str = r#"{
                                            "reqId":1513241300414292814,
                                            "identifier":"GJ1SzoWzavQYfNL9XkaJdrQejfztN4XqdsiV4ct3LXKL",
                                            "operation":{
                                                "type":"105",
                                                "dest":"GJ1SzoWzavQYfNL9XkaJdrQejfztN4XqdsiV4ct3LXKL"
                                            },
                                            "protocolVersion":2
                                          }"#;

        pub const TXN_FOR_SIGN: &'static str = r#"{
                                                    "reqId":1513241300414292814,
                                                    "identifier":"V4SGRU86Z58d6TV7PBUe6f",
                                                    "operation":{
                                                        "type":"1",
                                                        "dest":"E1XWGvsrVp5ZDif2uDdTAM",
                                                        "verkey":"86F43kmApX7Da5Rcba1vCbYmc7bbauEksGxPKy8PkZyb"
                                                    },
                                                    "protocolVersion":2
                                                  }"#;

        #[test]
        pub fn custom_works() {
            let ctx = setup_with_wallet_and_pool();
            use_trustee(&ctx);
            {
                let cmd = custom_command::new();
                let mut params = CommandParams::new();
                params.insert("txn", TXN.to_string());
                cmd.execute(&ctx, &params).unwrap();
            }
            tear_down_with_wallet_and_pool(&ctx);
        }

        #[test]
        pub fn custom_works_for_sign() {
            let ctx = setup_with_wallet_and_pool();
            use_trustee(&ctx);
            {
                let cmd = custom_command::new();
                let mut params = CommandParams::new();
                params.insert("sign", "true".to_string());
                params.insert("txn", TXN_FOR_SIGN.to_string());
                cmd.execute(&ctx, &params).unwrap();
            }
            tear_down_with_wallet_and_pool(&ctx);
        }

        #[test]
        pub fn custom_works_for_missed_txn_field() {
            let ctx = setup_with_wallet_and_pool();
            use_trustee(&ctx);
            {
                let cmd = custom_command::new();
                let params = CommandParams::new();
                cmd.execute(&ctx, &params).unwrap_err();
            }
            tear_down_with_wallet_and_pool(&ctx);
        }

        #[test]
        pub fn custom_works_for_invalid_transaction_format() {
            let ctx = setup_with_wallet_and_pool();
            use_trustee(&ctx);
            {
                let cmd = custom_command::new();
                let mut params = CommandParams::new();
                params.insert("txn", format!(r#"
                                                    "reqId":1513241300414292814,
                                                    "identifier":"{}",
                                                    "protocolVersion":2
                                                  "#, DID_TRUSTEE));
                cmd.execute(&ctx, &params).unwrap_err();
            }
            tear_down_with_wallet_and_pool(&ctx);
        }

        #[test]
        pub fn custom_works_for_no_opened_pool() {
            let ctx = setup();

            create_and_open_wallet(&ctx);

            use_trustee(&ctx);
            {
                let cmd = custom_command::new();
                let mut params = CommandParams::new();
                params.insert("txn", TXN.to_string());
                cmd.execute(&ctx, &params).unwrap_err();
            }
            close_and_delete_wallet(&ctx);
            tear_down();
        }


        #[test]
        pub fn custom_works_for_sign_without_active_did() {
            let ctx = setup_with_wallet_and_pool();
            {
                let cmd = custom_command::new();
                let mut params = CommandParams::new();
                params.insert("sign", "true".to_string());
                params.insert("txn", TXN.to_string());
                cmd.execute(&ctx, &params).unwrap_err();
            }
            tear_down_with_wallet_and_pool(&ctx);
        }

        #[test]
        pub fn custom_works_for_unknown_submitter_did() {
            let ctx = setup_with_wallet_and_pool();

            new_did(&ctx, SEED_MY3);
            use_did(&ctx, DID_MY3);
            {
                let cmd = custom_command::new();
                let mut params = CommandParams::new();
                params.insert("sign", "true".to_string());
                params.insert("txn", TXN_FOR_SIGN.to_string());
                cmd.execute(&ctx, &params).unwrap_err();
            }
            tear_down_with_wallet_and_pool(&ctx);
        }
    }

    #[cfg(feature = "nullpay_plugin")]
    mod get_payment_sources {
        use super::*;

        #[test]
        pub fn get_payment_sources_works() {
            let ctx = setup_with_wallet_and_pool_and_payment_plugin();
            use_trustee(&ctx);
            let payment_address = create_address_and_mint_sources(&ctx);
            {
                let cmd = get_payment_sources_command::new();
                let mut params = CommandParams::new();
                params.insert("payment_address", payment_address);
                cmd.execute(&ctx, &params).unwrap();
            }
            tear_down_with_wallet_and_pool(&ctx);
        }

        #[test]
        pub fn get_payment_sources_works_for_no_sources() {
            let ctx = setup_with_wallet_and_pool_and_payment_plugin();
            use_trustee(&ctx);
            {
                let cmd = get_payment_sources_command::new();
                let mut params = CommandParams::new();
                params.insert("payment_address", PAYMENT_ADDRESS.to_string());
                cmd.execute(&ctx, &params).unwrap();
            }
            tear_down_with_wallet_and_pool(&ctx);
        }

        #[test]
        pub fn get_payment_sources_works_for_unknown_payment_method() {
            let ctx = setup_with_wallet_and_pool_and_payment_plugin();
            use_trustee(&ctx);
            {
                let cmd = get_payment_sources_command::new();
                let mut params = CommandParams::new();
                params.insert("payment_address", format!("pay:{}:test", UNKNOWN_PAYMENT_METHOD));
                cmd.execute(&ctx, &params).unwrap_err();
            }
            tear_down_with_wallet_and_pool(&ctx);
        }

        #[test]
        pub fn get_payment_sources_works_for_invalid_payment_address() {
            let ctx = setup_with_wallet_and_pool_and_payment_plugin();
            use_trustee(&ctx);
            {
                let cmd = get_payment_sources_command::new();
                let mut params = CommandParams::new();
                params.insert("payment_address", INVALID_PAYMENT_ADDRESS.to_string());
                cmd.execute(&ctx, &params).unwrap_err();
            }
            tear_down_with_wallet_and_pool(&ctx);
        }

        #[test]
        pub fn get_payment_sources_works_for_no_active_wallet() {
            let ctx = setup();

            ::commands::pool::tests::create_and_connect_pool(&ctx);
            load_null_payment_plugin(&ctx);
            {
                let cmd = get_payment_sources_command::new();
                let mut params = CommandParams::new();
                params.insert("payment_address", INVALID_PAYMENT_ADDRESS.to_string());
                cmd.execute(&ctx, &params).unwrap_err();
            }
            disconnect_and_delete_pool(&ctx);
            tear_down();
        }

        #[test]
        pub fn get_payment_sources_works_for_no_active_did() {
            let ctx = setup_with_wallet_and_pool_and_payment_plugin();
            {
                let cmd = get_payment_sources_command::new();
                let mut params = CommandParams::new();
                params.insert("payment_address", PAYMENT_ADDRESS.to_string());
                cmd.execute(&ctx, &params).unwrap();
            }
            tear_down_with_wallet_and_pool(&ctx);
        }

        #[test]
        pub fn get_payment_sources_works_for_extra() {
            let ctx = setup_with_wallet_and_pool_and_payment_plugin();
            use_trustee(&ctx);
            {
                let cmd = mint_prepare_command::new();
                let mut params = CommandParams::new();
                params.insert("outputs", format!("({},{})", PAYMENT_ADDRESS, AMOUNT));
                params.insert("extra", EXTRA.to_string());
                cmd.execute(&ctx, &params).unwrap();
            }
            {
                let cmd = get_payment_sources_command::new();
                let mut params = CommandParams::new();
                params.insert("payment_address", PAYMENT_ADDRESS.to_string());
                cmd.execute(&ctx, &params).unwrap();
            }
            tear_down_with_wallet_and_pool(&ctx);
        }
    }

    #[cfg(feature = "nullpay_plugin")]
    mod payment {
        use super::*;

        #[test]
        pub fn payment_works() {
            let ctx = setup_with_wallet_and_pool_and_payment_plugin();
            use_trustee(&ctx);
            let payment_address_from = create_address_and_mint_sources(&ctx);
            let input = get_source_input(&ctx, &payment_address_from);
            {
                let cmd = payment_command::new();
                let mut params = CommandParams::new();
                params.insert("inputs", input);
                params.insert("outputs", format!("({},{})", PAYMENT_ADDRESS, 10));
                cmd.execute(&ctx, &params).unwrap();
            }
            tear_down_with_wallet_and_pool(&ctx);
        }

        #[test]
        pub fn payment_works_for_extra() {
            let ctx = setup_with_wallet_and_pool_and_payment_plugin();
            use_trustee(&ctx);
            let payment_address_from = create_address_and_mint_sources(&ctx);
            let input = get_source_input(&ctx, &payment_address_from);
            {
                let cmd = payment_command::new();
                let mut params = CommandParams::new();
                params.insert("inputs", input);
                params.insert("outputs", format!("({},{})", PAYMENT_ADDRESS, 10));
                params.insert("extra", EXTRA.to_string());
                cmd.execute(&ctx, &params).unwrap();
            }
            tear_down_with_wallet_and_pool(&ctx);
        }

        #[test]
        pub fn payment_works_for_multiple_inputs() {
            let ctx = setup_with_wallet_and_pool_and_payment_plugin();
            use_trustee(&ctx);

            let payment_address_from_1 = create_address_and_mint_sources(&ctx);
            let input_1 = get_source_input(&ctx, &payment_address_from_1);

            let payment_address_from_2 = create_address_and_mint_sources(&ctx);
            let input_2 = get_source_input(&ctx, &payment_address_from_2);

            {
                let cmd = payment_command::new();
                let mut params = CommandParams::new();
                params.insert("inputs", format!("{},{}", input_1, input_2));
                params.insert("outputs", format!("({},{})", PAYMENT_ADDRESS, 150));
                cmd.execute(&ctx, &params).unwrap();
            }
            tear_down_with_wallet_and_pool(&ctx);
        }

        #[test]
        pub fn payment_works_for_one_input_and_multiple_outputs() {
            let ctx = setup_with_wallet_and_pool_and_payment_plugin();
            use_trustee(&ctx);

            let payment_address_from_1 = create_address_and_mint_sources(&ctx);
            let input_1 = get_source_input(&ctx, &payment_address_from_1);

            let payment_address_to = create_payment_address(&ctx);
            {
                let cmd = payment_command::new();
                let mut params = CommandParams::new();
                params.insert("inputs", format!("{}", input_1));
                params.insert("outputs", format!("({},{}),({},{})", PAYMENT_ADDRESS, 10, payment_address_to, 20));
                cmd.execute(&ctx, &params).unwrap();
            }
            tear_down_with_wallet_and_pool(&ctx);
        }

        #[test]
        pub fn payment_works_for_multiple_inputs_and_outputs() {
            let ctx = setup_with_wallet_and_pool_and_payment_plugin();
            use_trustee(&ctx);

            let payment_address_from_1 = create_address_and_mint_sources(&ctx);
            let input_1 = get_source_input(&ctx, &payment_address_from_1);

            let payment_address_from_2 = create_address_and_mint_sources(&ctx);
            let input_2 = get_source_input(&ctx, &payment_address_from_2);

            let payment_address_to = create_payment_address(&ctx);
            {
                let cmd = payment_command::new();
                let mut params = CommandParams::new();
                params.insert("inputs", format!("{},{}", input_1, input_2));
                params.insert("outputs", format!("({},{}),({},{})", PAYMENT_ADDRESS, 10, payment_address_to, 20));
                cmd.execute(&ctx, &params).unwrap();
            }
            tear_down_with_wallet_and_pool(&ctx);
        }

        #[test]
        pub fn payment_works_for_not_enough_amount() {
            let ctx = setup_with_wallet_and_pool_and_payment_plugin();
            use_trustee(&ctx);

            let payment_address_from = create_address_and_mint_sources(&ctx);
            let input = get_source_input(&ctx, &payment_address_from);
            {
                let cmd = payment_command::new();
                let mut params = CommandParams::new();
                params.insert("inputs", input);
                params.insert("outputs", format!("({},{})", PAYMENT_ADDRESS, 1000));
                cmd.execute(&ctx, &params).unwrap_err();
            }
            tear_down_with_wallet_and_pool(&ctx);
        }

        #[test]
        pub fn payment_works_for_unknown_input() {
            let ctx = setup_with_wallet_and_pool_and_payment_plugin();
            use_trustee(&ctx);
            {
                let cmd = payment_command::new();
                let mut params = CommandParams::new();
                params.insert("inputs", INPUT.to_string());
                params.insert("outputs", format!("({},{})", PAYMENT_ADDRESS, 10));
                cmd.execute(&ctx, &params).unwrap_err();
            }
            tear_down_with_wallet_and_pool(&ctx);
        }

        #[test]
        pub fn payment_works_for_unknown_payment_method() {
            let ctx = setup_with_wallet_and_pool_and_payment_plugin();
            use_trustee(&ctx);
            {
                let cmd = payment_command::new();
                let mut params = CommandParams::new();
                params.insert("inputs", format!("pay:{}:111_rBuQo2A1sc9jrJg", UNKNOWN_PAYMENT_METHOD));
                params.insert("outputs", format!("(pay:{}:CnEDk9HrMnmiHXEV1WFgbVCRteYnPqsJwrTdcZaNhFVW,100)", UNKNOWN_PAYMENT_METHOD));
                cmd.execute(&ctx, &params).unwrap_err();
            }
            tear_down_with_wallet_and_pool(&ctx);
        }

        #[test]
        pub fn payment_works_for_incompatible_payment_methods() {
            let ctx = setup_with_wallet_and_pool_and_payment_plugin();
            use_trustee(&ctx);
            {
                let cmd = payment_command::new();
                let mut params = CommandParams::new();
                params.insert("inputs", "pay:null_method_1:111_rBuQo2A1sc9jrJg".to_string());
                params.insert("outputs", "(pay:null_method_2:CnEDk9HrMnmiHXEV1WFgbVCRteYnPqsJwrTdcZaNhFVW,100))".to_string());
                cmd.execute(&ctx, &params).unwrap_err();
            }
            tear_down_with_wallet_and_pool(&ctx);
        }

        #[test]
        pub fn payment_works_for_empty_inputs() {
            let ctx = setup_with_wallet_and_pool_and_payment_plugin();
            use_trustee(&ctx);
            {
                let cmd = payment_command::new();
                let mut params = CommandParams::new();
                params.insert("inputs", r#""#.to_string());
                params.insert("outputs", OUTPUT.to_string());
                cmd.execute(&ctx, &params).unwrap_err();
            }
            tear_down_with_wallet_and_pool(&ctx);
        }

        #[test]
        pub fn payment_works_for_empty_outputs() {
            let ctx = setup_with_wallet_and_pool_and_payment_plugin();
            use_trustee(&ctx);
            {
                let cmd = payment_command::new();
                let mut params = CommandParams::new();
                params.insert("inputs", INPUT.to_string());
                params.insert("outputs", "".to_string());
                cmd.execute(&ctx, &params).unwrap_err();
            }
            tear_down_with_wallet_and_pool(&ctx);
        }

        #[test]
        pub fn payment_works_for_invalid_inputs() {
            let ctx = setup_with_wallet_and_pool_and_payment_plugin();
            use_trustee(&ctx);
            {
                let cmd = payment_command::new();
                let mut params = CommandParams::new();
                params.insert("inputs", INVALID_INPUT.to_string());
                params.insert("outputs", OUTPUT.to_string());
                cmd.execute(&ctx, &params).unwrap_err();
            }
            tear_down_with_wallet_and_pool(&ctx);
        }

        #[test]
        pub fn payment_works_for_invalid_outputs() {
            let ctx = setup_with_wallet_and_pool_and_payment_plugin();
            use_trustee(&ctx);
            {
                let cmd = payment_command::new();
                let mut params = CommandParams::new();
                params.insert("inputs", INPUT.to_string());
                params.insert("outputs", r#"(pay:null,CnEDk9HrMnmiHXEV1WFgbVCRteYnPqsJwrTdcZaNhFVW)"#.to_string());
                cmd.execute(&ctx, &params).unwrap_err();
            }
            {
                let cmd = payment_command::new();
                let mut params = CommandParams::new();
                params.insert("inputs", r#"pay:null"#.to_string());
                params.insert("outputs", INVALID_OUTPUT.to_string());
                cmd.execute(&ctx, &params).unwrap_err();
            }
            tear_down_with_wallet_and_pool(&ctx);
        }

        #[test]
        pub fn payment_works_for_several_equal_inputs() {
            let ctx = setup_with_wallet_and_pool_and_payment_plugin();
            use_trustee(&ctx);
            {
                let cmd = payment_command::new();
                let mut params = CommandParams::new();
                params.insert("inputs", format!("{},{}", INPUT, INPUT));
                params.insert("outputs", OUTPUT.to_string());
                cmd.execute(&ctx, &params).unwrap_err();
            }
            tear_down_with_wallet_and_pool(&ctx);
        }

        #[test]
        pub fn payment_works_for_negative_inputs_amount() {
            let ctx = setup_with_wallet_and_pool_and_payment_plugin();
            use_trustee(&ctx);
            {
                let cmd = payment_command::new();
                let mut params = CommandParams::new();
                params.insert("inputs", "pay:null:-11_wD7gzzUlOnYRkb4".to_string());
                params.insert("outputs", format!("({},{})", PAYMENT_ADDRESS, 10));
                cmd.execute(&ctx, &params).unwrap_err();
            }
            tear_down_with_wallet_and_pool(&ctx);
        }

        #[test]
        pub fn payment_works_for_negative_outputs_amount() {
            let ctx = setup_with_wallet_and_pool_and_payment_plugin();
            use_trustee(&ctx);

            let payment_address_from = create_address_and_mint_sources(&ctx);
            let input = get_source_input(&ctx, &payment_address_from);
            {
                let cmd = payment_command::new();
                let mut params = CommandParams::new();
                params.insert("inputs", input);
                params.insert("outputs", format!("({},{})", PAYMENT_ADDRESS, -10));
                cmd.execute(&ctx, &params).unwrap_err();
            }
            tear_down_with_wallet_and_pool(&ctx);
        }
    }

    #[cfg(feature = "nullpay_plugin")]
    mod get_fees {
        use super::*;

        #[test]
        pub fn get_fees_works() {
            let ctx = setup_with_wallet_and_pool_and_payment_plugin();
            use_trustee(&ctx);
            set_fees(&ctx, FEES);
            {
                let cmd = get_fees_command::new();
                let mut params = CommandParams::new();
                params.insert("payment_method", NULL_PAYMENT_METHOD.to_string());
                cmd.execute(&ctx, &params).unwrap();
            }
            tear_down_with_wallet_and_pool(&ctx);
        }

        #[test]
        pub fn get_fees_works_for_no_fees() {
            let ctx = setup_with_wallet_and_pool_and_payment_plugin();
            use_trustee(&ctx);
            {
                let cmd = get_fees_command::new();
                let mut params = CommandParams::new();
                params.insert("payment_method", NULL_PAYMENT_METHOD.to_string());
                cmd.execute(&ctx, &params).unwrap();
            }
            tear_down_with_wallet_and_pool(&ctx);
        }

        #[test]
        pub fn get_fees_works_for_unknown_payment_method() {
            let ctx = setup_with_wallet_and_pool_and_payment_plugin();
            use_trustee(&ctx);
            {
                let cmd = get_fees_command::new();
                let mut params = CommandParams::new();
                params.insert("payment_method", UNKNOWN_PAYMENT_METHOD.to_string());
                cmd.execute(&ctx, &params).unwrap_err();
            }
            tear_down_with_wallet_and_pool(&ctx);
        }

        #[test]
        pub fn get_fees_works_for_no_active_wallet() {
            let ctx = setup();

            ::commands::pool::tests::create_and_connect_pool(&ctx);
            load_null_payment_plugin(&ctx);
            {
                let cmd = get_fees_command::new();
                let mut params = CommandParams::new();
                params.insert("payment_method", NULL_PAYMENT_METHOD.to_string());
                cmd.execute(&ctx, &params).unwrap_err();
            }
            disconnect_and_delete_pool(&ctx);
            tear_down();
        }

        #[test]
        pub fn get_fees_works_for_no_active_did() {
            let ctx = setup_with_wallet_and_pool_and_payment_plugin();
            {
                let cmd = get_fees_command::new();
                let mut params = CommandParams::new();
                params.insert("payment_method", NULL_PAYMENT_METHOD.to_string());
                cmd.execute(&ctx, &params).unwrap();
            }
            tear_down_with_wallet_and_pool(&ctx);
        }
    }

    #[cfg(feature = "nullpay_plugin")]
    mod mint_prepare {
        use super::*;

        #[test]
        pub fn mint_prepare_works() {
            let ctx = setup_with_wallet_and_pool_and_payment_plugin();
            use_trustee(&ctx);
            {
                let cmd = mint_prepare_command::new();
                let mut params = CommandParams::new();
                params.insert("outputs", OUTPUT.to_string());
                cmd.execute(&ctx, &params).unwrap();
            }
            tear_down_with_wallet_and_pool(&ctx);
        }

        #[test]
        pub fn mint_prepare_works_for_big_amount() {
            let ctx = setup_with_wallet_and_pool_and_payment_plugin();
            use_trustee(&ctx);
            {
                let cmd = mint_prepare_command::new();
                let mut params = CommandParams::new();
                params.insert("outputs", "(pay:null:CnEDk9HrMnmiHXEV1WFgbVCRteYnPqsJwrTdcZaNhFVW,10000000000)".to_string());
                cmd.execute(&ctx, &params).unwrap();
            }
            tear_down_with_wallet_and_pool(&ctx);
        }

        #[test]
        pub fn mint_prepare_works_for_extra() {
            let ctx = setup_with_wallet_and_pool_and_payment_plugin();
            use_trustee(&ctx);
            {
                let cmd = mint_prepare_command::new();
                let mut params = CommandParams::new();
                params.insert("outputs", OUTPUT.to_string());
                params.insert("extra", EXTRA.to_string());
                cmd.execute(&ctx, &params).unwrap();
            }
            tear_down_with_wallet_and_pool(&ctx);
        }

        #[test]
        pub fn mint_prepare_works_for_multiple_outputs() {
            let ctx = setup_with_wallet_and_pool_and_payment_plugin();
            use_trustee(&ctx);
            {
                let cmd = mint_prepare_command::new();
                let mut params = CommandParams::new();
                params.insert("outputs", format!("{},{}", OUTPUT, OUTPUT_2));
                cmd.execute(&ctx, &params).unwrap();
            }
            tear_down_with_wallet_and_pool(&ctx);
        }

        #[test]
        pub fn mint_prepare_works_for_empty_outputs() {
            let ctx = setup_with_wallet_and_pool_and_payment_plugin();
            use_trustee(&ctx);
            {
                let cmd = mint_prepare_command::new();
                let mut params = CommandParams::new();
                params.insert("outputs", "".to_string());
                cmd.execute(&ctx, &params).unwrap_err();
            }
            tear_down_with_wallet_and_pool(&ctx);
        }

        #[test]
        pub fn mint_prepare_works_for_unknown_payment_method() {
            let ctx = setup_with_wallet_and_pool_and_payment_plugin();
            use_trustee(&ctx);
            {
                let cmd = mint_prepare_command::new();
                let mut params = CommandParams::new();
                params.insert("outputs", format!("(pay:{}:CnEDk9HrMnmiHXEV1WFgbVCRteYnPqsJwrTdcZaNhFVW,100)", UNKNOWN_PAYMENT_METHOD));
                cmd.execute(&ctx, &params).unwrap_err();
            }
            tear_down_with_wallet_and_pool(&ctx);
        }

        #[test]
        pub fn mint_prepare_works_for_invalid_outputs_format() {
            let ctx = setup_with_wallet_and_pool_and_payment_plugin();
            use_trustee(&ctx);
            {
                let cmd = mint_prepare_command::new();
                let mut params = CommandParams::new();
                params.insert("outputs", INVALID_OUTPUT.to_string());
                cmd.execute(&ctx, &params).unwrap_err();
            }
            tear_down_with_wallet_and_pool(&ctx);
        }

        #[test]
        pub fn mint_prepare_works_for_invalid_payment_address() {
            let ctx = setup_with_wallet_and_pool_and_payment_plugin();
            use_trustee(&ctx);
            {
                let cmd = mint_prepare_command::new();
                let mut params = CommandParams::new();
                params.insert("outputs", "(pay:null,100)".to_string());
                cmd.execute(&ctx, &params).unwrap_err();
            }
            tear_down_with_wallet_and_pool(&ctx);
        }

        #[test]
        pub fn mint_prepare_works_for_incompatible_payment_methods() {
            let ctx = setup_with_wallet_and_pool_and_payment_plugin();
            use_trustee(&ctx);
            {
                let cmd = mint_prepare_command::new();
                let mut params = CommandParams::new();
                params.insert("outputs", "(pay:null_1:CnEDk9HrMnmiHXEV1WFgbVCRteYnPqsJwrTdcZaNhFVW,100),(pay:null_2:GjZWsBLgZCR18aL468JAT7w9CZRiBnpxUPPgyQxh4voa,11)".to_string());
                cmd.execute(&ctx, &params).unwrap_err();
            }
            tear_down_with_wallet_and_pool(&ctx);
        }

        #[test]
        pub fn mint_prepare_works_for_negative_amount() {
            let ctx = setup_with_wallet_and_pool_and_payment_plugin();
            use_trustee(&ctx);
            {
                let cmd = mint_prepare_command::new();
                let mut params = CommandParams::new();
                params.insert("outputs", "(pay:null:CnEDk9HrMnmiHXEV1WFgbVCRteYnPqsJwrTdcZaNhFVW,-10)".to_string());
                cmd.execute(&ctx, &params).unwrap_err();
            }
            tear_down_with_wallet_and_pool(&ctx);
        }

        #[test]
        pub fn mint_prepare_works_for_multiple_outputs_negative_amount_for_second() {
            let ctx = setup_with_wallet_and_pool_and_payment_plugin();
            use_trustee(&ctx);
            {
                let cmd = mint_prepare_command::new();
                let mut params = CommandParams::new();
                params.insert("outputs", "(pay:null:address1,10),(pay:null:address2,-10)".to_string());
                cmd.execute(&ctx, &params).unwrap_err();
            }
            tear_down_with_wallet_and_pool(&ctx);
        }
    }

    #[cfg(feature = "nullpay_plugin")]
    mod set_fees_prepare {
        use super::*;

        #[test]
        pub fn set_fees_prepare_works() {
            let ctx = setup_with_wallet_and_pool_and_payment_plugin();
            use_trustee(&ctx);
            {
                let cmd = set_fees_prepare_command::new();
                let mut params = CommandParams::new();
                params.insert("payment_method", NULL_PAYMENT_METHOD.to_string());
                params.insert("fees", FEES.to_string());
                cmd.execute(&ctx, &params).unwrap();
            }
            tear_down_with_wallet_and_pool(&ctx);
        }

        #[test]
        pub fn set_fees_prepare_works_for_unknown_payment_method() {
            let ctx = setup_with_wallet_and_pool_and_payment_plugin();
            use_trustee(&ctx);
            {
                let cmd = set_fees_prepare_command::new();
                let mut params = CommandParams::new();
                params.insert("payment_method", UNKNOWN_PAYMENT_METHOD.to_string());
                params.insert("fees", FEES.to_string());
                cmd.execute(&ctx, &params).unwrap_err();
            }
            tear_down_with_wallet_and_pool(&ctx);
        }

        #[test]
        pub fn set_fees_prepare_works_for_invalid_fees_format() {
            let ctx = setup_with_wallet_and_pool_and_payment_plugin();
            use_trustee(&ctx);
            {
                let cmd = set_fees_prepare_command::new();
                let mut params = CommandParams::new();
                params.insert("payment_method", NULL_PAYMENT_METHOD.to_string());
                params.insert("fees", "1,100".to_string());
                cmd.execute(&ctx, &params).unwrap_err();
            }
            tear_down_with_wallet_and_pool(&ctx);
        }

        #[test]
        pub fn set_fees_prepare_works_for_empty_fees() {
            let ctx = setup_with_wallet_and_pool_and_payment_plugin();
            use_trustee(&ctx);
            {
                let cmd = set_fees_prepare_command::new();
                let mut params = CommandParams::new();
                params.insert("payment_method", NULL_PAYMENT_METHOD.to_string());
                params.insert("fees", "".to_string());
                cmd.execute(&ctx, &params).unwrap_err();
            }
            tear_down_with_wallet_and_pool(&ctx);
        }

        #[test]
        pub fn set_fees_prepare_works_for_no_active_wallet() {
            let ctx = setup();
            pool::tests::create_and_connect_pool(&ctx);
            common::tests::load_null_payment_plugin(&ctx);
            {
                let cmd = set_fees_prepare_command::new();
                let mut params = CommandParams::new();
                params.insert("payment_method", NULL_PAYMENT_METHOD.to_string());
                params.insert("fees", FEES.to_string());
                cmd.execute(&ctx, &params).unwrap_err();
            }
            disconnect_and_delete_pool(&ctx);
            tear_down();
        }

        #[test]
        pub fn set_fees_prepare_works_for_negative_amount() {
            let ctx = setup_with_wallet_and_pool_and_payment_plugin();
            use_trustee(&ctx);
            {
                let cmd = set_fees_prepare_command::new();
                let mut params = CommandParams::new();
                params.insert("payment_method", NULL_PAYMENT_METHOD.to_string());
                params.insert("fees", "1:-1,101:-1".to_string());
                cmd.execute(&ctx, &params).unwrap_err();
            }
            tear_down_with_wallet_and_pool(&ctx);
        }
    }

    #[cfg(feature = "nullpay_plugin")]
    mod verify_payment_receipts {
        use super::*;

        #[test]
        pub fn verify_payment_receipts_works() {
            let ctx = setup_with_wallet_and_pool_and_payment_plugin();
            use_trustee(&ctx);

            let payment_address_from = create_address_and_mint_sources(&ctx);
            let input = get_source_input(&ctx, &payment_address_from);
            {
                let cmd = verify_payment_receipt_command::new();
                let mut params = CommandParams::new();
                params.insert("receipt", input);
                cmd.execute(&ctx, &params).unwrap();
            }
            tear_down_with_wallet_and_pool(&ctx);
        }

        #[test]
        pub fn verify_payment_receipts_works_for_no_active_did() {
            let ctx = setup_with_wallet_and_pool_and_payment_plugin();
            use_trustee(&ctx);

            let payment_address_from = create_address_and_mint_sources(&ctx);
            let input = get_source_input(&ctx, &payment_address_from);

            // to reset active did
            close_wallet(&ctx);
            open_wallet(&ctx);

            {
                let cmd = verify_payment_receipt_command::new();
                let mut params = CommandParams::new();
                params.insert("receipt", input);
                cmd.execute(&ctx, &params).unwrap();
            }
            tear_down_with_wallet_and_pool(&ctx);
        }

        #[test]
        pub fn verify_payment_receipts_works_for_not_found() {
            let ctx = setup_with_wallet_and_pool_and_payment_plugin();
            use_trustee(&ctx);
            {
                let cmd = verify_payment_receipt_command::new();
                let mut params = CommandParams::new();
                params.insert("receipt", "pay:null:0_PqVjwJC42sxCTJp".to_string());
                cmd.execute(&ctx, &params).unwrap_err();
            }
            tear_down_with_wallet_and_pool(&ctx);
        }

        #[test]
        pub fn verify_payment_receipts_works_for_invalid_receipt() {
            let ctx = setup_with_wallet_and_pool_and_payment_plugin();
            use_trustee(&ctx);
            {
                let cmd = verify_payment_receipt_command::new();
                let mut params = CommandParams::new();
                params.insert("receipt", "invalid_receipt".to_string());
                cmd.execute(&ctx, &params).unwrap_err();
            }
            tear_down_with_wallet_and_pool(&ctx);
        }
    }

    mod sign_multi {
        use super::*;

        #[test]
        pub fn sign_multi_works() {
            let ctx = setup_with_wallet_and_pool();
            use_trustee(&ctx);
            {
                let cmd = sign_multi_command::new();
                let mut params = CommandParams::new();
                params.insert("txn", r#"{"reqId":1496822211362017764}"#.to_string());
                cmd.execute(&ctx, &params).unwrap();
            }
            tear_down_with_wallet_and_pool(&ctx);
        }

        #[test]
        pub fn sign_multi_works_for_no_active_did() {
            let ctx = setup_with_wallet_and_pool();
            {
                let cmd = sign_multi_command::new();
                let mut params = CommandParams::new();
                params.insert("txn", r#"{"reqId":1496822211362017764}"#.to_string());
                cmd.execute(&ctx, &params).unwrap_err();
            }
            tear_down_with_wallet_and_pool(&ctx);
        }

        #[test]
        pub fn sign_multi_works_for_invalid_message_format() {
            let ctx = setup_with_wallet_and_pool();
            use_trustee(&ctx);
            {
                let cmd = sign_multi_command::new();
                let mut params = CommandParams::new();
                params.insert("txn", r#"1496822211362017764"#.to_string());
                cmd.execute(&ctx, &params).unwrap_err();
            }
            tear_down_with_wallet_and_pool(&ctx);
        }
    }

    mod auth_rule {
        use super::*;

        const AUTH_TYPE: &str = "NYM";
        const AUTH_ACTION: &str = "ADD";
        const FIELD: &str = "role";
        const NEW_VALUE: &str = "101";
        const ROLE_CONSTRAINT: &str = r#"{
            "sig_count": 1,
            "metadata": {},
            "role": "0",
            "constraint_id": "ROLE",
            "need_to_be_owner": false
        }"#;

        #[test]
        pub fn auth_rule_works() {
            let ctx = setup_with_wallet_and_pool();
            use_trustee(&ctx);
<<<<<<< HEAD
            let did = create_new_did(&ctx);
            {
                let cmd = auth_rule_command::new();
                let mut params = CommandParams::new();
                params.insert("type", AUTH_TYPE.to_string());
                params.insert("action", AUTH_ACTION.to_string());
                params.insert("field", FIELD.to_string());
                params.insert("new_value", NEW_VALUE.to_string());
=======
            {
                let cmd = auth_rule_command::new();
                let mut params = CommandParams::new();
                params.insert("txn_type", "NYM".to_string());
                params.insert("action", "add".to_string());
                params.insert("field", "role".to_string());
                params.insert("new_value", "101".to_string());
>>>>>>> 4b5c4b2a
                params.insert("constraint", ROLE_CONSTRAINT.to_string());
                cmd.execute(&ctx, &params).unwrap();
            }
            tear_down_with_wallet_and_pool(&ctx);
        }

        #[test]
        pub fn get_auth_rule_works() {
            let ctx = setup_with_wallet_and_pool();
            use_trustee(&ctx);
            let did = create_new_did(&ctx);
            {
                let cmd = auth_rule_command::new();
                let mut params = CommandParams::new();
                params.insert("type", AUTH_TYPE.to_string());
                params.insert("action", AUTH_ACTION.to_string());
                params.insert("field", FIELD.to_string());
                params.insert("new_value", NEW_VALUE.to_string());
                params.insert("constraint", ROLE_CONSTRAINT.to_string());
                cmd.execute(&ctx, &params).unwrap();
            }

            {
                let cmd = get_auth_rule_command::new();
                let mut params = CommandParams::new();
                params.insert("type", AUTH_TYPE.to_string());
                params.insert("action", AUTH_ACTION.to_string());
                params.insert("field", FIELD.to_string());
                params.insert("new_value", NEW_VALUE.to_string());
                cmd.execute(&ctx, &params).unwrap();
            }

            tear_down_with_wallet_and_pool(&ctx);
        }
    }

    fn create_new_did(ctx: &CommandContext) -> (String, String) {
        let (wallet_handle, _) = get_opened_wallet(ctx).unwrap();
        Did::new(wallet_handle, "{}").unwrap()
    }

    fn use_trustee(ctx: &CommandContext) {
        new_did(&ctx, SEED_TRUSTEE);
        use_did(&ctx, DID_TRUSTEE);
    }

    fn use_new_identity(ctx: &CommandContext) -> (String, String) {
        use_trustee(ctx);
        let (did, verkey) = create_new_did(ctx);
        send_nym(ctx, &did, &verkey, Some("TRUST_ANCHOR"));
        use_did(&ctx, &did);
        (did, verkey)
    }

    pub fn send_schema(ctx: &CommandContext, did: &str) -> String {
        let (pool_handle, _) = get_connected_pool(ctx).unwrap();
        let (wallet_handle, _) = get_opened_wallet(ctx).unwrap();
        let schema_data = r#"{"id":"id", "name":"cli_gvt","version":"1.0","attrNames":["name"],"ver":"1.0"}"#;
        let schema_request = Ledger::build_schema_request(&did, schema_data).unwrap();
        let schema_response = Ledger::sign_and_submit_request(pool_handle, wallet_handle, &did, &schema_request).unwrap();
        let schema: serde_json::Value = serde_json::from_str(&schema_response).unwrap();
        let seq_no = schema["result"]["txnMetadata"]["seqNo"].as_i64().unwrap();
        seq_no.to_string()
    }

    pub fn send_nym(ctx: &CommandContext, did: &str, verkey: &str, role: Option<&str>) {
        let cmd = nym_command::new();
        let mut params = CommandParams::new();
        params.insert("did", did.to_string());
        params.insert("verkey", verkey.to_string());
        if let Some(role) = role {
            params.insert("role", role.to_string());
        }
        cmd.execute(&ctx, &params).unwrap();
    }

    #[cfg(feature = "nullpay_plugin")]
    pub fn create_address_and_mint_sources(ctx: &CommandContext) -> String {
        let (wallet_handle, _) = get_opened_wallet(ctx).unwrap();
        let submitter_did = ensure_active_did(&ctx).unwrap();

        let payment_address = create_payment_address(&ctx);

        Payment::build_mint_req(wallet_handle,
                                Some(&submitter_did),
                                &parse_payment_outputs(&vec![format!("{},{}", payment_address, AMOUNT)]).unwrap(),
                                None).unwrap();
        payment_address
    }

    #[cfg(feature = "nullpay_plugin")]
    pub fn get_source_input(ctx: &CommandContext, payment_address: &str) -> String {
        let (pool_handle, _) = get_connected_pool(ctx).unwrap();
        let (wallet_handle, _) = get_opened_wallet(ctx).unwrap();
        let submitter_did = ensure_active_did(&ctx).unwrap();

        let (get_sources_txn_json, _) = Payment::build_get_payment_sources_request(wallet_handle, Some(&submitter_did), payment_address).unwrap();
        let response = Ledger::submit_request(pool_handle, &get_sources_txn_json).unwrap();

        let sources_json = Payment::parse_get_payment_sources_response(NULL_PAYMENT_METHOD, &response).unwrap();

        let sources = serde_json::from_str::<serde_json::Value>(&sources_json).unwrap();
        let source: &serde_json::Value = &sources.as_array().unwrap()[0];
        source["source"].as_str().unwrap().to_string()
    }

    #[cfg(feature = "nullpay_plugin")]
    pub fn set_fees(ctx: &CommandContext, fees: &str) {
        {
            let cmd = set_fees_prepare_command::new();
            let mut params = CommandParams::new();
            params.insert("payment_method", NULL_PAYMENT_METHOD.to_string());
            params.insert("fees", fees.to_string());
            cmd.execute(&ctx, &params).unwrap();
        }
    }

    fn _ensure_nym_added(ctx: &CommandContext, did: &str) {
        let request = Ledger::build_get_nym_request(None, did).unwrap();
        submit_retry(ctx, &request, |response| {
            serde_json::from_str::<Response<ReplyResult<String>>>(&response)
                .and_then(|response| serde_json::from_str::<serde_json::Value>(&response.result.unwrap().data))
        }).unwrap();
    }

    fn _ensure_attrib_added(ctx: &CommandContext, did: &str, raw: Option<&str>, hash: Option<&str>, enc: Option<&str>) {
        let attr = if raw.is_some() { Some("endpoint") } else { None };
        let request = Ledger::build_get_attrib_request(None, did, attr, hash, enc).unwrap();
        submit_retry(ctx, &request, |response| {
            serde_json::from_str::<Response<ReplyResult<String>>>(&response)
                .map_err(|_| ())
                .and_then(|response| {
                    let expected_value = if raw.is_some() { raw.unwrap() } else if hash.is_some() { hash.unwrap() } else { enc.unwrap() };
                    if response.result.is_some() && expected_value == response.result.unwrap().data { Ok(()) } else { Err(()) }
                })
        }).unwrap();
    }

    fn _ensure_schema_added(ctx: &CommandContext, did: &str) {
        let id = build_schema_id(did, "gvt", "1.0");
        let request = Ledger::build_get_schema_request(None, &id).unwrap();
        submit_retry(ctx, &request, |response| {
            let schema: serde_json::Value = serde_json::from_str(&response).unwrap();
            schema["result"]["seqNo"].as_i64().ok_or(())
        }).unwrap();
    }

    fn _ensure_cred_def_added(ctx: &CommandContext, did: &str, schema_id: &str) {
        let id = build_cred_def_id(did, schema_id, "CL", "TAG");
        let request = Ledger::build_get_cred_def_request(None, &id).unwrap();
        submit_retry(ctx, &request, |response| {
            let cred_def: serde_json::Value = serde_json::from_str(&response).unwrap();
            cred_def["result"]["seqNo"].as_i64().ok_or(())
        }).unwrap();
    }
}<|MERGE_RESOLUTION|>--- conflicted
+++ resolved
@@ -1241,13 +1241,8 @@
              auth_constraints: [<constraint_1>, <constraint_2>]
          }
                 "#)
-<<<<<<< HEAD
-                .add_example(r#"ledger auth-rule type=NYM action=ADD field=role new_value=101 constraint={"sig_count":1,"role":0,"constraint_id":"role","need_to_be_owner":false}"#)
-                .add_example(r#"ledger auth-rule type=NYM action=EDIT field=role old_value=101 new_value=0 constraint={"sig_count":1,"role":0,"constraint_id":"role","need_to_be_owner":false}"#)
-=======
                 .add_example(r#"ledger auth-rule txn_type=NYM action=ADD field=role new_value=101 constraint={"sig_count":1,"role":0,"constraint_id":"role","need_to_be_owner":false}"#)
                 .add_example(r#"ledger auth-rule txn_type=NYM action=EDIT field=role old_value=101 new_value=0 constraint={"sig_count":1,"role":0,"constraint_id":"role","need_to_be_owner":false}"#)
->>>>>>> 4b5c4b2a
                 .finalize()
     );
 
@@ -3652,16 +3647,6 @@
         pub fn auth_rule_works() {
             let ctx = setup_with_wallet_and_pool();
             use_trustee(&ctx);
-<<<<<<< HEAD
-            let did = create_new_did(&ctx);
-            {
-                let cmd = auth_rule_command::new();
-                let mut params = CommandParams::new();
-                params.insert("type", AUTH_TYPE.to_string());
-                params.insert("action", AUTH_ACTION.to_string());
-                params.insert("field", FIELD.to_string());
-                params.insert("new_value", NEW_VALUE.to_string());
-=======
             {
                 let cmd = auth_rule_command::new();
                 let mut params = CommandParams::new();
@@ -3669,7 +3654,6 @@
                 params.insert("action", "add".to_string());
                 params.insert("field", "role".to_string());
                 params.insert("new_value", "101".to_string());
->>>>>>> 4b5c4b2a
                 params.insert("constraint", ROLE_CONSTRAINT.to_string());
                 cmd.execute(&ctx, &params).unwrap();
             }
