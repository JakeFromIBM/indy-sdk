extern crate serde_json;
extern crate regex;

pub mod common;
pub mod did;
pub mod pool;
pub mod wallet;
pub mod ledger;
pub mod payment_address;

use self::regex::Regex;

use command_executor::{CommandContext, CommandParams};
use indy::{ErrorCode, IndyError};

use std;

pub fn get_str_param<'a>(name: &'a str, params: &'a CommandParams) -> Result<&'a str, ()> {
    match params.get(name) {
        Some(v) if v == "" => {
            println_err!("Required \"{}\" parameter is empty.", name);
            Err(())
        }
        Some(v) => Ok(v.as_str()),
        None => {
            println_err!("No required \"{}\" parameter present.", name);
            Err(())
        }
    }
}

pub fn get_opt_str_param<'a>(key: &'a str, params: &'a CommandParams) -> Result<Option<&'a str>, ()> {
    match params.get(key) {
        Some(v) if v == "" => {
            println_err!("Optional parameter \"{}\" is empty.", key);
            Err(())
        }
        Some(v) => Ok(Some(v.as_str())),
        None => Ok(None)
    }
}

pub fn get_opt_empty_str_param<'a>(key: &'a str, params: &'a CommandParams) -> Result<Option<&'a str>, ()> {
    Ok(params.get(key).map(|v| v.as_str()))
}

pub fn _get_int_param<T>(name: &str, params: &CommandParams) -> Result<T, ()>
    where T: std::str::FromStr, <T as std::str::FromStr>::Err: std::fmt::Display {
    match params.get(name) {
        Some(v) => {
            Ok(v.parse::<T>().map_err(|err|
                println_err!("Can't parse integer parameter \"{}\": err {}", name, err))?)
        }
        None => {
            println_err!("No required \"{}\" parameter present", name);
            Err(())
        }
    }
}

pub fn get_opt_number_param<T>(key: &str, params: &CommandParams) -> Result<Option<T>, ()>
    where T: std::str::FromStr, <T as std::str::FromStr>::Err: std::fmt::Display {
    let res = match params.get(key) {
        Some(value) => Some(value.parse::<T>().map_err(|err|
            println_err!("Can't parse integer parameter \"{}\": err {}", key, err))?),
        None => None
    };
    Ok(res)
}

pub fn get_bool_param(key: &str, params: &CommandParams) -> Result<bool, ()> {
    match params.get(key) {
        Some(value) => Ok(value.parse::<bool>().map_err(|err|
            println_err!("Can't parse bool parameter \"{}\": err {}", key, err))?),
        None => {
            println_err!("No required \"{}\" parameter present", key);
            Err(())
        }
    }
}

pub fn get_opt_bool_param(key: &str, params: &CommandParams) -> Result<Option<bool>, ()> {
    match params.get(key) {
        Some(value) => Ok(Some(value.parse::<bool>().map_err(|err|
            println_err!("Can't parse bool parameter \"{}\": err {}", key, err))?)),
        None => Ok(None)
    }
}

pub fn get_str_array_param<'a>(name: &'a str, params: &'a CommandParams) -> Result<Vec<&'a str>, ()> {
    match params.get(name) {
        None => Err(println_err!("No required \"{}\" parameter present", name)),
        Some(v) if v.is_empty() => Err(println_err!("No required \"{}\" parameter present", name)),
        Some(v) => Ok(v.split(",").collect::<Vec<&'a str>>())
    }
}

pub fn get_opt_str_array_param<'a>(name: &'a str, params: &'a CommandParams) -> Result<Option<Vec<&'a str>>, ()> {
    match params.get(name) {
        Some(v) =>
            if v.is_empty() {
                Ok(Some(Vec::<&'a str>::new()))
            } else {
                Ok(Some(v.split(",").collect::<Vec<&'a str>>()))
            },
        None => Ok(None)
    }
}

pub fn get_object_param<'a>(name: &'a str, params: &'a CommandParams) -> Result<serde_json::Value, ()> {
    match params.get(name) {
        Some(v) => Ok(serde_json::from_str(v).map_err(|err|
            println_err!("Can't parse object parameter \"{}\": err {}", name, err))?),
        None => {
            println_err!("No required \"{}\" parameter present", name);
            Err(())
        }
    }
}

pub fn get_opt_object_param<'a>(name: &'a str, params: &'a CommandParams) -> Result<Option<serde_json::Value>, ()> {
    match params.get(name) {
        Some(_) => Ok(Some(get_object_param(name, params)?)),
        None => Ok(None)
    }
}

fn extract_array_tuples<'a>(param: &'a str) -> Vec<String> {
    let re = Regex::new(r#"\(([^\(\)]+)\),?"#).unwrap();
    re.captures_iter(param).map(|c| c[1].to_string()).collect::<Vec<String>>()
}

pub fn get_str_tuple_array_param<'a>(name: &'a str, params: &'a CommandParams) -> Result<Vec<String>, ()> {
    match params.get(name) {
        Some(v) if !v.is_empty() => {
            let tuples = extract_array_tuples(v);
            if tuples.len() == 0 {
                Err(println_err!("Parameter \"{}\" has invalid format", name))
            } else {
                Ok(tuples)
            }
        }
        _ => Err(println_err!("No required \"{}\" parameter present", name))
    }
}

pub fn get_opt_str_tuple_array_param<'a>(name: &'a str, params: &'a CommandParams) -> Result<Option<Vec<String>>, ()> {
    match params.get(name) {
        Some(v) =>
            if v.is_empty() {
                Ok(Some(Vec::<String>::new()))
            } else {
                Ok(Some(extract_array_tuples(v)))
            },
        None => Ok(None)
    }
}

pub fn ensure_active_did(ctx: &CommandContext) -> Result<String, ()> {
    match ctx.get_string_value("ACTIVE_DID") {
        Some(did) => Ok(did),
        None => Err(println_err!("There is no active did"))
    }
}

pub fn get_active_did(ctx: &CommandContext) -> Option<String> {
    ctx.get_string_value("ACTIVE_DID")
}

pub fn set_active_did(ctx: &CommandContext, did: Option<String>) {
    ctx.set_string_value("ACTIVE_DID", did.clone());
    ctx.set_sub_prompt(3, did.map(|did| format!("did({}...{})", &did[..3], &did[did.len() - 3..])));
}

pub fn ensure_opened_wallet_handle(ctx: &CommandContext) -> Result<i32, ()> {
    match ctx.get_int_value("OPENED_WALLET_HANDLE") {
        Some(wallet_handle) => Ok(wallet_handle),
        None => Err(println_err!("There is no opened wallet now"))
    }
}

pub fn ensure_opened_wallet(ctx: &CommandContext) -> Result<(i32, String), ()> {
    let handle = ctx.get_int_value("OPENED_WALLET_HANDLE");
    let name = ctx.get_string_value("OPENED_WALLET_NAME");

    match (handle, name) {
        (Some(handle), Some(name)) => Ok((handle, name)),
        _ => Err(println_err!("There is no opened wallet now"))
    }
}

pub fn get_opened_wallet(ctx: &CommandContext) -> Option<(i32, String)> {
    let handle = ctx.get_int_value("OPENED_WALLET_HANDLE");
    let name = ctx.get_string_value("OPENED_WALLET_NAME");

    if let (Some(handle), Some(name)) = (handle, name) {
        Some((handle, name))
    } else {
        None
    }
}

pub fn set_opened_wallet(ctx: &CommandContext, value: Option<(i32, String)>) {
    ctx.set_int_value("OPENED_WALLET_HANDLE", value.as_ref().map(|value| value.0.to_owned()));
    ctx.set_string_value("OPENED_WALLET_NAME", value.as_ref().map(|value| value.1.to_owned()));
    ctx.set_sub_prompt(2, value.map(|value| format!("wallet({})", value.1)));
}

pub fn ensure_connected_pool_handle(ctx: &CommandContext) -> Result<i32, ()> {
    match ctx.get_int_value("CONNECTED_POOL_HANDLE") {
        Some(pool_handle) => Ok(pool_handle),
        None => Err(println_err!("There is no opened pool now"))
    }
}

pub fn ensure_connected_pool(ctx: &CommandContext) -> Result<(i32, String), ()> {
    let handle = ctx.get_int_value("CONNECTED_POOL_HANDLE");
    let name = ctx.get_string_value("CONNECTED_POOL_NAME");

    match (handle, name) {
        (Some(handle), Some(name)) => Ok((handle, name)),
        _ => Err(println_err!("There is no opened pool now"))
    }
}

pub fn get_connected_pool(ctx: &CommandContext) -> Option<(i32, String)> {
    let handle = ctx.get_int_value("CONNECTED_POOL_HANDLE");
    let name = ctx.get_string_value("CONNECTED_POOL_NAME");

    if let (Some(handle), Some(name)) = (handle, name) {
        Some((handle, name))
    } else {
        None
    }
}

pub fn set_connected_pool(ctx: &CommandContext, value: Option<(i32, String)>) {
    ctx.set_int_value("CONNECTED_POOL_HANDLE", value.as_ref().map(|value| value.0.to_owned()));
    ctx.set_string_value("CONNECTED_POOL_NAME", value.as_ref().map(|value| value.1.to_owned()));
    ctx.set_sub_prompt(1, value.map(|value| format!("pool({})", value.1)));
}

<<<<<<< HEAD

pub fn set_transaction(ctx: &CommandContext, request: Option<String>) {
    ctx.set_string_value("LEDGER_TRANSACTION", request.clone());
}

pub fn get_transaction(ctx: &CommandContext) -> Option<String> {
    ctx.get_string_value("LEDGER_TRANSACTION")
}

pub fn ensure_set_transaction(ctx: &CommandContext) -> Result<String, ()> {
    match ctx.get_string_value("LEDGER_TRANSACTION") {
        Some(transaction) => Ok(transaction),
        None => Err(println_err!("There is no transaction stored into context"))
=======
pub fn set_transaction_author_info(ctx: &CommandContext, value: Option<(String, String, u64)>) {
    ctx.set_string_value("AGREEMENT_TEXT", value.as_ref().map(|value| value.0.to_owned()));
    ctx.set_string_value("AGREEMENT_VERSION", value.as_ref().map(|value| value.1.to_owned()));
    ctx.set_string_value("AGREEMENT_ACCEPTANCE_MECHANISM_TYPE", value.as_ref().map(|_| "Click Agreement".to_owned()));
    ctx.set_uint_value("AGREEMENT_TIME_OF_ACCEPTANCE", value.as_ref().map(|value| value.2));
}

pub fn get_transaction_author_info(ctx: &CommandContext) -> Option<(String, String, String, u64)> {
    let text = ctx.get_string_value("AGREEMENT_TEXT");
    let version = ctx.get_string_value("AGREEMENT_VERSION");
    let acc_mech_type = ctx.get_string_value("AGREEMENT_ACCEPTANCE_MECHANISM_TYPE");
    let time_of_acceptance = ctx.get_uint_value("AGREEMENT_TIME_OF_ACCEPTANCE");

    if let (Some(text), Some(version), Some(acc_mech_type), Some(time_of_acceptance)) = (text, version, acc_mech_type, time_of_acceptance) {
        Some((text, version, acc_mech_type, time_of_acceptance))
    } else {
        None
>>>>>>> 9f7e6500
    }
}

pub fn handle_indy_error(err: IndyError, submitter_did: Option<&str>, pool_name: Option<&str>, wallet_name: Option<&str>) {
    match err.error_code {
        ErrorCode::WalletAlreadyExistsError => println_err!("Wallet \"{}\" already exists", wallet_name.unwrap_or("")),
        ErrorCode::WalletInvalidHandle => println_err!("Wallet: \"{}\" not found", wallet_name.unwrap_or("")),
        ErrorCode::WalletItemNotFound => println_err!("Submitter DID: \"{}\" not found", submitter_did.unwrap_or("")),
        ErrorCode::WalletIncompatiblePoolError =>
            println_err!("Wallet \"{}\" is incompatible with pool \"{}\".", wallet_name.unwrap_or(""), pool_name.unwrap_or("")),
        ErrorCode::PoolLedgerInvalidPoolHandle => println_err!("Pool: \"{}\" not found", pool_name.unwrap_or("")),
        ErrorCode::PoolLedgerNotCreatedError => println_err!("Pool \"{}\" does not exist.", pool_name.unwrap_or("")),
        ErrorCode::PoolLedgerTerminated => println_err!("Pool \"{}\" does not exist.", pool_name.unwrap_or("")),
        ErrorCode::PoolLedgerTimeout => println_err!("Transaction response has not been received"),
        ErrorCode::DidAlreadyExistsError => println_err!("Did already exists"),
        _ => println_err!("{}", err.message),
    }
}

#[cfg(test)]
use libindy::ledger::Ledger;

#[cfg(test)]
pub fn submit_retry<F, T, E>(ctx: &CommandContext, request: &str, parser: F) -> Result<(), ()>
    where F: Fn(&str) -> Result<T, E> {
    const SUBMIT_RETRY_CNT: usize = 3;
    const SUBMIT_TIMEOUT_SEC: u64 = 2;

    let pool_handle = ensure_connected_pool_handle(ctx).unwrap();

    for _ in 0..SUBMIT_RETRY_CNT {
        let response = Ledger::submit_request(pool_handle, request).unwrap();
        if parser(&response).is_ok() {
            return Ok(());
        }
        ::std::thread::sleep(::std::time::Duration::from_secs(SUBMIT_TIMEOUT_SEC));
    }

    return Err(());
}

#[cfg(test)]
use utils::test::TestUtils;

#[cfg(test)]
fn setup() -> CommandContext {
    TestUtils::cleanup_storage();
    CommandContext::new()
}

#[cfg(test)]
fn setup_with_wallet() -> CommandContext {
    let ctx = setup();
    wallet::tests::create_and_open_wallet(&ctx);
    ctx
}

#[cfg(test)]
fn setup_with_wallet_and_pool() -> CommandContext {
    let ctx = setup();
    wallet::tests::create_and_open_wallet(&ctx);
    pool::tests::create_and_connect_pool(&ctx);
    ctx
}

#[cfg(test)]
#[cfg(feature = "nullpay_plugin")]
fn setup_with_wallet_and_pool_and_payment_plugin() -> CommandContext {
    let ctx = setup_with_wallet_and_pool();
    common::tests::load_null_payment_plugin(&ctx);
    ctx
}

#[cfg(test)]
fn tear_down_with_wallet_and_pool(ctx: &CommandContext) {
    wallet::tests::close_and_delete_wallet(&ctx);
    pool::tests::disconnect_and_delete_pool(&ctx);
    tear_down();
}

#[cfg(test)]
fn tear_down_with_wallet(ctx: &CommandContext) {
    wallet::tests::close_and_delete_wallet(&ctx);
    tear_down();
}

#[cfg(test)]
fn tear_down() {
    TestUtils::cleanup_storage();
}<|MERGE_RESOLUTION|>--- conflicted
+++ resolved
@@ -240,7 +240,6 @@
     ctx.set_sub_prompt(1, value.map(|value| format!("pool({})", value.1)));
 }
 
-<<<<<<< HEAD
 
 pub fn set_transaction(ctx: &CommandContext, request: Option<String>) {
     ctx.set_string_value("LEDGER_TRANSACTION", request.clone());
@@ -254,7 +253,9 @@
     match ctx.get_string_value("LEDGER_TRANSACTION") {
         Some(transaction) => Ok(transaction),
         None => Err(println_err!("There is no transaction stored into context"))
-=======
+    }
+}
+
 pub fn set_transaction_author_info(ctx: &CommandContext, value: Option<(String, String, u64)>) {
     ctx.set_string_value("AGREEMENT_TEXT", value.as_ref().map(|value| value.0.to_owned()));
     ctx.set_string_value("AGREEMENT_VERSION", value.as_ref().map(|value| value.1.to_owned()));
@@ -272,7 +273,6 @@
         Some((text, version, acc_mech_type, time_of_acceptance))
     } else {
         None
->>>>>>> 9f7e6500
     }
 }
 
