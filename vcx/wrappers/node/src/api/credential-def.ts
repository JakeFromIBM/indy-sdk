--- conflicted
+++ resolved
@@ -206,15 +206,11 @@
     return this._credDefId
   }
 
-<<<<<<< HEAD
   get tailsFile () {
     return this._tailsFile
   }
 
-  protected _setHandle (handle: string) {
-=======
   protected _setHandle (handle: number) {
->>>>>>> 51c9d577
     super._setHandle(handle)
     this.paymentManager = new CredentialDefPaymentManager({ handle })
   }
