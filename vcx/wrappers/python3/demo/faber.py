import asyncio
import json
import random
from ctypes import cdll
from time import sleep

from vcx.api.vcx_init import vcx_init_with_config
from vcx.api.connection import Connection
from vcx.api.issuer_credential import IssuerCredential
from vcx.api.proof import Proof
from vcx.api.schema import Schema
from vcx.api.credential_def import CredentialDef
from vcx.state import State, ProofState
from vcx.api.utils import vcx_agent_provision


# 'agency_url': URL of the agency
# 'agency_did':  public DID of the agency
# 'agency_verkey': public verkey of the agency
# 'wallet_name': name for newly created encrypted wallet
# 'wallet_key': encryption key for encoding wallet
# 'payment_method': method that will be used for payments
provisionConfig = {
<<<<<<< HEAD
  'agency_url':'http://localhost:8080',
  'agency_did':'VsKV7grR1BUE29mG2Fm2kX',
  'agency_verkey':'Hezce2UWMZ3wUhVkh2LfKSs8nDzWwzs2Win7EzNN3YaR',
  'wallet_name':'faber_wallet',
  'wallet_key':'123',
  'enterprise_seed':'000000000000000000000000Trustee1'
=======
  'agency_url': 'http://sbx-eas.pdev.evernym.com',
  'agency_did': 'HB7qFQyFxx4ptjKqioEtd8',
  'agency_verkey': '9pJkfHyfJMZjUjS7EZ2q2HX55CbFQPKpQ9eTjSAUMLU8',
  'wallet_name': 'faber_wallet',
  'wallet_key': '123',
  'enterprise_seed': '000000000000000000000000Trustee1',
  'payment_method': 'null',
>>>>>>> 8a9a5cda
}


async def main():

    payment_plugin = cdll.LoadLibrary("libnullpay.so")
    payment_plugin.nullpay_init()

    print("#1 Provision an agent and wallet, get back configuration details")
    config = await vcx_agent_provision(json.dumps(provisionConfig))
    config = json.loads(config)
    # Set some additional configuration options specific to faber
    config['institution_name'] = 'Faber'
    config['institution_logo_url'] = 'http://robohash.org/234'
    config['genesis_path'] = 'docker.txn'
    
    print("#2 Initialize libvcx with new configuration")
    await vcx_init_with_config(json.dumps(config))

    print("#3 Create a new schema on the ledger")
    version = format("%d.%d.%d" % (random.randint(1, 101), random.randint(1, 101), random.randint(1, 101)))
    schema = await Schema.create('schema_uuid', 'degree schema', version, ['name', 'date', 'degree'], 0)
    schema_id = await schema.get_schema_id()

    print("#4 Create a new credential definition on the ledger")
    cred_def = await CredentialDef.create('credef_uuid', 'degree', schema_id, 0)
    cred_def_id = await cred_def.get_cred_def_id()

    print("#5 Create a connection to alice and print out the invite details")
    connection_to_alice = await Connection.create('alice')
    await connection_to_alice.connect(None)
    await connection_to_alice.update_state()
    details = await connection_to_alice.invite_details(False)
    print("**invite details**")
    print(json.dumps(details))
    print("******************")

    print("#6 Poll agency and wait for alice to accept the invitation (start alice.py now)")
    connection_state = await connection_to_alice.get_state()
    while connection_state != State.Accepted:
        sleep(2)
        await connection_to_alice.update_state()
        connection_state = await connection_to_alice.get_state()

    schema_attrs = {
        'name': 'alice',
        'date': '05-2018',
        'degree': 'maths',
    }

    print("#12 Create an IssuerCredential object using the schema and credential definition")
    credential = await IssuerCredential.create('alice_degree', schema_attrs, cred_def_id, 'cred', '0')

    print("#13 Issue credential offer to alice")
    await credential.send_offer(connection_to_alice)
    await credential.update_state()

    print("#14 Poll agency and wait for alice to send a credential request")
    credential_state = await credential.get_state()
    while credential_state != State.RequestReceived:
        sleep(2)
        await credential.update_state()
        credential_state = await credential.get_state()

    print("#17 Issue credential to alice")
    await credential.send_credential(connection_to_alice)

    print("#18 Wait for alice to accept credential")
    await credential.update_state()
    credential_state = await credential.get_state()
    while credential_state != State.Accepted:
        sleep(2)
        await credential.update_state()
        credential_state = await credential.get_state()

    proof_attrs = [
        {'name': 'name', 'restrictions': [{'issuer_did': config['institution_did']}]},
        {'name': 'date', 'restrictions': [{'issuer_did': config['institution_did']}]},
        {'name': 'degree', 'restrictions': [{'issuer_did': config['institution_did']}]}
    ]

    print("#19 Create a Proof object")
    proof = await Proof.create('proof_uuid', 'proof_from_alice', proof_attrs)

    print("#20 Request proof of degree from alice")
    await proof.request_proof(connection_to_alice)

    print("#21 Poll agency and wait for alice to provide proof")
    proof_state = await proof.get_state()
    while proof_state != State.Accepted:
        sleep(2)
        await proof.update_state()
        proof_state = await proof.get_state()

    print("#27 Process the proof provided by alice")
    await proof.get_proof(connection_to_alice)

    print("#28 Check if proof is valid")
    if proof.proof_state == ProofState.Verified:
        print("proof is verified!!")
    else:
        print("could not verify proof :(")


if __name__ == '__main__':
    loop = asyncio.get_event_loop()
    loop.run_until_complete(main())<|MERGE_RESOLUTION|>--- conflicted
+++ resolved
@@ -21,22 +21,13 @@
 # 'wallet_key': encryption key for encoding wallet
 # 'payment_method': method that will be used for payments
 provisionConfig = {
-<<<<<<< HEAD
   'agency_url':'http://localhost:8080',
   'agency_did':'VsKV7grR1BUE29mG2Fm2kX',
   'agency_verkey':'Hezce2UWMZ3wUhVkh2LfKSs8nDzWwzs2Win7EzNN3YaR',
   'wallet_name':'faber_wallet',
   'wallet_key':'123',
+  'payment_method': 'null',
   'enterprise_seed':'000000000000000000000000Trustee1'
-=======
-  'agency_url': 'http://sbx-eas.pdev.evernym.com',
-  'agency_did': 'HB7qFQyFxx4ptjKqioEtd8',
-  'agency_verkey': '9pJkfHyfJMZjUjS7EZ2q2HX55CbFQPKpQ9eTjSAUMLU8',
-  'wallet_name': 'faber_wallet',
-  'wallet_key': '123',
-  'enterprise_seed': '000000000000000000000000Trustee1',
-  'payment_method': 'null',
->>>>>>> 8a9a5cda
 }
 
 
