--- conflicted
+++ resolved
@@ -459,11 +459,7 @@
             .into_box()
     }
 
-<<<<<<< HEAD
     #[allow(unused)] // FIXME:
-=======
-    #[allow(unused)] //FIXME:
->>>>>>> 540b31d0
     pub fn bundle_anoncrypted(recipient_vk: &str,
                               msgs: &[A2AMessage]) -> BoxedFuture<Vec<u8>, Error> {
         let bundle = ftry!(Self::bundle_plain(msgs));
