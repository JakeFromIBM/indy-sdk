--- conflicted
+++ resolved
@@ -4,11 +4,6 @@
 use failure::{err_msg, Error};
 use domain::a2a::A2AMessageKinds;
 
-<<<<<<< HEAD
-=======
-pub const MESSAGE_VERSION_V1: &str = "1.0";
-
->>>>>>> e46be37f
 pub const DID: &str = "did:sov:123456789abcdefghi1234";
 pub const MESSAGE_VERSION_V1: &str = "1.0";
 
@@ -64,21 +59,12 @@
 impl MessageFamilies {
     pub fn version(&self) -> &'static str {
         match self {
-<<<<<<< HEAD
-            MessageFamilies::Routing => "2.0",
-            MessageFamilies::Onboarding => "2.0",
-            MessageFamilies::Pairwise => "2.0",
-            MessageFamilies::Configs => "2.0",
-            MessageFamilies::CredentialExchange => "2.0",
-            _ => "2.0"
-=======
             MessageFamilies::Routing => "1.0",
             MessageFamilies::Onboarding => "1.0",
             MessageFamilies::Pairwise => "1.0",
             MessageFamilies::Configs => "1.0",
             MessageFamilies::CredentialExchange => "1.0",
             _ => "1.0"
->>>>>>> e46be37f
         }
     }
 }
