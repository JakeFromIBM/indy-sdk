﻿using Hyperledger.Indy.AgentApi;
using Hyperledger.Indy.PoolApi;
using Hyperledger.Indy.SignusApi;
using Hyperledger.Indy.WalletApi;
using Microsoft.VisualStudio.TestTools.UnitTesting;
using System;
using System.Collections.Generic;
using System.Text;
using System.Threading;
using System.Threading.Tasks;

namespace Hyperledger.Indy.Test.AgentTests
{
    [TestClass]    
    public class DisposeAgentListenerTest : AgentIntegrationTestBase
    {
        public async Task PrepareForListener(string endpoint)
        {
           var didJson = "{\"seed\":\"sovrin_agent_connect_works_for_a\"}";

            var myDidResult = await Signus.CreateAndStoreMyDidAsync(_wallet, didJson);

            var identityJson = string.Format("{{\"did\":\"{0}\", \"pk\":\"{1}\", \"verkey\":\"{2}\", \"endpoint\":\"{3}\"}}",
                    myDidResult.Did, myDidResult.Pk, myDidResult.VerKey, endpoint);

            await Signus.StoreTheirDidAsync(_wallet, identityJson);
        }

        [TestMethod]
        public async Task CanDisposeClosedListener()
        {
            var endpoint = "127.0.0.1:9614";
            await PrepareForListener(endpoint);

            using (var listener = await AgentListener.ListenAsync(endpoint))
            {
                await listener.CloseAsync();
            }
        }

        [TestMethod]
        public async Task DisposeCanBeCalledRepeatedly()
        {
            var endpoint = "127.0.0.1:9615";
            await PrepareForListener(endpoint);

            var listener = await AgentListener.ListenAsync(endpoint);
            listener.Dispose();
            listener.Dispose();
        }

        [TestMethod]
        [Ignore]//Appears endpoint cannot be re-connected to.  Requires further testing.
        public async Task EndpointCanBeReUsedAfterDispose()
        {
            var endpoint = "127.0.0.1:9616";
            await PrepareForListener(endpoint);

            var listener = await AgentListener.ListenAsync(endpoint);
            listener.Dispose();

            using (var newListener = await AgentListener.ListenAsync(endpoint))
            {
            }
        }

        [TestMethod]
        public async Task CanCloseAfterDispose()
        {
            var endpoint = "127.0.0.1:9617";
            await PrepareForListener(endpoint);

            var listener = await AgentListener.ListenAsync(endpoint);
            listener.Dispose();
<<<<<<< HEAD

            var ex = await Assert.ThrowsExceptionAsync<WalletExistsException>(() =>
                listener.CloseAsync()
            );
=======
            await listener.CloseAsync();
>>>>>>> 6b810334
        }
    }
}<|MERGE_RESOLUTION|>--- conflicted
+++ resolved
@@ -72,14 +72,7 @@
 
             var listener = await AgentListener.ListenAsync(endpoint);
             listener.Dispose();
-<<<<<<< HEAD
-
-            var ex = await Assert.ThrowsExceptionAsync<WalletExistsException>(() =>
-                listener.CloseAsync()
-            );
-=======
             await listener.CloseAsync();
->>>>>>> 6b810334
         }
     }
 }