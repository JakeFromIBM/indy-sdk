--- conflicted
+++ resolved
@@ -1,16 +1,5 @@
 from tests.utils import pool
 from indy.pool import delete_pool_ledger_config
-<<<<<<< HEAD
-
-import pytest
-
-
-@pytest.mark.asyncio
-async def test_delete_pool_ledger_config_works(cleanup_storage):
-    name = "delete_pool_ledger_config_works"
-    await pool.create_pool_ledger_config(name)
-    await delete_pool_ledger_config(name)
-=======
 from indy.error import ErrorCode, IndyError
 
 import pytest
@@ -30,4 +19,3 @@
     with pytest.raises(IndyError) as e:
         await delete_pool_ledger_config(name)
     assert ErrorCode.CommonInvalidState == e.value.error_code
->>>>>>> e75c9a68
