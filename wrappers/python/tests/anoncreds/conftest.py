import json

import pytest

from indy import anoncreds
from tests.conftest import path_home as x_path_home, credentials as x_credentials, \
    wallet_handle_cleanup as x_wallet_handle_cleanup, wallet_handle as x_wallet_handle, xwallet as x_xwallet


@pytest.fixture(scope="session")
def path_home():
    # noinspection PyTypeChecker
    for i in x_path_home():
        yield i


@pytest.fixture(scope="session")
def wallet_config():
    return '{"id":"anoncreds_common_wallet"}'


@pytest.fixture(scope="session")
def credential():
    return x_credentials()


@pytest.fixture(scope="session")
def xwallet_cleanup():
    return False


# noinspection PyUnusedLocal
@pytest.fixture(scope="session")
<<<<<<< HEAD
def xwallet(event_loop, pool_name, wallet_name, wallet_type, xwallet_cleanup, path_home, credential):
    xwallet_gen = x_xwallet(event_loop, pool_name, wallet_name, wallet_type, xwallet_cleanup, path_home, credential)
=======
def xwallet(event_loop, xwallet_cleanup, path_home, wallet_config, credential):
    xwallet_gen = x_xwallet(event_loop, xwallet_cleanup, path_home, wallet_config, credential)
>>>>>>> 79c64100
    yield next(xwallet_gen)
    next(xwallet_gen)


@pytest.fixture(scope="session")
def wallet_handle_cleanup():
    return x_wallet_handle_cleanup()


@pytest.fixture(scope="session")
def wallet_handle(event_loop, xwallet, wallet_config, credential, wallet_handle_cleanup):
    wallet_handle_gen = \
        x_wallet_handle(event_loop, xwallet, wallet_config, credential, wallet_handle_cleanup)
    yield next(wallet_handle_gen)
    next(wallet_handle_gen)


@pytest.fixture(scope="session")
def default_cred_def_config():
    return json.dumps({"support_revocation": False})


@pytest.fixture(scope="session")
def tag():
    return "tag1"


@pytest.fixture(scope="session")
def id_credential_1():
    return "id_credential_1"


@pytest.fixture(scope="session")
def id_credential_2():
    return "id_credential_2"


@pytest.fixture(scope="session")
def id_credential_3():
    return "id_credential_3"


@pytest.fixture(scope="session")
def issuer_did():
    return "NcYxiDXkpYi6ov5FcYDi1e"


@pytest.fixture(scope="session")
def issuer_did_2():
    return "VsKV7grR1BUE29mG2Fm2kX"


@pytest.fixture(scope="session")
def prover_did():
    return "CnEDk9HrMnmiHXEV1WFgbVCRteYnPqsJwrTdcZaNhFVW"


def build_id(identifier: str, marker: str, word1: str, word2: str, word3: str):
    delimiter = ":"
    return identifier + delimiter + marker + delimiter + word1 + delimiter + word2 + delimiter + word3


@pytest.fixture(scope="session")
async def gvt_schema_tuple(issuer_did):
    return await anoncreds.issuer_create_schema(issuer_did, "gvt", "1.0", json.dumps(["name", "age", "sex", "height"]))


@pytest.fixture(scope="session")
def gvt_schema_id(gvt_schema_tuple):
    (schema_id, _) = gvt_schema_tuple
    return schema_id


@pytest.fixture(scope="session")
def gvt_schema(gvt_schema_tuple):
    (_, schema_json) = gvt_schema_tuple
    return json.loads(schema_json)


@pytest.fixture(scope="session")
async def gvt_schema_json(gvt_schema_tuple):
    (_, schema_json) = gvt_schema_tuple
    return schema_json


@pytest.fixture(scope="session")
async def xyz_schema_tuple(issuer_did):
    return await anoncreds.issuer_create_schema(issuer_did, "xyz", "1.0", json.dumps(["status", "period"]))


@pytest.fixture(scope="session")
def xyz_schema_id(xyz_schema_tuple):
    (schema_id, _) = xyz_schema_tuple
    return schema_id


@pytest.fixture(scope="session")
def xyz_schema(xyz_schema_tuple):
    (_, schema_json) = xyz_schema_tuple
    return json.loads(schema_json)


@pytest.fixture(scope="session")
async def xyz_schema_json(xyz_schema_tuple):
    (_, schema_json) = xyz_schema_tuple
    return schema_json


@pytest.fixture(scope="session")
def master_secret_id():
    return "common_master_secret_name"


@pytest.fixture(scope="session")
def issuer_1_gvt_cred_def_id(issuer_did, gvt_schema_id, tag):
    return build_id(issuer_did, "3", "CL", gvt_schema_id, tag)


@pytest.fixture(scope="session")
def issuer_1_xyz_cred_def_id(issuer_did, xyz_schema_id, tag):
    return build_id(issuer_did, "3", "CL", xyz_schema_id, tag)


@pytest.fixture(scope="session")
def issuer_2_gvt_cred_def_id(issuer_did_2, gvt_schema_id, tag):
    return build_id(issuer_did_2, "3", "CL", gvt_schema_id, tag)


@pytest.fixture(scope="session")
def credential_offer(credential_def_id):
    return {
        "schema_id": "NcYxiDXkpYi6ov5FcYDi1e:2:gvt:1.0",
        "cred_def_id": "NcYxiDXkpYi6ov5FcYDi1e:3:CL:NcYxiDXkpYi6ov5FcYDi1e:2:gvt:1.0",
        "key_correctness_proof": {
            "c": "69162495710840664618738545454662900282010320128225044250053827275963402208577",
            "xz_cap": "1291626533077507475824085098196940020962044312247442052738283685245211739821919763798729470717119810966112520169291457850850482635603467422394418696458435983068927671531676071057162723538103962728334909628780757669039354430799646710759812610255490309369746402035992758025440611538725268465965826117825920901062702782586489009822867853436945496064274986403248574539845188333871806385973222804134088900635644849978014315455844134746038723173510682780096137780946233957793989422958664074874051490901235765076512765646850831830656216974382980265359516805196396339581093492498344885680665565572289264578392073452536245380420906345693099843424070668652986985600398173151708567520393541743867310438781",
            "xr_cap": [
                ["master_secret",
                 "1381727434322198801487662543132108214967952332690132157797744341733881186164821669929922604403793208643971236240281832859022377712216986871840871065282894339158046565473156546781247789638185265794584841290166221019032341312183202049311919861377024390914573999094125587631451605840947258435695064488145011477832348961814334781987834206637760421918194879125799291565487566331474567676881908995822496620501513947273752613726037244524497482510041574259199787793552722259136494215890493931200811893636477742618376316608715992027619354858556790788543262775526797589366729411461702741169594815375097741771437155184326142513364011722195939064684797365915230686530081381191120691229314893216093783102755"],
                ["sex",
                 "212620670563846912141499815614993331487201362302564326358814949790104778777646930481367139673255222181080961959248700567467036454161484147574701371805233593603603069985490312476890981082367374888328076756038380055431111100487553752815626297406804238192576285167144077413440235825806957294798669081126905177005132712821419637066858943862703086460508462281545229430791736627219719352098169619305889437372340600437088730411783998085856624673409855828829888766563710855377623171275196732739786214738310851315094117113371039907149504951085259992742127257324729546538089241023420899902920792440672541645963812250468607138897614973933058531156935526728892477862636486590291167121624940442902692790222"],
                ["height",
                 "829210963917376253743719347475516119833506654078827192929879223257533862127006621694185135063618389585029332138423173736133892402277497576716123778521886107573844738753881648082400186965565942808601300878256403800893363800901390667595573057372140564397963202468286456620197995691944664655936568967832679333923463701245005313758794954246976941498954807694163908297717130821183768105993680589354914770535926049069412362969774333234959915101148040630000364956854128862436640554837103489372924007030890166911176286639810821739783691688701759913242242255483575167123627726009784262546175305035267018027338467644752318541071264834429496244317736639283213399749366425233150009501364414220099373578004"],
                ["name",
                 "1474769243010979114449140341475263715472238893688670901053711386885446913512315680742185583090335387791535042619202715485431453990119160178587437084985468086901142655546519824448511326943003679814130825072784577228013044511661506027923335834125039009831159467395426706012502359414366928440037646314466804914420347367131692936010748426360871498183045739975811690423730316184475087279262608262693191942498370217954456045638497326044862591144271197642514270742015614406172093123604736643739804945873457191770990242273518401516557969664039800446769895892059690371663656476249095336574071359322653586720437239516903961251590413673856949990484238475983678702850293337084753546371289600637161197573986"],
                ["age",
                 "871118890483431899713612237746742678182995153863791663213656765029348148222906906194599815000086922947943034793604470200853712518653841498149833032879919071293283137184051610434053422969843871978177974542727618239567816972009973735009345974890110440194964471031679119690515734747129204773619744383411653633334157647869384441794289079882541390209315445912773571798707120197345597429638698218251686665166774644534475340055973106953398617674634692246376045794397738522654567142977528525329513405111620175824457267888412214258063240051380612902174950236985995207610900351568372888641866744778917492184204173849157376116701007689131286017573172664232760280721866096443023199559625029767860311852879"]
            ]
        },
        "nonce": "939118265088633088940604"
    }


@pytest.fixture(scope="session")
def issuer_1_gvt_cred_offer(issuer_1_gvt_cred_def_id):
    return credential_offer(issuer_1_gvt_cred_def_id)


@pytest.fixture(scope="session")
def issuer_1_gvt_cred_offer_json(credential_offer_issuer_1_schema_1):
    return json.dumps(credential_offer_issuer_1_schema_1)


@pytest.fixture(scope="session")
def issuer_1_xyz_cred_offer_json(issuer_1_xyz_cred_def_id):
    return credential_offer(issuer_1_xyz_cred_def_id)


@pytest.fixture(scope="session")
def issuer_1_xyz_cred_offer_json(credential_offer_issuer_1_schema_2):
    return json.dumps(credential_offer_issuer_1_schema_2)


@pytest.fixture(scope="session")
def issuer_2_gvt_cred_offer(issuer_2_gvt_cred_def_id):
    return credential_offer(issuer_2_gvt_cred_def_id)


@pytest.fixture(scope="session")
def issuer_2_gvt_cred_offer_json(credential_offer_issuer_2_schema_1):
    return json.dumps(credential_offer_issuer_2_schema_1)


@pytest.fixture(scope="session")
def gvt_cred_values():
    return {
        "sex": {
            "raw": "male", "encoded": "5944657099558967239210949258394887428692050081607692519917050011144233115103"},
        "name": {"raw": "Alex", "encoded": "1139481716457488690172217916278103335"},
        "height": {"raw": "175", "encoded": "175"},
        "age": {"raw": "28", "encoded": "28"}
    }


@pytest.fixture(scope="session")
def gvt_cred_values_json(gvt_cred_values):
    return json.dumps(gvt_cred_values)


@pytest.fixture(scope="session")
def gvt_cred_values_2():
    return {
        "sex": {
            "raw": "male", "encoded": "2142657394558967239210949258394838228692050081607692519917028371144233115103"},
        "name": {"raw": "Alexander", "encoded": "21332817548165488690172217217278169335"},
        "height": {"raw": "170", "encoded": "170"},
        "age": {"raw": "28", "encoded": "28"}
    }


@pytest.fixture(scope="session")
def gvt_2_cred_values_json(gvt_cred_values_2):
    return json.dumps(gvt_cred_values_2)


@pytest.fixture(scope="session")
def xyz_cred_values():
    return {
        "status": {"raw": "partial", "encoded": "51792877103171595686471452153480627530895"},
        "period": {"raw": "8", "encoded": "8"}
    }


@pytest.fixture(scope="session")
def xyz_cred_values_json(xyz_cred_values):
    return json.dumps(xyz_cred_values)


@pytest.fixture(scope="session")
def predicate_value():
    return 18


@pytest.fixture(scope="session")
def proof_req(predicate_value):
    return {
        "nonce": "123432421212",
        "name": "proof_req_1",
        "version": "0.1",
        "requested_attributes": {
            "attr1_referent": {"name": "name"}
        },
        "requested_predicates": {
            "predicate1_referent": {
                "name": "age",
                "p_type": ">=",
                "p_value": predicate_value
            }
        }
    }


@pytest.fixture(scope="session")
def proof_req_json(proof_req):
    return json.dumps(proof_req)


@pytest.fixture(scope="session")
def credential_def(gvt_schema_id, issuer_1_gvt_cred_def_id):
    return {
        "ver": "1.0",
        "id": "NcYxiDXkpYi6ov5FcYDi1e:3:CL:NcYxiDXkpYi6ov5FcYDi1e:2:gvt:1.0",
        "schemaId": "NcYxiDXkpYi6ov5FcYDi1e:2:gvt:1.0",
        "type": "CL",
        "tag": "tag1",
        "value": {
            "primary": {
                "n": "93903016580960826211255394743084454322651989553406123311533131276065200212810759076604218115871865661991138486481979641169910081623147782173417280333748584247996243768923368075293530338432655546084762386000283550052101261260535480047021393860552323356227888433010103478776022351285499486522640321696997912070759450202488615706721268107917954160898221852967025649320538743052603453056005349648527570545633707581997280058299497469111250360668699431874816221078541280677728894771043427243735838838924154365886418170575144843596101238848317296554648650851530302364102010725387694653238478998963325197022514619786856035381",
                "s": "83676820319322258953693412672920525458348931369699300027245595478354588396341380043825797348062515988024232699350211947307879360771822088188117055745594230587305261739452667532698270431300888028925634041524424958657510251474289539702600639447625499360536993525540491895186087426508001753416324200711401451681030302648723042077266334768551217523481300850104277156305997610124882945650381062511273974847257026289497827364485356768266751015987589160779363623143720972223369340234503991302891129505293527654858954142499610616340646122723497904443642680461224285518065214565555722177937083432837405313523299534462356249176",
                "r": {
                    "name": "47495604943828310485400590337976817602250878537697639950984937903635208915769126861395093693326826813179760018271449892277297055053132945171634961443652070758401714574365115230877743854045319116810843192770504737063957752668138110397121494248426229648259028205931308318445146904164975996349413108869109566478236817585742981940492241742585094760781284064047703068665322772700137879280546076453384433749580962445826378645180450659229569813998450809163222665234160845933413209027701177343434160562160555021641742844927919029108275489191585674028486171896060231192773454732713375076841165817674245143099837656333585167467",
                    "age": "57260990651909552438324980744915208450007555647548075792702602252957373165120362398639436374993747578667338654555906218241622166327554187173882032270911291524019845038919166596832792308619153724322409843422779977068687590126091616719709220529790429749906958275642179170646581305581293532191414369001925204710891571279391276262393759695734980926459027803775582100479691592618382817826201836563002915265730545427708598579504270692688333603038911054913220703965705624475175826699901595404360093858326988830274678756843993127150015170164553338869614443795013770717197748003844352256421364773854033308082184125941878381581",
                    "master_secret": "81087076981127410131340969836155541558001731071872651453638484184220871172046442984322510919754791936061019748363546186343454601374603783186393864482915694593886014335496316643390829685723228392272182645548252800817222808732446757681407584957247490162034468353431868754471060570430014014091964507403831880686985974511425731942472927570082478298184713513497141410980811399574065056520441942498406153507049105355624045005168289925299470592186518760490238677471231165057196401922176689873830847424075197410004569808356657799938568672156345018990652769716430470493533068823000151419289905514325540026615945563437162492387",
                    "height": "12754607548717884645850877144505808735370833293327357753593449606289975476756454937664292662375185538747740431474517331628512501182966834930297524664496971312102790249272675063970218633349382983183092978769817226534998748385907564653033782275529915223027585655087365271303276425823311882767850421250550453613955371862301728352727755429204533306056806489607525809607292934241569284635663406065599560401659525228920339934487154094313423670456946811717166509819027311828065496280462567568727365747019678140930112536106812362073320192218135009202868455106521002058222688184183732541283282099055674408655955487532993663005",
                    "sex": "33156081511472830691065735167534637219271963948083860086043333390683830172939272145870673024060582540975440771127141142015577610316696461370913699035219399580941351846986074068917438994808383349103701363287124838994618336753643532341046937095272803561166426504120633521156529485374606866749378431623145974800734369164386492437274576066925908791135093881309411263399881783743000335598336904318482606871346339837328519455538791299152607491745086101785403229637169893052902807089892505550633778989340452011655341797515056376043255842892664768015210103386157854874360215558403304152542859723962423896312727487847204926717"
                },
                "rctxt": "72006910083435945254237180987108072662543856464959679317518610973689661649534402354652624781485829233504601493374577173253671598832026156239626868727629817898124513158663822469539424401497848805604135929245831972388318877586838589283916733278204266265676110602701502235730153060660397968013410186984863161139079578640721480735545173311477882980351711525534947803990078682767420165151871381920799023343111595033518097770981248941386834251124532171246817605434425095977261026809010522467274618785963206939285970621015703002229468965636845281780889838938767805553403259040337365101190192326352621262135174752947066198685",
                "z": "7094245738325916331048006549007657148723991749866146721878009595786199702154750349914376511117103327159529072080260818960887615703130652617402306577105026104541131757761722730235799857659912296659280334415106260022231718131675194716633341985153003444311863612289370448173889827272330906132823097340706874788661993080532475877068469123320368969974031926060047072672294312989599167797808111940433000252161664080069442896751569106991827934300902302545878994493469833857389094732348607789523735791626907335345430926218706542048941533802823051000313776942891765472275357316333748353708307732832200039732370061713588310442"
            }
        }
    }


@pytest.fixture(scope="session")
def credential_def_json(credential_def):
    return json.dumps(credential_def)


@pytest.fixture(scope="session")
async def prepopulated_wallet(wallet_handle, gvt_schema_json, xyz_schema_json, gvt_cred_values_json,
                              gvt_2_cred_values_json, xyz_cred_values_json, issuer_did, issuer_did_2, master_secret_id,
                              prover_did, tag, default_cred_def_config, id_credential_1, id_credential_2,
                              id_credential_3):
    # Create GVT credential by Issuer1
    (issuer1_gvt_cred_deg_id, issuer1_gvt_credential_def_json) = \
        await anoncreds.issuer_create_and_store_credential_def(wallet_handle, issuer_did, gvt_schema_json, tag,
                                                               None, default_cred_def_config)

    # Create XYZ credential by Issuer1
    (issuer1_xyz_cred_deg_id, issuer1_xyz_credential_def_json) = \
        await anoncreds.issuer_create_and_store_credential_def(wallet_handle, issuer_did, xyz_schema_json, tag,
                                                               None, default_cred_def_config)

    # Create GVT credential by Issuer2
    (issuer2_gvt_cred_def_id, issuer2_gvt_credential_def_json) = \
        await anoncreds.issuer_create_and_store_credential_def(wallet_handle, issuer_did_2, gvt_schema_json, tag,
                                                               None, default_cred_def_config)

    issuer_1_gvt_credential_offer_json = \
        await anoncreds.issuer_create_credential_offer(wallet_handle, issuer1_gvt_cred_deg_id)
    issuer_1_xyz_credential_offer_json = \
        await anoncreds.issuer_create_credential_offer(wallet_handle, issuer1_xyz_cred_deg_id)
    issuer_2_gvt_credential_offer_json = \
        await anoncreds.issuer_create_credential_offer(wallet_handle, issuer2_gvt_cred_def_id)

    await anoncreds.prover_create_master_secret(wallet_handle, master_secret_id)

    (issuer_1_gvt_cred_req, issuer_1_gvt_cred_req_metadata) = \
        await anoncreds.prover_create_credential_req(wallet_handle, prover_did, issuer_1_gvt_credential_offer_json,
                                                     issuer1_gvt_credential_def_json, master_secret_id)

    (issuer_1_gvt_cred, _, _) = \
        await anoncreds.issuer_create_credential(wallet_handle, issuer_1_gvt_credential_offer_json,
                                                 issuer_1_gvt_cred_req, gvt_cred_values_json, None, None)

    await anoncreds.prover_store_credential(wallet_handle, id_credential_1, issuer_1_gvt_cred_req_metadata,
                                            issuer_1_gvt_cred, issuer1_gvt_credential_def_json, None)

    (issuer_1_xyz_cred_req, issuer_1_xyz_cred_req_metadata) = \
        await anoncreds.prover_create_credential_req(wallet_handle, prover_did, issuer_1_xyz_credential_offer_json,
                                                     issuer1_xyz_credential_def_json, master_secret_id)

    (issuer_1_xyz_cred, _, _) = \
        await anoncreds.issuer_create_credential(wallet_handle, issuer_1_xyz_credential_offer_json,
                                                 issuer_1_xyz_cred_req, xyz_cred_values_json, None, None)

    await anoncreds.prover_store_credential(wallet_handle, id_credential_2, issuer_1_xyz_cred_req_metadata,
                                            issuer_1_xyz_cred, issuer1_xyz_credential_def_json, None)

    (issuer_2_gvt_cred_req, issuer_2_gvt_cred_req_metadata) = \
        await anoncreds.prover_create_credential_req(wallet_handle, prover_did, issuer_2_gvt_credential_offer_json,
                                                     issuer2_gvt_credential_def_json, master_secret_id)

    (issuer_2_gvt_cred, _, _) = \
        await anoncreds.issuer_create_credential(wallet_handle, issuer_2_gvt_credential_offer_json,
                                                 issuer_2_gvt_cred_req, gvt_2_cred_values_json, None, None)

    await anoncreds.prover_store_credential(wallet_handle, id_credential_3, issuer_2_gvt_cred_req_metadata,
                                            issuer_2_gvt_cred, issuer2_gvt_credential_def_json, None)

    return issuer1_gvt_credential_def_json, issuer_1_gvt_credential_offer_json, issuer_1_gvt_cred_req, \
           issuer_1_gvt_cred_req_metadata, issuer_1_gvt_cred,<|MERGE_RESOLUTION|>--- conflicted
+++ resolved
@@ -31,13 +31,9 @@
 
 # noinspection PyUnusedLocal
 @pytest.fixture(scope="session")
-<<<<<<< HEAD
-def xwallet(event_loop, pool_name, wallet_name, wallet_type, xwallet_cleanup, path_home, credential):
-    xwallet_gen = x_xwallet(event_loop, pool_name, wallet_name, wallet_type, xwallet_cleanup, path_home, credential)
-=======
+
 def xwallet(event_loop, xwallet_cleanup, path_home, wallet_config, credential):
     xwallet_gen = x_xwallet(event_loop, xwallet_cleanup, path_home, wallet_config, credential)
->>>>>>> 79c64100
     yield next(xwallet_gen)
     next(xwallet_gen)
 
