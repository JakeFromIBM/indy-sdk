from distutils.core import setup
import os

PKG_VERSION = os.environ.get('PACKAGE_VERSION') or '1.6.7'

setup(
    name='python3-indy',
<<<<<<< HEAD
    version='1.6.8',
=======
    version=PKG_VERSION,
>>>>>>> d5e3d225
    packages=['indy'],
    url='https://github.com/hyperledger/indy-sdk',
    license='MIT/Apache-2.0',
    author='Vyacheslav Gudkov',
    author_email='vyacheslav.gudkov@dsr-company.com',
    description='This is the official SDK for Hyperledger Indy (https://www.hyperledger.org/projects), which provides a distributed-ledger-based foundation for self-sovereign identity (https://sovrin.org). The major artifact of the SDK is a c-callable library.',
    install_requires=['pytest<3.7', 'pytest-asyncio', 'base58'],
    tests_require=['pytest<3.7', 'pytest-asyncio', 'base58']
)<|MERGE_RESOLUTION|>--- conflicted
+++ resolved
@@ -1,15 +1,11 @@
 from distutils.core import setup
 import os
 
-PKG_VERSION = os.environ.get('PACKAGE_VERSION') or '1.6.7'
+PKG_VERSION = os.environ.get('PACKAGE_VERSION') or '1.6.8'
 
 setup(
     name='python3-indy',
-<<<<<<< HEAD
-    version='1.6.8',
-=======
     version=PKG_VERSION,
->>>>>>> d5e3d225
     packages=['indy'],
     url='https://github.com/hyperledger/indy-sdk',
     license='MIT/Apache-2.0',
