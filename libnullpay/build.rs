use std::env;

fn main() {
    let target = env::var("TARGET").unwrap();
    println!("target={}", target);

    if target.find("-windows-").is_some() {
        let profile = env::var("PROFILE").unwrap();
        println!("profile={}", profile);

        let indy_dir = env::var("INDY_DIR").unwrap_or(format!("..\\libindy\\target\\{}", profile));
        println!("indy_dir={}", indy_dir);

        println!("cargo:rustc-link-lib=dylib=indy.dll");
        println!("cargo:rustc-flags=-L {}", indy_dir);
<<<<<<< HEAD
=======
    } else {
        println!("cargo:rustc-link-lib=indy");
>>>>>>> f4226c72
    }
}<|MERGE_RESOLUTION|>--- conflicted
+++ resolved
@@ -13,10 +13,7 @@
 
         println!("cargo:rustc-link-lib=dylib=indy.dll");
         println!("cargo:rustc-flags=-L {}", indy_dir);
-<<<<<<< HEAD
-=======
     } else {
         println!("cargo:rustc-link-lib=indy");
->>>>>>> f4226c72
     }
 }