use errors::common::CommonError;
use errors::pool::PoolError;
use errors::sovrin::SovrinError;

use services::anoncreds::AnoncredsService;
use services::pool::PoolService;
use services::signus::SignusService;
use services::signus::types::MyDid;
use services::wallet::WalletService;
use services::ledger::LedgerService;

use utils::json::JsonDecodable;

use super::utils::check_wallet_and_pool_handles_consistency;

use std::cell::RefCell;
use std::collections::HashMap;
use std::rc::Rc;

pub enum LedgerCommand {
    SignAndSubmitRequest(
        i32, // pool handle
        i32, // wallet handle
        String, // submitter did
        String, // request json
        Box<Fn(Result<String, SovrinError>) + Send>),
    SubmitRequest(
        i32, // pool handle
        String, // request json
        Box<Fn(Result<String, SovrinError>) + Send>),
    SubmitAck(
        i32, // cmd_id
        Result<String, SovrinError>, // result json or error
    ),
    BuildGetDdoRequest(
        String, // submitter did
        String, // target did
        Box<Fn(Result<String, SovrinError>) + Send>),
    BuildNymRequest(
        String, // submitter did
        String, // target did
<<<<<<< HEAD
        Option<String>, // verkey
        Option<String>, // xref
        Option<String>, // data
        Option<String>, // role
        Box<Fn(Result<String, LedgerError>) + Send>),
    BuildAttribRequest(
        String, // submitter did
        String, // target did
        Option<String>, // hash
        Option<String>, // raw
        Option<String>, // enc
        Box<Fn(Result<String, LedgerError>) + Send>),
=======
        String, // verkey
        String, // xref
        String, // data
        String, // role
        Box<Fn(Result<String, SovrinError>) + Send>),
    BuildAttribRequest(
        String, // submitter did
        String, // target did
        String, // hash
        String, // raw
        String, // enc
        Box<Fn(Result<String, SovrinError>) + Send>),
>>>>>>> 606bb839
    BuildGetAttribRequest(
        String, // submitter did
        String, // target did
        String, // data
        Box<Fn(Result<String, SovrinError>) + Send>),
    BuildGetNymRequest(
        String, // submitter did
        String, // target did
        Box<Fn(Result<String, SovrinError>) + Send>),
    BuildSchemaRequest(
        String, // submitter did
        String, // data
        Box<Fn(Result<String, SovrinError>) + Send>),
    BuildGetSchemaRequest(
        String, // submitter did
        String, // data
        Box<Fn(Result<String, SovrinError>) + Send>),
    BuildClaimDefRequest(
        String, // submitter did
        String, // xref
        String, // signature_type
        String, // data
        Box<Fn(Result<String, SovrinError>) + Send>),
    BuildGetClaimDefRequest(
        String, // submitter did
        String, // xref
<<<<<<< HEAD
        String, // signature_type
        Box<Fn(Result<String, LedgerError>) + Send>),
=======
        Box<Fn(Result<String, SovrinError>) + Send>),
>>>>>>> 606bb839
    BuildNodeRequest(
        String, // submitter did
        String, // target_did
        String, // data
        Box<Fn(Result<String, SovrinError>) + Send>)
}

pub struct LedgerCommandExecutor {
    anoncreds_service: Rc<AnoncredsService>,
    pool_service: Rc<PoolService>,
    signus_service: Rc<SignusService>,
    wallet_service: Rc<WalletService>,
    ledger_service: Rc<LedgerService>,

    send_callbacks: RefCell<HashMap<i32, Box<Fn(Result<String, SovrinError>)>>>,
}

impl LedgerCommandExecutor {
    pub fn new(anoncreds_service: Rc<AnoncredsService>,
               pool_service: Rc<PoolService>,
               signus_service: Rc<SignusService>,
               wallet_service: Rc<WalletService>,
               ledger_service: Rc<LedgerService>) -> LedgerCommandExecutor {
        LedgerCommandExecutor {
            anoncreds_service: anoncreds_service,
            pool_service: pool_service,
            signus_service: signus_service,
            wallet_service: wallet_service,
            ledger_service: ledger_service,
            send_callbacks: RefCell::new(HashMap::new()),
        }
    }

    pub fn execute(&self, command: LedgerCommand) {
        match command {
            LedgerCommand::SignAndSubmitRequest(pool_handle, wallet_handle, submitter_did, request_json, cb) => {
                info!(target: "ledger_command_executor", "SignAndSubmitRequest command received");
                self.sign_and_submit_request(pool_handle, wallet_handle, &submitter_did, &request_json, cb);
            }
            LedgerCommand::SubmitRequest(handle, request_json, cb) => {
                info!(target: "ledger_command_executor", "SubmitRequest command received");
                self.submit_request(handle, &request_json, cb);
            }
            LedgerCommand::SubmitAck(handle, result) => {
                info!(target: "ledger_command_executor", "SubmitAck command received");
                self.send_callbacks.borrow_mut().remove(&handle)
                    .expect("Expect callback to process ack command")
                    (result);
            }
            LedgerCommand::BuildGetDdoRequest(submitter_did, target_did, cb) => {
                info!(target: "ledger_command_executor", "BuildGetDdoRequest command received");
                self.build_get_ddo_request(&submitter_did, &target_did, cb);
            }
            LedgerCommand::BuildNymRequest(submitter_did, target_did, verkey, xref, data, role, cb) => {
                info!(target: "ledger_command_executor", "BuildNymRequest command received");
                self.build_nym_request(&submitter_did, &target_did,
                                       verkey.as_ref().map(String::as_str),
                                       xref.as_ref().map(String::as_str),
                                       data.as_ref().map(String::as_str),
                                       role.as_ref().map(String::as_str),
                                       cb);
            }
            LedgerCommand::BuildAttribRequest(submitter_did, target_did, hash, raw, enc, cb) => {
                info!(target: "ledger_command_executor", "BuildAttribRequest command received");
                self.build_attrib_request(&submitter_did, &target_did,
                                          hash.as_ref().map(String::as_str),
                                          raw.as_ref().map(String::as_str),
                                          enc.as_ref().map(String::as_str),
                                          cb);
            }
            LedgerCommand::BuildGetAttribRequest(submitter_did, target_did, data, cb) => {
                info!(target: "ledger_command_executor", "BuildGetAttribRequest command received");
                self.build_get_attrib_request(&submitter_did, &target_did, &data, cb);
            }
            LedgerCommand::BuildGetNymRequest(submitter_did, target_did, cb) => {
                info!(target: "ledger_command_executor", "BuildGetNymRequest command received");
                self.build_get_nym_request(&submitter_did, &target_did, cb);
            }
            LedgerCommand::BuildSchemaRequest(submitter_did, data, cb) => {
                info!(target: "ledger_command_executor", "BuildSchemaRequest command received");
                self.build_schema_request(&submitter_did, &data, cb);
            }
            LedgerCommand::BuildGetSchemaRequest(submitter_did, data, cb) => {
                info!(target: "ledger_command_executor", "BuildGetSchemaRequest command received");
                self.build_get_schema_request(&submitter_did, &data, cb);
            }
            LedgerCommand::BuildClaimDefRequest(submitter_did, xref, signature_type, data, cb) => {
                info!(target: "ledger_command_executor", "BuildClaimDefRequest command received");
                self.build_claim_def_request(&submitter_did, &xref, &signature_type, &data, cb);
            }
            LedgerCommand::BuildGetClaimDefRequest(submitter_did, xref, signature_type, cb) => {
                info!(target: "ledger_command_executor", "BuildGetClaimDefRequest command received");
                self.build_get_claim_def_request(&submitter_did, &xref, &signature_type, cb);
            }
            LedgerCommand::BuildNodeRequest(submitter_did, target_did, data, cb) => {
                info!(target: "ledger_command_executor", "BuildNodeRequest command received");
                self.build_node_key_request(&submitter_did, &target_did, &data, cb);
            }
        };
    }

    fn sign_and_submit_request(&self,
                               pool_handle: i32,
                               wallet_handle: i32,
                               submitter_did: &str,
                               request_json: &str,
                               cb: Box<Fn(Result<String, SovrinError>) + Send>) {
        {
            // FIXME REMOVE
            // FIXME just remove with block after errors refactoring
            let cb = |se: Result<(), SovrinError>| {
                cb(Err(se.err().unwrap()))
            };
            //FIXME REMOVE code above and extract next line from the block
            check_wallet_and_pool_handles_consistency!(self.wallet_service, self.pool_service,
                                                   wallet_handle, pool_handle, cb
                                                   );
        }
        match self._sign_request(wallet_handle, submitter_did, request_json) {
            Ok(signed_request) => self.submit_request(pool_handle, signed_request.as_str(), cb),
            Err(err) => cb(Err(err))
        }
    }

    fn _sign_request(&self,
                     wallet_handle: i32,
                     submitter_did: &str,
                     request_json: &str,
    ) -> Result<String, SovrinError> {
        let my_did_json = self.wallet_service.get(wallet_handle, &format!("my_did::{}", submitter_did))?;
        let my_did = MyDid::from_json(&my_did_json)
            .map_err(|err| CommonError::InvalidState(format!("Invalid my_did_json: {}", err.to_string())))?;

        let signed_request = self.signus_service.sign(&my_did, request_json)?;
        Ok(signed_request)
    }

    fn submit_request(&self,
                      handle: i32,
                      request_json: &str,
                      cb: Box<Fn(Result<String, SovrinError>) + Send>) {
        let x: Result<i32, PoolError> = self.pool_service.send_tx(handle, request_json);
        match x {
            Ok(cmd_id) => { self.send_callbacks.borrow_mut().insert(cmd_id, cb); }
            Err(err) => { cb(Err(SovrinError::PoolError(err))); }
        };
    }

    fn build_get_ddo_request(&self,
                             submitter_did: &str,
                             target_did: &str,
<<<<<<< HEAD
                             cb: Box<Fn(Result<String, LedgerError>) + Send>) {
        cb(self.ledger_service.build_get_ddo_request(submitter_did,
                                                     target_did))
=======
                             cb: Box<Fn(Result<String, SovrinError>) + Send>) {
        cb(Ok("".to_string()));
>>>>>>> 606bb839
    }

    fn build_nym_request(&self,
                         submitter_did: &str,
                         target_did: &str,
<<<<<<< HEAD
                         verkey: Option<&str>,
                         xref: Option<&str>,
                         data: Option<&str>,
                         role: Option<&str>,
                         cb: Box<Fn(Result<String, LedgerError>) + Send>) {
        cb(self.ledger_service.build_nym_request(submitter_did,
                                                 target_did,
                                                 verkey,
                                                 xref,
                                                 data,
                                                 role
        ))
=======
                         verkey: &str,
                         xref: &str,
                         data: &str,
                         role: &str,
                         cb: Box<Fn(Result<String, SovrinError>) + Send>) {
        cb(Ok("".to_string()));
>>>>>>> 606bb839
    }

    fn build_attrib_request(&self,
                            submitter_did: &str,
                            target_did: &str,
<<<<<<< HEAD
                            hash: Option<&str>,
                            raw: Option<&str>,
                            enc: Option<&str>,
                            cb: Box<Fn(Result<String, LedgerError>) + Send>) {
        cb(self.ledger_service.build_attrib_request(submitter_did,
                                                    target_did,
                                                    hash,
                                                    raw,
                                                    enc
        ))
=======
                            hash: &str,
                            raw: &str,
                            enc: &str,
                            cb: Box<Fn(Result<String, SovrinError>) + Send>) {
        cb(Ok("".to_string()));
>>>>>>> 606bb839
    }

    fn build_get_attrib_request(&self,
                                submitter_did: &str,
                                target_did: &str,
                                data: &str,
<<<<<<< HEAD
                                cb: Box<Fn(Result<String, LedgerError>) + Send>) {
        cb(self.ledger_service.build_get_attrib_request(submitter_did,
                                                        target_did,
                                                        data
        ))
=======
                                cb: Box<Fn(Result<String, SovrinError>) + Send>) {
        cb(Ok("".to_string()));
>>>>>>> 606bb839
    }

    fn build_get_nym_request(&self,
                             submitter_did: &str,
                             target_did: &str,
<<<<<<< HEAD
                             cb: Box<Fn(Result<String, LedgerError>) + Send>) {
        cb(self.ledger_service.build_get_nym_request(submitter_did,
                                                     target_did
        ))
=======
                             cb: Box<Fn(Result<String, SovrinError>) + Send>) {
        cb(Ok("".to_string()));
>>>>>>> 606bb839
    }

    fn build_schema_request(&self,
                            submitter_did: &str,
                            data: &str,
<<<<<<< HEAD
                            cb: Box<Fn(Result<String, LedgerError>) + Send>) {
        cb(self.ledger_service.build_schema_request(submitter_did,
                                                    data
        ))
=======
                            cb: Box<Fn(Result<String, SovrinError>) + Send>) {
        cb(Ok("".to_string()));
>>>>>>> 606bb839
    }

    fn build_get_schema_request(&self,
                                submitter_did: &str,
                                data: &str,
<<<<<<< HEAD
                                cb: Box<Fn(Result<String, LedgerError>) + Send>) {
        cb(self.ledger_service.build_get_schema_request(submitter_did,
                                                        data
        ))
    }

    fn build_claim_def_request(&self,
                               submitter_did: &str,
                               xref: &str,
                               signature_type: &str,
                               data: &str,
                               cb: Box<Fn(Result<String, LedgerError>) + Send>) {
        cb(self.ledger_service.build_claim_def_request(submitter_did,
                                                       xref,
                                                       signature_type,
                                                       data
        ))
    }

    fn build_get_claim_def_request(&self,
                                   submitter_did: &str,
                                   xref: &str,
                                   signature_type: &str,
                                   cb: Box<Fn(Result<String, LedgerError>) + Send>) {
        cb(self.ledger_service.build_get_claim_def_request(submitter_did,
                                                           xref,
                                                           signature_type
        ))
=======
                                cb: Box<Fn(Result<String, SovrinError>) + Send>) {
        cb(Ok("".to_string()));
    }

    fn build_issuer_key_request(&self,
                                submitter_did: &str,
                                xref: &str,
                                data: &str,
                                cb: Box<Fn(Result<String, SovrinError>) + Send>) {
        cb(Ok("".to_string()));
    }

    fn build_get_issuer_key_request(&self,
                                    submitter_did: &str,
                                    xref: &str,
                                    cb: Box<Fn(Result<String, SovrinError>) + Send>) {
        cb(Ok("".to_string()));
>>>>>>> 606bb839
    }

    fn build_node_key_request(&self,
                              submitter_did: &str,
                              target_did: &str,
                              data: &str,
<<<<<<< HEAD
                              cb: Box<Fn(Result<String, LedgerError>) + Send>) {
        cb(self.ledger_service.build_node_request(submitter_did,
                                                  target_did,
                                                  data
        ))
=======
                              cb: Box<Fn(Result<String, SovrinError>) + Send>) {
        cb(Ok("".to_string()));
>>>>>>> 606bb839
    }
}<|MERGE_RESOLUTION|>--- conflicted
+++ resolved
@@ -39,33 +39,18 @@
     BuildNymRequest(
         String, // submitter did
         String, // target did
-<<<<<<< HEAD
         Option<String>, // verkey
         Option<String>, // xref
         Option<String>, // data
         Option<String>, // role
-        Box<Fn(Result<String, LedgerError>) + Send>),
+        Box<Fn(Result<String, SovrinError>) + Send>),
     BuildAttribRequest(
         String, // submitter did
         String, // target did
         Option<String>, // hash
         Option<String>, // raw
         Option<String>, // enc
-        Box<Fn(Result<String, LedgerError>) + Send>),
-=======
-        String, // verkey
-        String, // xref
-        String, // data
-        String, // role
-        Box<Fn(Result<String, SovrinError>) + Send>),
-    BuildAttribRequest(
-        String, // submitter did
-        String, // target did
-        String, // hash
-        String, // raw
-        String, // enc
-        Box<Fn(Result<String, SovrinError>) + Send>),
->>>>>>> 606bb839
+        Box<Fn(Result<String, SovrinError>) + Send>),
     BuildGetAttribRequest(
         String, // submitter did
         String, // target did
@@ -92,12 +77,8 @@
     BuildGetClaimDefRequest(
         String, // submitter did
         String, // xref
-<<<<<<< HEAD
         String, // signature_type
-        Box<Fn(Result<String, LedgerError>) + Send>),
-=======
-        Box<Fn(Result<String, SovrinError>) + Send>),
->>>>>>> 606bb839
+        Box<Fn(Result<String, SovrinError>) + Send>),
     BuildNodeRequest(
         String, // submitter did
         String, // target_did
@@ -249,117 +230,79 @@
     fn build_get_ddo_request(&self,
                              submitter_did: &str,
                              target_did: &str,
-<<<<<<< HEAD
-                             cb: Box<Fn(Result<String, LedgerError>) + Send>) {
-        cb(self.ledger_service.build_get_ddo_request(submitter_did,
-                                                     target_did))
-=======
                              cb: Box<Fn(Result<String, SovrinError>) + Send>) {
-        cb(Ok("".to_string()));
->>>>>>> 606bb839
+        cb(self.ledger_service.build_get_ddo_request(submitter_did, target_did)
+            .map_err(|err| SovrinError::LedgerError(err)))
     }
 
     fn build_nym_request(&self,
                          submitter_did: &str,
                          target_did: &str,
-<<<<<<< HEAD
                          verkey: Option<&str>,
                          xref: Option<&str>,
                          data: Option<&str>,
                          role: Option<&str>,
-                         cb: Box<Fn(Result<String, LedgerError>) + Send>) {
+                         cb: Box<Fn(Result<String, SovrinError>) + Send>) {
         cb(self.ledger_service.build_nym_request(submitter_did,
                                                  target_did,
                                                  verkey,
                                                  xref,
                                                  data,
                                                  role
-        ))
-=======
-                         verkey: &str,
-                         xref: &str,
-                         data: &str,
-                         role: &str,
-                         cb: Box<Fn(Result<String, SovrinError>) + Send>) {
-        cb(Ok("".to_string()));
->>>>>>> 606bb839
+        ).map_err(|err| SovrinError::LedgerError(err)))
     }
 
     fn build_attrib_request(&self,
                             submitter_did: &str,
                             target_did: &str,
-<<<<<<< HEAD
                             hash: Option<&str>,
                             raw: Option<&str>,
                             enc: Option<&str>,
-                            cb: Box<Fn(Result<String, LedgerError>) + Send>) {
+                            cb: Box<Fn(Result<String, SovrinError>) + Send>) {
         cb(self.ledger_service.build_attrib_request(submitter_did,
                                                     target_did,
                                                     hash,
                                                     raw,
                                                     enc
-        ))
-=======
-                            hash: &str,
-                            raw: &str,
-                            enc: &str,
-                            cb: Box<Fn(Result<String, SovrinError>) + Send>) {
-        cb(Ok("".to_string()));
->>>>>>> 606bb839
+        ).map_err(|err| SovrinError::LedgerError(err)))
     }
 
     fn build_get_attrib_request(&self,
                                 submitter_did: &str,
                                 target_did: &str,
                                 data: &str,
-<<<<<<< HEAD
-                                cb: Box<Fn(Result<String, LedgerError>) + Send>) {
+                                cb: Box<Fn(Result<String, SovrinError>) + Send>) {
         cb(self.ledger_service.build_get_attrib_request(submitter_did,
                                                         target_did,
                                                         data
-        ))
-=======
-                                cb: Box<Fn(Result<String, SovrinError>) + Send>) {
-        cb(Ok("".to_string()));
->>>>>>> 606bb839
+        ).map_err(|err| SovrinError::LedgerError(err)))
     }
 
     fn build_get_nym_request(&self,
                              submitter_did: &str,
                              target_did: &str,
-<<<<<<< HEAD
-                             cb: Box<Fn(Result<String, LedgerError>) + Send>) {
+                             cb: Box<Fn(Result<String, SovrinError>) + Send>) {
         cb(self.ledger_service.build_get_nym_request(submitter_did,
                                                      target_did
-        ))
-=======
-                             cb: Box<Fn(Result<String, SovrinError>) + Send>) {
-        cb(Ok("".to_string()));
->>>>>>> 606bb839
+        ).map_err(|err| SovrinError::LedgerError(err)))
     }
 
     fn build_schema_request(&self,
                             submitter_did: &str,
                             data: &str,
-<<<<<<< HEAD
-                            cb: Box<Fn(Result<String, LedgerError>) + Send>) {
+                            cb: Box<Fn(Result<String, SovrinError>) + Send>) {
         cb(self.ledger_service.build_schema_request(submitter_did,
                                                     data
-        ))
-=======
-                            cb: Box<Fn(Result<String, SovrinError>) + Send>) {
-        cb(Ok("".to_string()));
->>>>>>> 606bb839
+        ).map_err(|err| SovrinError::LedgerError(err)))
     }
 
     fn build_get_schema_request(&self,
                                 submitter_did: &str,
                                 data: &str,
-<<<<<<< HEAD
-                                cb: Box<Fn(Result<String, LedgerError>) + Send>) {
+                                cb: Box<Fn(Result<String, SovrinError>) + Send>) {
         cb(self.ledger_service.build_get_schema_request(submitter_did,
                                                         data
-        ))
+        ).map_err(|err| SovrinError::LedgerError(err)))
     }
 
     fn build_claim_def_request(&self,
@@ -367,57 +310,33 @@
                                xref: &str,
                                signature_type: &str,
                                data: &str,
-                               cb: Box<Fn(Result<String, LedgerError>) + Send>) {
+                               cb: Box<Fn(Result<String, SovrinError>) + Send>) {
         cb(self.ledger_service.build_claim_def_request(submitter_did,
                                                        xref,
                                                        signature_type,
                                                        data
-        ))
+        ).map_err(|err| SovrinError::LedgerError(err)))
     }
 
     fn build_get_claim_def_request(&self,
                                    submitter_did: &str,
                                    xref: &str,
                                    signature_type: &str,
-                                   cb: Box<Fn(Result<String, LedgerError>) + Send>) {
+                                   cb: Box<Fn(Result<String, SovrinError>) + Send>) {
         cb(self.ledger_service.build_get_claim_def_request(submitter_did,
                                                            xref,
                                                            signature_type
-        ))
-=======
-                                cb: Box<Fn(Result<String, SovrinError>) + Send>) {
-        cb(Ok("".to_string()));
-    }
-
-    fn build_issuer_key_request(&self,
-                                submitter_did: &str,
-                                xref: &str,
-                                data: &str,
-                                cb: Box<Fn(Result<String, SovrinError>) + Send>) {
-        cb(Ok("".to_string()));
-    }
-
-    fn build_get_issuer_key_request(&self,
-                                    submitter_did: &str,
-                                    xref: &str,
-                                    cb: Box<Fn(Result<String, SovrinError>) + Send>) {
-        cb(Ok("".to_string()));
->>>>>>> 606bb839
+        ).map_err(|err| SovrinError::LedgerError(err)))
     }
 
     fn build_node_key_request(&self,
                               submitter_did: &str,
                               target_did: &str,
                               data: &str,
-<<<<<<< HEAD
-                              cb: Box<Fn(Result<String, LedgerError>) + Send>) {
+                              cb: Box<Fn(Result<String, SovrinError>) + Send>) {
         cb(self.ledger_service.build_node_request(submitter_did,
                                                   target_did,
                                                   data
-        ))
-=======
-                              cb: Box<Fn(Result<String, SovrinError>) + Send>) {
-        cb(Ok("".to_string()));
->>>>>>> 606bb839
+        ).map_err(|err| SovrinError::LedgerError(err)))
     }
 }