@startuml
skinparam ParticipantPadding 20
skinparam BoxPadding 20

title Libsovrin anoncreds
scale 0.9


box "Issuer" #LightBlue
participant "Walleted Issuer" as IW
actor Issuer as I
endbox

box "Prover"
actor Prover as P
participant "Walleted Prover" as PW
endbox

actor Verifier as V

participant "Ledger" as L


note over IW, L #white
    dashed arrows: a value from Ledger may be cached (in wallet?)
    <b>bold text</b>: anoncreds libsovrin API call
    <font color=red>red:</font> internal communication with walleted entity
    <font color=green>green:</font> submit/get to/from secure wallet
    <font color=blue>blue:</font> submit/get to/from Ledger
    black: communication between Issuer/Prover/Verifier

endnote


=== Create Claim Definition ==
I -> IW: <b>1. sovrin_issuer_create_and_store_claim_def
IW -[#green]> IW: store keys
<<<<<<< HEAD
IW -> I: <claim_def>
=======
IW -> I: <claim_def, claim_def_uuid>
>>>>>>> e11dd5e9

I-[#blue]>L: send CLAIM_DEF txn
L-[#blue]>I: <claim definitions's seq_no>

I -> IW: <b>2. sovrin_wallet_set_seq_no_for_value
<<<<<<< HEAD
IW -[#green]> IW: update key seq_no
=======
IW -[#green]> IW: update claim_def seq_no
>>>>>>> e11dd5e9

=== Create Revocation Registry ==

I -> IW: <b>3. sovrin_issuer_create_and_store_revoc_reg
IW -[#green]> IW: get keys
IW -[#green]> IW: store revoc reg
<<<<<<< HEAD
IW -> I: <revoc_reg>
=======
IW -> I: <revoc_reg, revoc_reg_uuid>
>>>>>>> e11dd5e9

I-[#blue]>L: send REVOC_REG txn
L-[#blue]>I: <revoc_reg's seq_no>

I -> IW: <b>4. sovrin_wallet_set_seq_no_for_value
IW -[#green]> IW: update revpc_reg seq_no

=== Create Master secret ==

P -> PW: <b>5.sovrin_prover_create_master_secret
PW -[#green]> PW: store master secret

=== Send Claim Offer ==

I -[#black]> P: send claim offer
P -> PW: <b> 6. sovrin_prover_store_claim_offer
<<<<<<< HEAD
=======
PW -[#green]> PW: store claim offers
>>>>>>> e11dd5e9

=== Show Claim Offers in UI ==

P -> PW: <b>7.sovrin_prover_get_claim_offers
PW -[#green]> PW: get claim offers
PW -> P: <claim_offers>
P -> P: show on UI

=== Request and Issue Claims ==
P -[#blue]-> L: send GET_CLAIM_DEF req
L -[#blue]-> P: <claim definition>

P -> PW: <b>8.sovrin_prover_create_and_store_claim_req
PW -[#green]> PW: get master secret
PW -[#green]> PW: store claim_req
PW -> P: <claim_req>

P -[#black]> I: send claim request

I -> IW: <b>9. sovrin_issuer_create_claim
IW -[#green]> IW: get keys
IW -[#green]> IW: get revoc reg
IW -> I: <update revoc reg>, <claim>

I -[#blue]> L: send REVOC_REG_UPDATE txn
I -[#black]> P: send claim

P -> PW: <b>10.sovrin_prover_store_claim
PW -[#green]> PW: get claim request
PW -[#green]> PW: store claim

=== Show Claims on UI ==
P -> PW: <b>11. sovrin_prover_get_claims
PW -[#green]> PW: get claims
PW -> P: <claims>
P -> P: show on UI

=== Present Claim to 3d Party (proof request)==

V -[#black]> P: send proof request
|||
<<<<<<< HEAD
P -> PW: <b>12.sovrin_prover_get_claims_for_pool_req
PW -> P: <claims for proof request>
=======
P -> PW: <b>12.sovrin_prover_get_claims_for_proof_req
PW -> P: <claims for proof request>
P -> P: show on UI
P -> P: select claims for the proof
>>>>>>> e11dd5e9
|||
P -[#blue]-> L: send GET_SCHEMA req
L -[#blue]-> P: <schema>
P -[#blue]-> L: send GET_CLAIM_DEF req
L -[#blue]-> P: <claim_def>
P -[#blue]-> L: send GET_REVOC_REG req
L -[#blue]-> P: <revoc_reg>
|||
P -> PW: <b>13.sovrin_prover_create_proof
PW -[#green]> PW: get claim
PW -> P: <proof>
|||
P -[#black]> V: send proof
|||
V -[#blue]-> L: send GET_SCHEMA req
L -[#blue]-> V: <schema>
V -[#blue]-> L: send GET_CLAIM_DEF req
L -[#blue]-> V: <claim_def>
V -[#blue]-> L: send GET_REVOC_REG req
L -[#blue]-> V: <revoc_reg>
|||
V -> V: <b>14. sovrin_verifier_verify_proof

=== Revoke Claims ==
I -> IW: <b>15. sovrin_issuer_revoke_claim
IW -[#green]> IW: get keys
IW -[#green]> IW: get revoc reg
IW -> I: <update revoc reg>
I -[#blue]> L: send REVOC_REG_UPDATE txn

@enduml<|MERGE_RESOLUTION|>--- conflicted
+++ resolved
@@ -35,32 +35,20 @@
 === Create Claim Definition ==
 I -> IW: <b>1. sovrin_issuer_create_and_store_claim_def
 IW -[#green]> IW: store keys
-<<<<<<< HEAD
-IW -> I: <claim_def>
-=======
 IW -> I: <claim_def, claim_def_uuid>
->>>>>>> e11dd5e9
 
 I-[#blue]>L: send CLAIM_DEF txn
 L-[#blue]>I: <claim definitions's seq_no>
 
 I -> IW: <b>2. sovrin_wallet_set_seq_no_for_value
-<<<<<<< HEAD
-IW -[#green]> IW: update key seq_no
-=======
 IW -[#green]> IW: update claim_def seq_no
->>>>>>> e11dd5e9
 
 === Create Revocation Registry ==
 
 I -> IW: <b>3. sovrin_issuer_create_and_store_revoc_reg
 IW -[#green]> IW: get keys
 IW -[#green]> IW: store revoc reg
-<<<<<<< HEAD
-IW -> I: <revoc_reg>
-=======
 IW -> I: <revoc_reg, revoc_reg_uuid>
->>>>>>> e11dd5e9
 
 I-[#blue]>L: send REVOC_REG txn
 L-[#blue]>I: <revoc_reg's seq_no>
@@ -77,10 +65,7 @@
 
 I -[#black]> P: send claim offer
 P -> PW: <b> 6. sovrin_prover_store_claim_offer
-<<<<<<< HEAD
-=======
 PW -[#green]> PW: store claim offers
->>>>>>> e11dd5e9
 
 === Show Claim Offers in UI ==
 
@@ -122,15 +107,10 @@
 
 V -[#black]> P: send proof request
 |||
-<<<<<<< HEAD
-P -> PW: <b>12.sovrin_prover_get_claims_for_pool_req
-PW -> P: <claims for proof request>
-=======
 P -> PW: <b>12.sovrin_prover_get_claims_for_proof_req
 PW -> P: <claims for proof request>
 P -> P: show on UI
 P -> P: select claims for the proof
->>>>>>> e11dd5e9
 |||
 P -[#blue]-> L: send GET_SCHEMA req
 L -[#blue]-> P: <schema>
