--- conflicted
+++ resolved
@@ -342,11 +342,7 @@
 
     extern sovrin_error_t sovrin_build_get_txn_request(sovrin_handle_t command_handle,
                                                     const char *    submitter_did,
-<<<<<<< HEAD
-                                                    i32    data,
-=======
                                                     sovrin_i32_t    data,
->>>>>>> ec0ea1a3
 
                                                     void           (*cb)(sovrin_handle_t xcommand_handle,
                                                                          sovrin_error_t  err,
