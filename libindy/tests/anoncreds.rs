--- conflicted
+++ resolved
@@ -4068,7 +4068,6 @@
         }
     }
 
-<<<<<<< HEAD
     mod prover_delete_credential {
         use super::*;
 
@@ -4082,7 +4081,9 @@
             assert_code!(ErrorCode::WalletItemNotFound, res);
 
             wallet::close_wallet(wallet_handle).unwrap();
-=======
+        }
+    }
+
     mod verifier_verify_proof_with_proof_req_restrictions {
         use super::*;
 
@@ -4296,7 +4297,6 @@
                                                          "{}",
                                                          "{}");
             assert_code!(ErrorCode::AnoncredsProofRejected , valid);
->>>>>>> a055b5d1
         }
     }
 }