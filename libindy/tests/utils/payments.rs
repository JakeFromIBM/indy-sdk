extern crate futures;
extern crate indy_sys;

use indy::{IndyError, ErrorCode};
use indy::payments;
use self::futures::Future;
use self::indy_sys::payments as payments_sys;

use std::collections::VecDeque;
use std::ffi::CString;
use super::libc::c_char;
use std::sync::{Once, ONCE_INIT, Mutex};

use utils::callback;

#[macro_export]
macro_rules! mocked_handler {
    ($first_param_name: ident: $first_param_type: ty $(, $param_name: ident: $param_type: ty)*) => (
        use super::*;

        lazy_static! {
          static ref INJECTIONS: Mutex<VecDeque<(i32, CString)>> = Default::default();
        }

        pub extern fn handle(cmd_handle: i32,
                                    $first_param_name: $first_param_type,
                                    $($param_name: $param_type,)*
                                    cb: Option<IndyPaymentCallback>) -> i32 {

            let cb = cb.unwrap_or_else(|| {
                panic!("Null passed as callback!")
            });

            if let Ok(mut injections) = INJECTIONS.lock() {
                if let Some((err, res)) = injections.pop_front() {
                    return (cb)(cmd_handle, err, res.as_ptr());
                }
            } else {
                panic!("Can't lock injections mutex");
            }

            panic!("No injections left!");
        }

        pub fn inject_mock(err: ErrorCode, res: &str) {
            if let Ok(mut injections) = INJECTIONS.lock() {
                let res = CString::new(res).unwrap();
                injections.push_back((err as i32, res))
            } else {
                panic!("Can't lock injections mutex");
            }
        }

        pub fn clear_mocks() {
            if let Ok(mut injections) = INJECTIONS.lock() {
                injections.clear();
            } else {
                panic!("Can't lock injections mutex");
            }
        }
    )
}

macro_rules! mocked_handler_slice {
    ($first_param_name: ident: $first_param_type: ty $(, $param_name: ident: $param_type: ty)*) => (
        use super::*;

        lazy_static! {
          static ref INJECTIONS: Mutex<VecDeque<(i32, Vec<u8>)>> = Default::default();
        }

        pub extern fn handle(cmd_handle: i32,
                                    $first_param_name: $first_param_type,
                                    $($param_name: $param_type,)*
                                    cb: Option<extern fn(command_handle_: i32, err_: i32, raw: *const u8, len: u32)>) -> i32 {

            let cb = cb.unwrap_or_else(|| {
                panic!("Null passed as callback!")
            });

            if let Ok(mut injections) = INJECTIONS.lock() {
                if let Some((err, r)) = injections.pop_front() {
                    (cb)(cmd_handle, err, r.as_slice().as_ptr() as *const u8, r.len() as u32);
                    return err;
                }
            } else {
                panic!("Can't lock injections mutex");
            }

            panic!("No injections left!");
        }

        pub fn inject_mock(err: ErrorCode, r: Vec<u8>) {
            if let Ok(mut injections) = INJECTIONS.lock() {
                injections.push_back((err as i32, r))
            } else {
                panic!("Can't lock injections mutex");
            }
        }

        pub fn clear_mocks() {
            if let Ok(mut injections) = INJECTIONS.lock() {
                injections.clear();
            } else {
                panic!("Can't lock injections mutex");
            }
        }
    )
}

macro_rules! mocked_handler_bool {
    ($first_param_name: ident: $first_param_type: ty $(, $param_name: ident: $param_type: ty)*) => (
        use super::*;

        lazy_static! {
          static ref INJECTIONS: Mutex<VecDeque<(i32, bool)>> = Default::default();
        }

        pub extern fn handle(cmd_handle: i32,
                                    $first_param_name: $first_param_type,
                                    $($param_name: $param_type,)*
                                    cb: Option<extern fn(command_handle_: i32, err_: i32, valid: bool)>) -> i32 {

            let cb = cb.unwrap_or_else(|| {
                panic!("Null passed as callback!")
            });

            if let Ok(mut injections) = INJECTIONS.lock() {
                if let Some((err, res)) = injections.pop_front() {
                    (cb)(cmd_handle, err, res);
                    return err;
                }
            } else {
                panic!("Can't lock injections mutex");
            }

            panic!("No injections left!");
        }

        pub fn inject_mock(err: ErrorCode, r: bool) {
            if let Ok(mut injections) = INJECTIONS.lock() {
                injections.push_back((err as i32, r))
            } else {
                panic!("Can't lock injections mutex");
            }
        }

        pub fn clear_mocks() {
            if let Ok(mut injections) = INJECTIONS.lock() {
                injections.clear();
            } else {
                panic!("Can't lock injections mutex");
            }
        }
    )
}

type IndyPaymentCallback = extern fn(command_handle_: i32,
                                     err: i32,
                                     payment_address: *const c_char) -> i32;

lazy_static! {
        static ref CREATE_PAYMENT_METHOD_INIT: Once = ONCE_INIT;
}

pub mod mock_method {
    use super::*;

    pub fn init() {
        CREATE_PAYMENT_METHOD_INIT.call_once(|| {
            let (receiver, cmd_handle, cb) = callback::_closure_to_cb_ec();
            let payment_method_name = CString::new("null").unwrap();
            unsafe {
                payments_sys::indy_register_payment_method(cmd_handle,
                                                           payment_method_name.as_ptr(),
                                                           Some(create_payment_address::handle),
                                                           Some(add_request_fees::handle),
                                                           Some(parse_response_with_fees::handle),
                                                           Some(build_get_payment_sources_request::handle),
                                                           Some(parse_get_payment_sources_response::handle),
                                                           Some(build_payment_req::handle),
                                                           Some(parse_payment_response::handle),
                                                           Some(build_mint_req::handle),
                                                           Some(build_set_txn_fees_req::handle),
                                                           Some(build_get_txn_fees_req::handle),
                                                           Some(parse_get_txn_fees_response::handle),
                                                           Some(build_verify_payment_req::handle),
                                                           Some(parse_verify_payment_response::handle),
                                                           Some(sign_with_address::handle),
                                                           Some(verify_with_address::handle),
                                                           cb,
                );
            }

            receiver.recv().unwrap();
        });
    }

    pub mod create_payment_address {
        mocked_handler!(_wallet_handle: i32, _config: *const c_char);
    }

    pub mod add_request_fees {
        mocked_handler!(_wallet_handle: i32, _submitter_did: *const c_char, _req_json: *const c_char, _inputs_json: *const c_char, _outputs_json: *const c_char, _extra: *const c_char);
    }

    pub mod parse_response_with_fees {
        mocked_handler!(_resp_json: *const c_char);
    }

    pub mod build_get_payment_sources_request {
        mocked_handler!(_wallet_handle: i32, _submitter_did: *const c_char, _payment_address: *const c_char);
    }

    pub mod parse_get_payment_sources_response {
        mocked_handler!(_resp_json: *const c_char);
    }

    pub mod build_payment_req {
        mocked_handler!(_wallet_handle: i32, _submitter_did: *const c_char, _inputs_json: *const c_char, _outputs_json: *const c_char, _extra: *const c_char);
    }

    pub mod parse_payment_response {
        mocked_handler!(_resp_json: *const c_char);
    }

    pub mod build_mint_req {
        mocked_handler!(_wallet_handle: i32, _submitter_did: *const c_char, _outputs_json: *const c_char, _extra: *const c_char);
    }

    pub mod build_set_txn_fees_req {
        mocked_handler!(_wallet_handle: i32, _submitter_did: *const c_char, _fees_json: *const c_char);
    }

    pub mod build_get_txn_fees_req {
        mocked_handler!(_wallet_handle: i32, _submitter_did: *const c_char);
    }

    pub mod parse_get_txn_fees_response {
        mocked_handler!(_resp_json: *const c_char);
    }

    pub mod build_verify_payment_req {
        mocked_handler!(_wallet_handle: i32, _submitter_did: *const c_char, _receipt: *const c_char);
    }

    pub mod parse_verify_payment_response {
        mocked_handler!(_resp_json: *const c_char);
    }

    pub mod sign_with_address {
        mocked_handler_slice!(_wallet_handle: i32, _address: *const c_char, _message_raw: *const u8, _message_len: u32);
    }

    pub mod verify_with_address {
        mocked_handler_bool!(_address: *const c_char, _message_raw: *const u8, _message_len: u32, _signature: *const u8, _signature_len: u32);
    }
}

pub fn register_payment_method(payment_method_name: &str,
                               create_payment_address: Option<payments_sys::CreatePaymentAddressCB>,
                               add_request_fees: Option<payments_sys::AddRequestFeesCB>,
                               parse_response_with_fees: Option<payments_sys::ParseResponseWithFeesCB>,
                               build_get_payment_sources_request: Option<payments_sys::BuildGetPaymentSourcesRequestCB>,
                               parse_get_payment_sources_response: Option<payments_sys::ParseGetPaymentSourcesResponseCB>,
                               build_payment_req: Option<payments_sys::BuildPaymentReqCB>,
                               parse_payment_response: Option<payments_sys::ParsePaymentResponseCB>,
                               build_mint_req: Option<payments_sys::BuildMintReqCB>,
                               build_set_txn_fees_req: Option<payments_sys::BuildSetTxnFeesReqCB>,
                               build_get_txn_fees_req: Option<payments_sys::BuildGetTxnFeesReqCB>,
                               parse_get_txn_fees_response: Option<payments_sys::ParseGetTxnFeesResponseCB>,
                               build_verify_payment_req: Option<payments_sys::BuildVerifyPaymentReqCB>,
                               parse_verify_payment_response: Option<payments_sys::ParseVerifyPaymentResponseCB>,
                               sign_with_address: Option<payments_sys::SignWithAddressCB>,
                               verify_with_address: Option<payments_sys::VerifyWithAddressCB>
) -> Result<(), ErrorCode> {
    let (receiver, cmd_handle, cb) = callback::_closure_to_cb_ec();

    let payment_method_name = CString::new(payment_method_name).unwrap();

    let err = unsafe {
        payments_sys::indy_register_payment_method(cmd_handle,
                                                   payment_method_name.as_ptr(),
                                                   create_payment_address,
                                                   add_request_fees,
                                                   parse_response_with_fees,
                                                   build_get_payment_sources_request,
                                                   parse_get_payment_sources_response,
                                                   build_payment_req,
                                                   parse_payment_response,
                                                   build_mint_req,
                                                   build_set_txn_fees_req,
                                                   build_get_txn_fees_req,
                                                   parse_get_txn_fees_response,
                                                   build_verify_payment_req,
                                                   parse_verify_payment_response,
                                                   sign_with_address,
                                                   verify_with_address,
                                                   cb,
        )
    };

    super::results::result_to_empty(err, receiver)
}

pub fn create_payment_address(wallet_handle: i32, config: &str, payment_method: &str) -> Result<String, IndyError> {
    payments::create_payment_address(wallet_handle, payment_method, config).wait()
}

pub fn list_payment_addresses(wallet_handle: i32) -> Result<String, IndyError> {
    payments::list_payment_addresses(wallet_handle).wait()
}

pub fn add_request_fees(wallet_handle: i32, submitter_did: Option<&str>, req_json: &str, inputs_json: &str, outputs_json: &str, extra: Option<&str>) -> Result<(String, String), IndyError> {
    payments::add_request_fees(wallet_handle, submitter_did, req_json, inputs_json, outputs_json, extra).wait()
}

pub fn build_get_payment_sources_request(wallet_handle: i32, submitter_did: Option<&str>, payment_address: &str) -> Result<(String, String), IndyError> {
    payments::build_get_payment_sources_request(wallet_handle, submitter_did, payment_address).wait()
}

pub fn build_payment_req(wallet_handle: i32, submitter_did: Option<&str>, inputs_json: &str, outputs_json: &str, extra: Option<&str>) -> Result<(String, String), IndyError> {
    payments::build_payment_req(wallet_handle, submitter_did, inputs_json, outputs_json, extra).wait()
}

pub fn parse_response_with_fees(payment_method: &str, resp_json: &str) -> Result<String, IndyError> {
    payments::parse_response_with_fees(payment_method, resp_json).wait()
}

pub fn parse_get_payment_sources_response(payment_method: &str, resp_json: &str) -> Result<String, IndyError> {
    payments::parse_get_payment_sources_response(payment_method, resp_json).wait()
}

pub fn parse_payment_response(payment_method: &str, resp_json: &str) -> Result<String, IndyError> {
    payments::parse_payment_response(payment_method, resp_json).wait()
}

pub fn prepare_extra_with_acceptance_data(extra: Option<&str>,
                                          text: Option<&str>,
                                          version: Option<&str>,
                                          taa_digest: Option<&str>,
                                          acc_mech_type: &str,
                                          time_of_acceptance: u64) -> Result<String, IndyError> {
    payments::prepare_extra_with_acceptance_data(extra, text, version, taa_digest, acc_mech_type, time_of_acceptance).wait()
}

pub fn build_mint_req(wallet_handle: i32, submitter_did: Option<&str>, outputs_json: &str, extra: Option<&str>) -> Result<(String, String), IndyError> {
    payments::build_mint_req(wallet_handle, submitter_did, outputs_json, extra).wait()
}

pub fn build_set_txn_fees_req(wallet_handle: i32, submitter_did: Option<&str>, payment_method: &str, fees_json: &str) -> Result<String, IndyError> {
    payments::build_set_txn_fees_req(wallet_handle, submitter_did, payment_method, fees_json).wait()
}

pub fn build_get_txn_fees_req(wallet_handle: i32, submitter_did: Option<&str>, payment_method: &str) -> Result<String, IndyError> {
    payments::build_get_txn_fees_req(wallet_handle, submitter_did, payment_method).wait()
}

pub fn parse_get_txn_fees_response(payment_method: &str, resp_json: &str) -> Result<String, IndyError> {
    payments::parse_get_txn_fees_response(payment_method, resp_json).wait()
}

pub fn build_verify_payment_req(wallet_handle: i32, submitter_did: Option<&str>, receipt: &str) -> Result<(String, String), IndyError> {
    payments::build_verify_payment_req(wallet_handle, submitter_did, receipt).wait()
}

pub fn parse_verify_payment_response(payment_method: &str, resp_json: &str) -> Result<String, IndyError> {
    payments::parse_verify_payment_response(payment_method, resp_json).wait()
}

<<<<<<< HEAD
pub fn get_request_info(get_auth_rule_resp_json: &str, requester_info_json: &str, fees_json: &str) -> Result<String, IndyError> {
    payments::get_request_info(get_auth_rule_resp_json, requester_info_json, fees_json).wait()
}

=======
>>>>>>> 645b9e48
pub fn sign_with_address(wallet_handle: i32, address: &str, message: &[u8]) -> Result<Vec<u8>, IndyError> {
    payments::sign_with_address(wallet_handle, address, message).wait()
}

pub fn verify_with_address(address: &str, message: &[u8], signature: &[u8]) -> Result<bool, IndyError> {
    payments::verify_with_address(address, message, signature).wait()
}<|MERGE_RESOLUTION|>--- conflicted
+++ resolved
@@ -368,13 +368,14 @@
     payments::parse_verify_payment_response(payment_method, resp_json).wait()
 }
 
-<<<<<<< HEAD
-pub fn get_request_info(get_auth_rule_resp_json: &str, requester_info_json: &str, fees_json: &str) -> Result<String, IndyError> {
-    payments::get_request_info(get_auth_rule_resp_json, requester_info_json, fees_json).wait()
-}
-
-=======
->>>>>>> 645b9e48
+pub fn sign_with_address(wallet_handle: i32, address: &str, message: &[u8]) -> Result<Vec<u8>, IndyError> {
+    payments::sign_with_address(wallet_handle, address, message).wait()
+}
+
+pub fn verify_with_address(address: &str, message: &[u8], signature: &[u8]) -> Result<bool, IndyError> {
+    payments::verify_with_address(address, message, signature).wait()
+}
+
 pub fn sign_with_address(wallet_handle: i32, address: &str, message: &[u8]) -> Result<Vec<u8>, IndyError> {
     payments::sign_with_address(wallet_handle, address, message).wait()
 }
