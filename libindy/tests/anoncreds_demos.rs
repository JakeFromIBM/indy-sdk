#[macro_use]
mod utils;

inject_indy_dependencies!();

extern crate indyrs as indy;
extern crate indyrs as api;

#[cfg(not(feature="only_high_cases"))]
mod demos {
    use super::*;
    
    use utils::{wallet, anoncreds};
    use utils::anoncreds::{COMMON_MASTER_SECRET, CREDENTIAL1_ID, CREDENTIAL2_ID, CREDENTIAL3_ID};

    use indy::ErrorCode;
    use utils::inmem_wallet::InmemWallet;
    use utils::constants::*;
    use utils::Setup;

    use utils::domain::anoncreds::schema::{Schema, SchemaId};
    use utils::domain::anoncreds::credential_definition::{CredentialDefinition, CredentialDefinitionId};
    use utils::domain::anoncreds::credential_attr_tag_policy::CredentialAttrTagPolicy;
    use utils::domain::anoncreds::revocation_registry_definition::RevocationRegistryDefinition;
    use utils::domain::anoncreds::credential_for_proof_request::{CredentialsForProofRequest};
    use utils::domain::anoncreds::proof::Proof;
    use utils::domain::anoncreds::revocation_state::RevocationState;
    use utils::domain::anoncreds::revocation_registry::RevocationRegistry;

    #[test]
    fn anoncreds_works_for_single_issuer_single_prover() {
        Setup::empty();

        //1. Create Issuer wallet, gets wallet handle
        let (issuer_wallet_handle, issuer_wallet_config) = wallet::create_and_open_default_wallet("anoncreds_works_for_single_issuer_single_prover").unwrap();

        //2. Create Prover wallet, gets wallet handle
        let (prover_wallet_handle, prover_wallet_config) = wallet::create_and_open_default_wallet("anoncreds_works_for_single_issuer_single_prover").unwrap();

        //3. Issuer creates Schema and Credential Definition
        let (schema_id, schema_json, cred_def_id, cred_def_json) = anoncreds::multi_steps_issuer_preparation(issuer_wallet_handle,
                                                                                                             ISSUER_DID,
                                                                                                             GVT_SCHEMA_NAME,
                                                                                                             GVT_SCHEMA_ATTRIBUTES);

        //4. Prover creates Master Secret
        anoncreds::prover_create_master_secret(prover_wallet_handle, COMMON_MASTER_SECRET).unwrap();

        //5. Issuance credential for Prover
        anoncreds::multi_steps_create_credential(COMMON_MASTER_SECRET,
                                                 prover_wallet_handle,
                                                 issuer_wallet_handle,
                                                 CREDENTIAL1_ID,
                                                 &anoncreds::gvt_credential_values_json(),
                                                 &cred_def_id,
                                                 &cred_def_json);

        //6. Proof request
        let nonce = anoncreds::generate_nonce().unwrap();
        let proof_req_json = json!({
                                       "nonce": nonce,
                                       "name":"proof_req_1",
                                       "version":"0.1",
                                       "requested_attributes":{
                                            "attr1_referent":{
                                                "name":"name"
                                            },
                                            "attr2_referent":{
                                                "name":"sex"
                                            },
                                            "attr3_referent":{"name":"phone"}
                                       },
                                       "requested_predicates":{
                                            "predicate1_referent":{"name":"age","p_type":">=","p_value":18}
                                       }
                                    }).to_string();

        //7. Prover gets Credentials for Proof Request
        let credentials_json = anoncreds::prover_get_credentials_for_proof_req(prover_wallet_handle, &proof_req_json).unwrap();
        let credential = anoncreds::get_credential_for_attr_referent(&credentials_json, "attr1_referent");

        //8. Prover creates Proof
        let self_attested_value = "8-800-300";
        let requested_credentials_json = format!(r#"{{
                                                  "self_attested_attributes":{{"attr3_referent":"{}"}},
                                                  "requested_attributes":{{
                                                        "attr1_referent":{{ "cred_id":"{}", "revealed":true }},
                                                        "attr2_referent":{{ "cred_id":"{}", "revealed":false }}
                                                  }},
                                                  "requested_predicates":{{
                                                        "predicate1_referent":{{ "cred_id":"{}" }}
                                                  }}
                                                }}"#, self_attested_value, credential.referent, credential.referent, credential.referent);

        let schemas_json = json!({schema_id: serde_json::from_str::<Schema>(&schema_json).unwrap()}).to_string();
        let cred_defs_json = json!({cred_def_id: serde_json::from_str::<CredentialDefinition>(&cred_def_json).unwrap()}).to_string();
        let rev_states_json = json!({}).to_string();

        let proof_json = anoncreds::prover_create_proof(prover_wallet_handle,
                                                        &proof_req_json,
                                                        &requested_credentials_json,
                                                        COMMON_MASTER_SECRET,
                                                        &schemas_json,
                                                        &cred_defs_json,
                                                        &rev_states_json).unwrap();

        let proof: Proof = serde_json::from_str(&proof_json).unwrap();

        //9. Verifier verifies proof
        assert_eq!("Alex", proof.requested_proof.revealed_attrs.get("attr1_referent").unwrap().raw);
        assert_eq!(0, proof.requested_proof.unrevealed_attrs.get("attr2_referent").unwrap().sub_proof_index);
        assert_eq!(self_attested_value, proof.requested_proof.self_attested_attrs.get("attr3_referent").unwrap());

        let rev_reg_defs_json = json!({}).to_string();
        let rev_regs_json = json!({}).to_string();

        let valid = anoncreds::verifier_verify_proof(&proof_req_json,
                                                     &proof_json,
                                                     &schemas_json,
                                                     &cred_defs_json,
                                                     &rev_reg_defs_json,
                                                     &rev_regs_json).unwrap();
        assert!(valid);

        wallet::close_and_delete_wallet(issuer_wallet_handle, &issuer_wallet_config).unwrap();
        wallet::close_and_delete_wallet(prover_wallet_handle, &prover_wallet_config).unwrap();
    }

    #[test]
    fn anoncreds_works_for_plugged_wallet() {
        Setup::empty();
        InmemWallet::cleanup();

        //1. Registers new wallet type
        wallet::register_wallet_storage(INMEM_TYPE, false).unwrap();

        //2. Creates and opens Issuer wallet
        let issuer_wallet_config = json!({
            "id": "custom_issuer_wallet",
            "storage_type": INMEM_TYPE,
        }).to_string();

        wallet::create_wallet(&issuer_wallet_config, WALLET_CREDENTIALS).unwrap();
        let issuer_wallet_handle = wallet::open_wallet(&issuer_wallet_config, WALLET_CREDENTIALS).unwrap();

        //3. Creates and opens Prover wallet
        let prover_wallet_config = json!({
            "id": "custom_prover_wallet",
            "storage_type": INMEM_TYPE,
        }).to_string();

        wallet::create_wallet(&prover_wallet_config, WALLET_CREDENTIALS).unwrap();
        let prover_wallet_handle = wallet::open_wallet(&prover_wallet_config, WALLET_CREDENTIALS).unwrap();

        //4. Issuer creates Schema and Credential Definition
        let (schema_id, schema_json, cred_def_id, cred_def_json) = anoncreds::multi_steps_issuer_preparation(issuer_wallet_handle,
                                                                                                             ISSUER_DID,
                                                                                                             GVT_SCHEMA_NAME,
                                                                                                             GVT_SCHEMA_ATTRIBUTES);

        //5. Prover creates Master Secret
        anoncreds::prover_create_master_secret(prover_wallet_handle, COMMON_MASTER_SECRET).unwrap();

        //6. Issuance credential for Prover
        anoncreds::multi_steps_create_credential(COMMON_MASTER_SECRET,
                                                 prover_wallet_handle,
                                                 issuer_wallet_handle,
                                                 CREDENTIAL1_ID,
                                                 &anoncreds::gvt_credential_values_json(),
                                                 &cred_def_id,
                                                 &cred_def_json);

        //7. Proof request
        let proof_req_json = r#"{
                                       "nonce":"123432421212",
                                       "name":"proof_req_1",
                                       "version":"0.1",
                                       "requested_attributes":{
                                            "attr1_referent":{
                                                "name":"name"
                                            }
                                       },
                                       "requested_predicates":{}
                                    }"#;

        //8. Prover gets Credentials for Proof Request
        let credentials_json = anoncreds::prover_get_credentials_for_proof_req(prover_wallet_handle, &proof_req_json).unwrap();
        let credential = anoncreds::get_credential_for_attr_referent(&credentials_json, "attr1_referent");

        //9. Prover creates Proof
        let requested_credentials_json = format!(r#"{{
                                                  "self_attested_attributes":{{}},
                                                  "requested_attributes":{{
                                                        "attr1_referent":{{ "cred_id":"{}", "revealed":true }}
                                                  }},
                                                  "requested_predicates":{{
                                                  }}
                                                }}"#, credential.referent);

        let schemas_json = json!({schema_id: serde_json::from_str::<Schema>(&schema_json).unwrap()}).to_string();
        let cred_defs_json = json!({cred_def_id: serde_json::from_str::<CredentialDefinition>(&cred_def_json).unwrap()}).to_string();
        let rev_states_json = json!({}).to_string();

        let proof_json = anoncreds::prover_create_proof(prover_wallet_handle,
                                                        &proof_req_json,
                                                        &requested_credentials_json,
                                                        COMMON_MASTER_SECRET,
                                                        &schemas_json,
                                                        &cred_defs_json,
                                                        &rev_states_json).unwrap();

        //10. Verifier verifies Proof
        let proof: Proof = serde_json::from_str(&proof_json).unwrap();

        assert_eq!("Alex", proof.requested_proof.revealed_attrs.get("attr1_referent").unwrap().raw);

        let rev_reg_defs_json = json!({}).to_string();
        let rev_regs_json = json!({}).to_string();

        let valid = anoncreds::verifier_verify_proof(&proof_req_json,
                                                     &proof_json,
                                                     &schemas_json,
                                                     &cred_defs_json,
                                                     &rev_reg_defs_json,
                                                     &rev_regs_json).unwrap();
        assert!(valid);

        wallet::close_and_delete_wallet(prover_wallet_handle, &prover_wallet_config).unwrap();
        wallet::close_and_delete_wallet(issuer_wallet_handle, &issuer_wallet_config).unwrap();
        InmemWallet::cleanup();
    }

    #[test]
    fn anoncreds_works_for_multiple_issuer_single_prover() {
        Setup::empty();

        //1. Issuer1 creates wallet, gets wallet handles
        let (issuer_gvt_wallet_handle, issuer_gvt_wallet_config) = wallet::create_and_open_default_wallet("anoncreds_works_for_multiple_issuer_single_prover").unwrap();

        //2. Issuer2 creates wallet, gets wallet handles
        let (issuer_xyz_wallet_handle, issuer_xyz_wallet_config) = wallet::create_and_open_default_wallet("anoncreds_works_for_multiple_issuer_single_prover").unwrap();

        //3. Prover creates wallet, gets wallet handles
        let (prover_wallet_handle, prover_wallet_config) = wallet::create_and_open_default_wallet("anoncreds_works_for_multiple_issuer_single_prover").unwrap();

        //4. Issuer1 creates GVT Schema and Credential Definition
        let (gvt_schema_id, gvt_schema,
            gvt_cred_def_id, gvt_cred_def_json) = anoncreds::multi_steps_issuer_preparation(issuer_gvt_wallet_handle,
                                                                                            ISSUER_DID,
                                                                                            GVT_SCHEMA_NAME,
                                                                                            GVT_SCHEMA_ATTRIBUTES);

        //5. Issuer2 creates XYZ Schema and Credential Definition
        let (xyz_schema_id, xyz_schema,
            xyz_cred_def_id, xyz_cred_def_json) = anoncreds::multi_steps_issuer_preparation(issuer_xyz_wallet_handle,
                                                                                            DID_MY2,
                                                                                            XYZ_SCHEMA_NAME,
                                                                                            XYZ_SCHEMA_ATTRIBUTES);

        //6. Prover creates Master Secret
        anoncreds::prover_create_master_secret(prover_wallet_handle, COMMON_MASTER_SECRET).unwrap();

        //7. Issuer1 issue GVT Credential for Prover
        anoncreds::multi_steps_create_credential(COMMON_MASTER_SECRET,
                                                 prover_wallet_handle,
                                                 issuer_gvt_wallet_handle,
                                                 CREDENTIAL1_ID,
                                                 &anoncreds::gvt_credential_values_json(),
                                                 &gvt_cred_def_id,
                                                 &gvt_cred_def_json);

        //8. Issuer2 issue XYZ Credential for Prover
        anoncreds::multi_steps_create_credential(COMMON_MASTER_SECRET,
                                                 prover_wallet_handle,
                                                 issuer_xyz_wallet_handle,
                                                 CREDENTIAL2_ID,
                                                 &anoncreds::xyz_credential_values_json(),
                                                 &xyz_cred_def_id,
                                                 &xyz_cred_def_json);

        //9. Proof request
        let proof_req_json = json!({
           "nonce":"123432421212",
           "name":"proof_req_1",
           "version":"0.1",
           "requested_attributes": json!({
               "attr1_referent": json!({
                   "name":"name",
                   "restrictions": json!({ "cred_def_id": gvt_cred_def_id })
               })   ,
               "attr2_referent": json!({
                   "name":"status",
                   "restrictions": json!({ "cred_def_id": xyz_cred_def_id })
               })
           }),
           "requested_predicates": json!({
               "predicate1_referent": json!({ "name":"age", "p_type":">=", "p_value":18, "restrictions": json!({ "cred_def_id": gvt_cred_def_id })}),
               "predicate2_referent": json!({ "name":"period", "p_type":">=", "p_value":5 }),
           }),
        }).to_string();

        //10. Prover gets Credentials for Proof Request
        let credentials_json = anoncreds::prover_get_credentials_for_proof_req(prover_wallet_handle, &proof_req_json).unwrap();

        let credential_for_attr_1 = anoncreds::get_credential_for_attr_referent(&credentials_json, "attr1_referent");
        let credential_for_attr_2 = anoncreds::get_credential_for_attr_referent(&credentials_json, "attr2_referent");
        let credential_for_predicate_1 = anoncreds::get_credential_for_predicate_referent(&credentials_json, "predicate1_referent");
        let credential_for_predicate_2 = anoncreds::get_credential_for_predicate_referent(&credentials_json, "predicate2_referent");

        //11. Prover creates Proof
        let requested_credentials_json = json!({
             "self_attested_attributes": json!({}),
             "requested_attributes": json!({
                "attr1_referent": json!({ "cred_id": credential_for_attr_1.referent, "revealed":true }),
                "attr2_referent": json!({ "cred_id": credential_for_attr_2.referent, "revealed":true })
             }),
             "requested_predicates": json!({
                "predicate1_referent": json!({ "cred_id": credential_for_predicate_1.referent }),
                "predicate2_referent": json!({ "cred_id": credential_for_predicate_2.referent })
             })
        }).to_string();

        let schemas_json = json!({
            gvt_schema_id: serde_json::from_str::<Schema>(&gvt_schema).unwrap(),
            xyz_schema_id: serde_json::from_str::<Schema>(&xyz_schema).unwrap()
        }).to_string();

        let credential_defs_json = json!({
            gvt_cred_def_id: serde_json::from_str::<CredentialDefinition>(&gvt_cred_def_json).unwrap(),
            xyz_cred_def_id: serde_json::from_str::<CredentialDefinition>(&xyz_cred_def_json).unwrap()
        }).to_string();
        let rev_states_json = json!({}).to_string();

        let proof_json = anoncreds::prover_create_proof(prover_wallet_handle,
                                                        &proof_req_json,
                                                        &requested_credentials_json,
                                                        COMMON_MASTER_SECRET,
                                                        &schemas_json,
                                                        &credential_defs_json,
                                                        &rev_states_json).unwrap();
        let proof: Proof = serde_json::from_str(&proof_json).unwrap();

        //12. Verifier verifies proof
        assert_eq!("Alex", proof.requested_proof.revealed_attrs.get("attr1_referent").unwrap().raw);
        assert_eq!("partial", proof.requested_proof.revealed_attrs.get("attr2_referent").unwrap().raw);

        let rev_reg_defs_json = json!({}).to_string();
        let rev_regs_json = json!({}).to_string();

        let valid = anoncreds::verifier_verify_proof(&proof_req_json,
                                                     &proof_json,
                                                     &schemas_json,
                                                     &credential_defs_json,
                                                     &rev_reg_defs_json,
                                                     &rev_regs_json).unwrap();
        assert!(valid);

        wallet::close_and_delete_wallet(prover_wallet_handle, &prover_wallet_config).unwrap();
        wallet::close_and_delete_wallet(issuer_gvt_wallet_handle, &issuer_gvt_wallet_config).unwrap();
        wallet::close_and_delete_wallet(issuer_xyz_wallet_handle, &issuer_xyz_wallet_config).unwrap();
    }

    #[test]
    fn anoncreds_works_for_single_issuer_multiple_credentials_single_prover() {
        Setup::empty();

        //1. Issuer creates wallet, gets wallet handles
        let (issuer_wallet_handle, issuer_wallet_config) = wallet::create_and_open_default_wallet("anoncreds_works_for_single_issuer_multiple_credentials_single_prover").unwrap();

        //2. Prover creates wallet, gets wallet handles
        let (prover_wallet_handle, prover_wallet_config) = wallet::create_and_open_default_wallet("anoncreds_works_for_single_issuer_multiple_credentials_single_prover").unwrap();

        //3. Issuer creates GVT Schema and Credential Definition
        let (gvt_schema_id, gvt_schema,
            gvt_cred_def_id, gvt_cred_def_json) = anoncreds::multi_steps_issuer_preparation(issuer_wallet_handle,
                                                                                            ISSUER_DID,
                                                                                            GVT_SCHEMA_NAME,
                                                                                            GVT_SCHEMA_ATTRIBUTES);

        //4. Issuer creates XYZ Schema and Credential Definition
        let (xyz_schema_id, xyz_schema,
            xyz_cred_def_id, xyz_cred_def_json) = anoncreds::multi_steps_issuer_preparation(issuer_wallet_handle,
                                                                                            ISSUER_DID,
                                                                                            XYZ_SCHEMA_NAME,
                                                                                            XYZ_SCHEMA_ATTRIBUTES);

        //5. Prover creates Master Secret
        anoncreds::prover_create_master_secret(prover_wallet_handle, COMMON_MASTER_SECRET).unwrap();

        //6. Issuer issue GVT Credential for Prover
        anoncreds::multi_steps_create_credential(COMMON_MASTER_SECRET,
                                                 prover_wallet_handle,
                                                 issuer_wallet_handle,
                                                 CREDENTIAL1_ID,
                                                 &anoncreds::gvt_credential_values_json(),
                                                 &gvt_cred_def_id,
                                                 &gvt_cred_def_json);

        //7. Issuer issue XYZ Credential for Prover
        anoncreds::multi_steps_create_credential(COMMON_MASTER_SECRET,
                                                 prover_wallet_handle,
                                                 issuer_wallet_handle,
                                                 CREDENTIAL2_ID,
                                                 &anoncreds::xyz_credential_values_json(),
                                                 &xyz_cred_def_id,
                                                 &xyz_cred_def_json);

        //8. Proof Request
        let proof_req_json = json!({
            "nonce":"123432421212",
            "name":"proof_req_1",
            "version":"0.1",
            "requested_attributes": json!({
                "attr1_referent": json!({
                    "name":"name",
                    "restrictions": json!({ "cred_def_id": gvt_cred_def_id })
                })   ,
                "attr2_referent": json!({
                    "name":"status",
                    "restrictions": json!({ "cred_def_id": xyz_cred_def_id })
                })
            }),
            "requested_predicates": json!({
                "predicate1_referent": json!({ "name":"age", "p_type":">=", "p_value":18 }),
                "predicate2_referent": json!({ "name":"period", "p_type":">=", "p_value":5 }),
            }),
        }).to_string();

        //9. Prover gets Credentials for Proof Request
        let credentials_json = anoncreds::prover_get_credentials_for_proof_req(prover_wallet_handle, &proof_req_json).unwrap();

        let credential_for_attr_1 = anoncreds::get_credential_for_attr_referent(&credentials_json, "attr1_referent");
        let credential_for_attr_2 = anoncreds::get_credential_for_attr_referent(&credentials_json, "attr2_referent");
        let credential_for_predicate_1 = anoncreds::get_credential_for_predicate_referent(&credentials_json, "predicate1_referent");
        let credential_for_predicate_2 = anoncreds::get_credential_for_predicate_referent(&credentials_json, "predicate2_referent");

        //10. Prover creates Proof
        let requested_credentials_json = json!({
             "self_attested_attributes": json!({}),
             "requested_attributes": json!({
                "attr1_referent": json!({ "cred_id": credential_for_attr_1.referent, "revealed":true }),
                "attr2_referent": json!({ "cred_id": credential_for_attr_2.referent, "revealed":true })
             }),
             "requested_predicates": json!({
                "predicate1_referent": json!({ "cred_id": credential_for_predicate_1.referent }),
                "predicate2_referent": json!({ "cred_id": credential_for_predicate_2.referent })
             })
        }).to_string();

        let schemas_json = json!({
            gvt_schema_id: serde_json::from_str::<Schema>(&gvt_schema).unwrap(),
            xyz_schema_id: serde_json::from_str::<Schema>(&xyz_schema).unwrap()
        }).to_string();

        let credential_defs_json = json!({
            gvt_cred_def_id: serde_json::from_str::<CredentialDefinition>(&gvt_cred_def_json).unwrap(),
            xyz_cred_def_id: serde_json::from_str::<CredentialDefinition>(&xyz_cred_def_json).unwrap()
        }).to_string();
        let rev_states_json = json!({}).to_string();

        let proof_json = anoncreds::prover_create_proof(prover_wallet_handle,
                                                        &proof_req_json,
                                                        &requested_credentials_json,
                                                        COMMON_MASTER_SECRET,
                                                        &schemas_json,
                                                        &credential_defs_json,
                                                        &rev_states_json).unwrap();
        let proof: Proof = serde_json::from_str(&proof_json).unwrap();

        //11. Verifier verifies proof
        assert_eq!("Alex", proof.requested_proof.revealed_attrs.get("attr1_referent").unwrap().raw);
        assert_eq!("partial", proof.requested_proof.revealed_attrs.get("attr2_referent").unwrap().raw);

        let rev_reg_defs_json = json!({}).to_string();
        let rev_regs_json = json!({}).to_string();

        let valid = anoncreds::verifier_verify_proof(&proof_req_json,
                                                     &proof_json,
                                                     &schemas_json,
                                                     &credential_defs_json,
                                                     &rev_reg_defs_json,
                                                     &rev_regs_json).unwrap();
        assert!(valid);

        wallet::close_and_delete_wallet(prover_wallet_handle, &prover_wallet_config).unwrap();
        wallet::close_and_delete_wallet(issuer_wallet_handle, &issuer_wallet_config).unwrap();
    }

    #[cfg(feature = "revocation_tests")]
    #[test]
    fn anoncreds_works_for_revocation_proof_issuance_by_demand() {
        Setup::empty();

        //1. Issuer creates wallet, gets wallet handle
        let (issuer_wallet_handle, issuer_wallet_config) = wallet::create_and_open_default_wallet("anoncreds_works_for_revocation_proof_issuance_by_demand").unwrap();

        //2. Prover creates wallet, gets wallet handle
        let (prover_wallet_handle, prover_wallet_config) = wallet::create_and_open_default_wallet("anoncreds_works_for_revocation_proof_issuance_by_demand").unwrap();

        //3 Issuer creates Schema, Credential Definition and Revocation Registry
        let (schema_id, schema_json,
            cred_def_id, cred_def_json,
            rev_reg_id, revoc_reg_def_json, _,
            blob_storage_reader_handle) = anoncreds::multi_steps_issuer_revocation_preparation(issuer_wallet_handle,
                                                                                               ISSUER_DID,
                                                                                               GVT_SCHEMA_NAME,
                                                                                               GVT_SCHEMA_ATTRIBUTES,
                                                                                               r#"{"max_cred_num":5, "issuance_type":"ISSUANCE_ON_DEMAND"}"#);

        //4. Prover creates Master Secret
        anoncreds::prover_create_master_secret(prover_wallet_handle, COMMON_MASTER_SECRET).unwrap();


        //5. Issuance Credential
        let (cred_rev_id, revoc_reg_delta_json) = anoncreds::multi_steps_create_revocation_credential(
            COMMON_MASTER_SECRET,
            prover_wallet_handle,
            issuer_wallet_handle,
            CREDENTIAL1_ID,
            &anoncreds::gvt_credential_values_json(),
            &cred_def_id,
            &cred_def_json,
            &rev_reg_id,
            &revoc_reg_def_json,
            blob_storage_reader_handle,
        );
        let revoc_reg_delta_json = revoc_reg_delta_json.unwrap();

        //6. Prover gets Credentials for Proof Request
        let proof_request = json!({
           "nonce":"123432421212",
           "name":"proof_req_1",
           "version":"0.1",
           "requested_attributes": json!({
               "attr1_referent": json!({
                   "name":"name"
               })
           }),
           "requested_predicates": json!({
               "predicate1_referent": json!({ "name":"age", "p_type":">=", "p_value":18 })
           }),
           "non_revoked": json!({ "from":80, "to":100 })
        }).to_string();

        //7. Prover gets Credentials for Proof Request
        let credentials_json = anoncreds::prover_get_credentials_for_proof_req(prover_wallet_handle, &proof_request).unwrap();
        let credential = anoncreds::get_credential_for_attr_referent(&credentials_json, "attr1_referent");

        //8. Prover creates RevocationState
        let timestamp = 100;
        let rev_state_json = anoncreds::create_revocation_state(blob_storage_reader_handle,
                                                                &revoc_reg_def_json,
                                                                &revoc_reg_delta_json,
                                                                timestamp,
                                                                &cred_rev_id).unwrap();

        //9. Prover creates Proof
        let requested_credentials_json = json!({
             "self_attested_attributes": json!({}),
             "requested_attributes": json!({
                "attr1_referent": json!({ "cred_id": credential.referent, "timestamp": timestamp,  "revealed":true })
             }),
             "requested_predicates": json!({
                "predicate1_referent": json!({ "cred_id": credential.referent, "timestamp": timestamp })
             })
        }).to_string();

        let schemas_json = json!({
            schema_id.clone(): serde_json::from_str::<Schema>(&schema_json).unwrap()
        }).to_string();

        let credential_defs_json = json!({
            cred_def_id.clone(): serde_json::from_str::<CredentialDefinition>(&cred_def_json).unwrap()
        }).to_string();

        let rev_states_json = json!({
            rev_reg_id.clone(): json!({
                timestamp.to_string(): serde_json::from_str::<RevocationState>(&rev_state_json).unwrap()
            })
        }).to_string();

        let proof_json = anoncreds::prover_create_proof(prover_wallet_handle,
                                                        &proof_request,
                                                        &requested_credentials_json,
                                                        COMMON_MASTER_SECRET,
                                                        &schemas_json,
                                                        &credential_defs_json,
                                                        &rev_states_json).unwrap();
        let proof: Proof = serde_json::from_str(&proof_json).unwrap();

        //10. Verifier verifies proof
        assert_eq!("Alex", proof.requested_proof.revealed_attrs.get("attr1_referent").unwrap().raw);

        let rev_reg_defs_json = json!({
            rev_reg_id.clone(): serde_json::from_str::<RevocationRegistryDefinition>(&revoc_reg_def_json).unwrap()
        }).to_string();

        let rev_regs_json = json!({
            rev_reg_id.clone(): json!({
                timestamp.to_string(): serde_json::from_str::<RevocationRegistry>(&revoc_reg_delta_json).unwrap()
            })
        }).to_string();

        let valid = anoncreds::verifier_verify_proof(&proof_request,
                                                     &proof_json,
                                                     &schemas_json,
                                                     &credential_defs_json,
                                                     &rev_reg_defs_json,
                                                     &rev_regs_json).unwrap();
        assert!(valid);

        wallet::close_and_delete_wallet(issuer_wallet_handle, &issuer_wallet_config).unwrap();
        wallet::close_and_delete_wallet(prover_wallet_handle, &prover_wallet_config).unwrap();
    }

    #[cfg(feature = "revocation_tests")]
    #[test]
    fn anoncreds_works_for_revocation_proof_issuance_by_default() {
        Setup::empty();

        //1. Issuer creates wallet, gets wallet handle
        let (issuer_wallet_handle, issuer_wallet_config) = wallet::create_and_open_default_wallet("anoncreds_works_for_revocation_proof_issuance_by_default").unwrap();

        //2. Prover creates wallet, gets wallet handle
        let (prover_wallet_handle, prover_wallet_config) = wallet::create_and_open_default_wallet("anoncreds_works_for_revocation_proof_issuance_by_default").unwrap();

        //3 Issuer creates Schema, Credential Definition and Revocation Registry
        let (schema_id, schema_json,
            cred_def_id, cred_def_json,
            rev_reg_id, revoc_reg_def_json, revoc_reg_entry_json,
            blob_storage_reader_handle) = anoncreds::multi_steps_issuer_revocation_preparation(issuer_wallet_handle,
                                                                                               ISSUER_DID,
                                                                                               GVT_SCHEMA_NAME,
                                                                                               GVT_SCHEMA_ATTRIBUTES,
                                                                                               r#"{"max_cred_num":5, "issuance_type":"ISSUANCE_BY_DEFAULT"}"#);

        //4. Prover creates Master Secret
        anoncreds::prover_create_master_secret(prover_wallet_handle, COMMON_MASTER_SECRET).unwrap();

        let (cred_rev_id, _) = anoncreds::multi_steps_create_revocation_credential(
            COMMON_MASTER_SECRET,
            prover_wallet_handle,
            issuer_wallet_handle,
            CREDENTIAL1_ID,
            &anoncreds::gvt_credential_values_json(),
            &cred_def_id,
            &cred_def_json,
            &rev_reg_id,
            &revoc_reg_def_json,
            blob_storage_reader_handle,
        );

        //5. Proof Request
        let proof_request = json!({
           "nonce":"123432421212",
           "name":"proof_req_1",
           "version":"0.1",
           "requested_attributes": json!({
               "attr1_referent": json!({
                   "name":"name"
               })
           }),
           "requested_predicates": json!({
               "predicate1_referent": json!({ "name":"age", "p_type":">=", "p_value":18 })
           }),
           "non_revoked": json!({ "from":80, "to":100 })
        }).to_string();

        //6. Prover gets Credentials for Proof Request
        let credentials_json = anoncreds::prover_get_credentials_for_proof_req(prover_wallet_handle, &proof_request).unwrap();
        let credential = anoncreds::get_credential_for_attr_referent(&credentials_json, "attr1_referent");

        //7. Prover creates Revocation State
        let timestamp = 100;

        let rev_state_json = anoncreds::create_revocation_state(blob_storage_reader_handle,
                                                                &revoc_reg_def_json,
                                                                &revoc_reg_entry_json,
                                                                timestamp,
                                                                &cred_rev_id).unwrap();

        //8. Prover creates Proof
        let requested_credentials_json = json!({
             "self_attested_attributes": json!({}),
             "requested_attributes": json!({
                "attr1_referent": json!({ "cred_id": credential.referent, "timestamp": timestamp,  "revealed":true })
             }),
             "requested_predicates": json!({
                "predicate1_referent": json!({ "cred_id": credential.referent, "timestamp": timestamp })
             })
        }).to_string();

        let schemas_json = json!({
            schema_id.clone(): serde_json::from_str::<Schema>(&schema_json).unwrap()
        }).to_string();

        let credential_defs_json = json!({
            cred_def_id.clone(): serde_json::from_str::<CredentialDefinition>(&cred_def_json).unwrap()
        }).to_string();

        let rev_states_json = json!({
            rev_reg_id.clone(): json!({
                timestamp.to_string(): serde_json::from_str::<RevocationState>(&rev_state_json).unwrap()
            })
        }).to_string();

        let proof_json = anoncreds::prover_create_proof(prover_wallet_handle,
                                                        &proof_request,
                                                        &requested_credentials_json,
                                                        COMMON_MASTER_SECRET,
                                                        &schemas_json,
                                                        &credential_defs_json,
                                                        &rev_states_json).unwrap();
        let proof: Proof = serde_json::from_str(&proof_json).unwrap();

        //9. Verifier verifies proof
        assert_eq!("Alex", proof.requested_proof.revealed_attrs.get("attr1_referent").unwrap().raw);

        let rev_reg_defs_json = json!({
            rev_reg_id.clone(): serde_json::from_str::<RevocationRegistryDefinition>(&revoc_reg_def_json).unwrap()
        }).to_string();

        let rev_regs_json = json!({
            rev_reg_id.clone(): json!({
                timestamp.to_string(): serde_json::from_str::<RevocationRegistry>(&revoc_reg_entry_json).unwrap()
            })
        }).to_string();

        let valid = anoncreds::verifier_verify_proof(&proof_request,
                                                     &proof_json,
                                                     &schemas_json,
                                                     &credential_defs_json,
                                                     &rev_reg_defs_json,
                                                     &rev_regs_json).unwrap();
        assert!(valid);

        wallet::close_and_delete_wallet(issuer_wallet_handle, &issuer_wallet_config).unwrap();
        wallet::close_and_delete_wallet(prover_wallet_handle, &prover_wallet_config).unwrap();
    }

    #[test]
    fn verifier_verify_proof_works_for_proof_does_not_correspond_proof_request_attr_and_predicate() {
        Setup::empty();

        // 1. Creates wallet, gets wallet handle
        let (wallet_handle, wallet_config) = wallet::create_and_open_default_wallet("verifier_verify_proof_works_for_proof_does_not_correspond_proof_request_attr_and_predicate").unwrap();

        // 2. Issuer creates Schema and Credential Definition
        let (schema_id, schema_json, cred_def_id, cred_def_json) = anoncreds::multi_steps_issuer_preparation(wallet_handle,
                                                                                                             ISSUER_DID,
                                                                                                             GVT_SCHEMA_NAME,
                                                                                                             GVT_SCHEMA_ATTRIBUTES);

        // 3. Prover creates Master Secret
        anoncreds::prover_create_master_secret(wallet_handle, COMMON_MASTER_SECRET).unwrap();

        // 4. Issuer issue Credential for Prover
        anoncreds::multi_steps_create_credential(COMMON_MASTER_SECRET,
                                                 wallet_handle,
                                                 wallet_handle,
                                                 CREDENTIAL1_ID,
                                                 &anoncreds::gvt_credential_values_json(),
                                                 &cred_def_id,
                                                 &cred_def_json);

        // 5. Prover gets Credentials for Proof Request
        let credentials_json = anoncreds::prover_get_credentials_for_proof_req(wallet_handle, &anoncreds::proof_request_attr()).unwrap();
        let credential = anoncreds::get_credential_for_attr_referent(&credentials_json, "attr1_referent");

        // 6. Prover creates Proof
        let requested_credentials_json = json!({
             "self_attested_attributes": json!({}),
             "requested_attributes": json!({
                "attr1_referent": json!({ "cred_id": credential.referent, "revealed":true })
             }),
             "requested_predicates": json!({ })
        }).to_string();

        let schemas_json = json!({
            schema_id: serde_json::from_str::<Schema>(&schema_json).unwrap()
        }).to_string();

        let credential_defs_json = json!({
            cred_def_id: serde_json::from_str::<CredentialDefinition>(&cred_def_json).unwrap()
        }).to_string();

        let rev_states_json = json!({}).to_string();

        let proof_json = anoncreds::prover_create_proof(wallet_handle,
                                                        &anoncreds::proof_request_attr(),
                                                        &requested_credentials_json,
                                                        COMMON_MASTER_SECRET,
                                                        &schemas_json,
                                                        &credential_defs_json,
                                                        &rev_states_json).unwrap();

        // 7. Verifier verifies proof
        let rev_reg_defs_json = json!({}).to_string();
        let rev_regs_json = json!({}).to_string();

        let res = anoncreds::verifier_verify_proof(&anoncreds::proof_request_attr_and_predicate(),
                                                   &proof_json,
                                                   &schemas_json,
                                                   &credential_defs_json,
                                                   &rev_reg_defs_json,
                                                   &rev_regs_json);
        assert_code!(ErrorCode::CommonInvalidStructure, res);

        wallet::close_and_delete_wallet(wallet_handle, &wallet_config).unwrap();
    }

    #[test]
    fn anoncreds_works_for_requested_attribute_in_upper_case() {
        Setup::empty();

        //1. Create Issuer wallet, gets wallet handle
        let (issuer_wallet_handle, issuer_wallet_config) = wallet::create_and_open_default_wallet("anoncreds_works_for_requested_attribute_in_upper_case").unwrap();

        //2. Create Prover wallet, gets wallet handle
        let (prover_wallet_handle, prover_wallet_config) = wallet::create_and_open_default_wallet("anoncreds_works_for_requested_attribute_in_upper_case").unwrap();

        //3. Issuer creates Schema and Credential Definition
        let (schema_id, schema_json, cred_def_id, cred_def_json) = anoncreds::multi_steps_issuer_preparation(issuer_wallet_handle,
                                                                                                             ISSUER_DID,
                                                                                                             GVT_SCHEMA_NAME,
                                                                                                             GVT_SCHEMA_ATTRIBUTES);

        //4. Prover creates Master Secret
        anoncreds::prover_create_master_secret(prover_wallet_handle, COMMON_MASTER_SECRET).unwrap();

        //5. Issuer issue Credential for Prover
        anoncreds::multi_steps_create_credential(COMMON_MASTER_SECRET,
                                                 prover_wallet_handle,
                                                 issuer_wallet_handle,
                                                 CREDENTIAL1_ID,
                                                 &anoncreds::gvt_credential_values_json(),
                                                 &cred_def_id,
                                                 &cred_def_json);

        //6. Prover gets Credentials for Proof Request
        let proof_req_json = json!({
           "nonce":"123432421212",
           "name":"proof_req_1",
           "version":"0.1",
           "requested_attributes": json!({
               "attr1_referent": json!({
                   "name":"  NAME"
               })
           }),
           "requested_predicates": json!({
               "predicate1_referent": json!({ "name":"AGE", "p_type":">=", "p_value":18 })
           })
        }).to_string();

        let credentials_json = anoncreds::prover_get_credentials_for_proof_req(prover_wallet_handle, &proof_req_json).unwrap();
        let credential = anoncreds::get_credential_for_attr_referent(&credentials_json, "attr1_referent");

        //7. Prover creates Proof
        let requested_credentials_json = json!({
             "self_attested_attributes": json!({}),
             "requested_attributes": json!({
                "attr1_referent": json!({ "cred_id": credential.referent, "revealed":true })
             }),
             "requested_predicates": json!({
                "predicate1_referent": json!({ "cred_id": credential.referent })
             })
        }).to_string();

        let schemas_json = json!({
            schema_id: serde_json::from_str::<Schema>(&schema_json).unwrap()
        }).to_string();

        let credential_defs_json = json!({
            cred_def_id: serde_json::from_str::<CredentialDefinition>(&cred_def_json).unwrap()
        }).to_string();

        let rev_states_json = json!({}).to_string();

        let proof_json = anoncreds::prover_create_proof(prover_wallet_handle,
                                                        &proof_req_json,
                                                        &requested_credentials_json,
                                                        COMMON_MASTER_SECRET,
                                                        &schemas_json,
                                                        &credential_defs_json,
                                                        &rev_states_json).unwrap();

        let proof: Proof = serde_json::from_str(&proof_json).unwrap();

        //8. Verifier verifies proof
        assert_eq!("Alex", proof.requested_proof.revealed_attrs.get("attr1_referent").unwrap().raw);

        let rev_reg_defs_json = json!({}).to_string();
        let rev_regs_json = json!({}).to_string();

        let valid = anoncreds::verifier_verify_proof(&proof_req_json,
                                                     &proof_json,
                                                     &schemas_json,
                                                     &credential_defs_json,
                                                     &rev_reg_defs_json,
                                                     &rev_regs_json).unwrap();
        assert!(valid);

        wallet::close_and_delete_wallet(issuer_wallet_handle, &issuer_wallet_config).unwrap();
        wallet::close_and_delete_wallet(prover_wallet_handle, &prover_wallet_config).unwrap();
    }

    #[cfg(feature = "revocation_tests")]
    #[test]
    fn anoncreds_works_for_revocation_proof_for_issuance_and_proving_three_credential() {
        Setup::empty();

        // Issuer creates wallet, gets wallet handle
        let (issuer_wallet_handle, issuer_wallet_config) = wallet::create_and_open_default_wallet("anoncreds_works_for_revocation_proof_for_issuance_and_proving_three_credential").unwrap();

        // Prover1 creates wallet, gets wallet handle
        let (prover1_wallet_handle, prover1_wallet_config) = wallet::create_and_open_default_wallet("anoncreds_works_for_revocation_proof_for_issuance_and_proving_three_credential").unwrap();

        // Prover2 creates wallet, gets wallet handle
        let (prover2_wallet_handle, prover2_wallet_config) = wallet::create_and_open_default_wallet("anoncreds_works_for_revocation_proof_for_issuance_and_proving_three_credential").unwrap();

        // Prover3 creates wallet, gets wallet handle
        let (prover3_wallet_handle, prover3_wallet_config) = wallet::create_and_open_default_wallet("anoncreds_works_for_revocation_proof_for_issuance_and_proving_three_credential").unwrap();

        //3 Issuer creates Schema, Credential Definition and Revocation Registry
        let (schema_id, schema_json,
            cred_def_id, cred_def_json,
            rev_reg_id, revoc_reg_def_json, _,
            blob_storage_reader_handle) = anoncreds::multi_steps_issuer_revocation_preparation(issuer_wallet_handle,
                                                                                               ISSUER_DID,
                                                                                               GVT_SCHEMA_NAME,
                                                                                               GVT_SCHEMA_ATTRIBUTES,
                                                                                               r#"{"max_cred_num":5, "issuance_type":"ISSUANCE_ON_DEMAND"}"#);

        // ISSUANCE CREDENTIAL FOR PROVER1

        // Prover1 creates Master Secret
        let prover1_master_secret_id = "prover1_master_secret";
        anoncreds::prover_create_master_secret(prover1_wallet_handle, prover1_master_secret_id).unwrap();

        let (prover1_cred_rev_id, revoc_reg_delta1_json) = anoncreds::multi_steps_create_revocation_credential(
            prover1_master_secret_id,
            prover1_wallet_handle,
            issuer_wallet_handle,
            CREDENTIAL1_ID,
            &anoncreds::gvt_credential_values_json(),
            &cred_def_id,
            &cred_def_json,
            &rev_reg_id,
            &revoc_reg_def_json,
            blob_storage_reader_handle,
        );
        let revoc_reg_delta1_json = revoc_reg_delta1_json.unwrap();

        // ISSUANCE CREDENTIAL FOR PROVER2
        // Prover2 creates Master Secret
        let prover2_master_secret_id = "prover2_master_secret";
        anoncreds::prover_create_master_secret(prover2_wallet_handle, prover2_master_secret_id).unwrap();

        let (prover2_cred_rev_id, revoc_reg_delta2_json) = anoncreds::multi_steps_create_revocation_credential(
            prover2_master_secret_id,
            prover2_wallet_handle,
            issuer_wallet_handle,
            CREDENTIAL2_ID,
            &anoncreds::gvt2_credential_values_json(),
            &cred_def_id,
            &cred_def_json,
            &rev_reg_id,
            &revoc_reg_def_json,
            blob_storage_reader_handle,
        );
        let revoc_reg_delta2_json = revoc_reg_delta2_json.unwrap();

        // Issuer merge Revocation Registry Deltas
        let revoc_reg_delta_json = anoncreds::issuer_merge_revocation_registry_deltas(&revoc_reg_delta1_json,
                                                                                      &revoc_reg_delta2_json).unwrap();

        //ISSUANCE CREDENTIAL FOR PROVER3
        // Prover3 creates Master Secret
        let prover3_master_secret_id = "prover3_master_secret";
        anoncreds::prover_create_master_secret(prover3_wallet_handle, prover3_master_secret_id).unwrap();

        let (prover3_cred_rev_id, revoc_reg_delta3_json) = anoncreds::multi_steps_create_revocation_credential(
            prover3_master_secret_id,
            prover3_wallet_handle,
            issuer_wallet_handle,
            CREDENTIAL3_ID,
            &anoncreds::gvt3_credential_values_json(),
            &cred_def_id,
            &cred_def_json,
            &rev_reg_id,
            &revoc_reg_def_json,
            blob_storage_reader_handle,
        );
        let revoc_reg_delta3_json = revoc_reg_delta3_json.unwrap();

        // Issuer merge Revocation Registry Deltas
        let revoc_reg_delta_json = anoncreds::issuer_merge_revocation_registry_deltas(&revoc_reg_delta_json, &revoc_reg_delta3_json).unwrap();

        //PROVER1 PROVING REQUEST
        let proof_request = json!({
           "nonce":"123432421212",
           "name":"proof_req_1",
           "version":"0.1",
           "requested_attributes": json!({
               "attr1_referent": json!({
                   "name":"name"
               })
           }),
           "requested_predicates": json!({
               "predicate1_referent": json!({ "name":"age", "p_type":">=", "p_value":18 })
           }),
           "non_revoked": json!({ "from":80, "to":100 })
        }).to_string();

        // Prover1 gets Credentials for Proof Request
        let prover1_credentials_json = anoncreds::prover_get_credentials_for_proof_req(prover1_wallet_handle, &proof_request).unwrap();
        let prover1_credential = anoncreds::get_credential_for_attr_referent(&prover1_credentials_json, "attr1_referent");

        // Prover1 creates RevocationState
        let timestamp = 80;
        let prover1_rev_state_json = anoncreds::create_revocation_state(blob_storage_reader_handle,
                                                                        &revoc_reg_def_json,
                                                                        &revoc_reg_delta_json,
                                                                        timestamp,
                                                                        &prover1_cred_rev_id).unwrap();

        // Prover1 creates Proof
        let requested_credentials_json = json!({
             "self_attested_attributes": json!({}),
             "requested_attributes": json!({
                "attr1_referent": json!({ "cred_id": prover1_credential.referent, "timestamp": timestamp, "revealed":true })
             }),
             "requested_predicates": json!({
                "predicate1_referent": json!({ "cred_id": prover1_credential.referent, "timestamp": timestamp })
             })
        }).to_string();

        let schemas_json = json!({
            schema_id.clone(): serde_json::from_str::<Schema>(&schema_json).unwrap()
        }).to_string();

        let credential_defs_json = json!({
            cred_def_id.clone(): serde_json::from_str::<CredentialDefinition>(&cred_def_json).unwrap()
        }).to_string();

        let rev_states_json = json!({
            rev_reg_id.clone(): json!({
                timestamp.to_string(): serde_json::from_str::<RevocationState>(&prover1_rev_state_json).unwrap()
            })
        }).to_string();

        let proof1_json = anoncreds::prover_create_proof(prover1_wallet_handle,
                                                         &proof_request,
                                                         &requested_credentials_json,
                                                         prover1_master_secret_id,
                                                         &schemas_json,
                                                         &credential_defs_json,
                                                         &rev_states_json).unwrap();

        // Verifier verifies proof from Prover1
        let proof: Proof = serde_json::from_str(&proof1_json).unwrap();
        assert_eq!("Alex", proof.requested_proof.revealed_attrs.get("attr1_referent").unwrap().raw);

        let rev_reg_defs_json = json!({
            rev_reg_id.clone(): serde_json::from_str::<RevocationRegistryDefinition>(&revoc_reg_def_json).unwrap()
        }).to_string();

        let rev_regs_json = json!({
            rev_reg_id.clone(): json!({
                timestamp.to_string(): serde_json::from_str::<RevocationRegistry>(&revoc_reg_delta_json).unwrap()
            })
        }).to_string();

        let valid = anoncreds::verifier_verify_proof(&proof_request,
                                                     &proof1_json,
                                                     &schemas_json,
                                                     &credential_defs_json,
                                                     &rev_reg_defs_json,
                                                     &rev_regs_json).unwrap();
        assert!(valid);


        //PROVER2 PROVING REQUEST

        // Prover2 gets Credentials for Proof Request
        let prover2_credentials_json = anoncreds::prover_get_credentials_for_proof_req(prover2_wallet_handle, &proof_request).unwrap();
        let prover2_credential = anoncreds::get_credential_for_attr_referent(&prover2_credentials_json, "attr1_referent");

        // Prover2 creates RevocationState
        let timestamp = 90;
        let prover2_rev_state_json = anoncreds::create_revocation_state(blob_storage_reader_handle,
                                                                        &revoc_reg_def_json,
                                                                        &revoc_reg_delta_json,
                                                                        timestamp,
                                                                        &prover2_cred_rev_id).unwrap();

        // Prover2 creates Proof
        let requested_credentials_json = json!({
             "self_attested_attributes": json!({}),
             "requested_attributes": json!({
                "attr1_referent": json!({ "cred_id": prover2_credential.referent, "timestamp": timestamp, "revealed":true })
             }),
             "requested_predicates": json!({
                "predicate1_referent": json!({ "cred_id": prover2_credential.referent, "timestamp": timestamp })
             })
        }).to_string();

        let schemas_json = json!({
            schema_id.clone(): serde_json::from_str::<Schema>(&schema_json).unwrap()
        }).to_string();

        let credential_defs_json = json!({
            cred_def_id.clone(): serde_json::from_str::<CredentialDefinition>(&cred_def_json).unwrap()
        }).to_string();

        let rev_states_json = json!({
            rev_reg_id.clone(): json!({
                timestamp.to_string(): serde_json::from_str::<RevocationState>(&prover2_rev_state_json).unwrap()
            })
        }).to_string();

        let proof2_json = anoncreds::prover_create_proof(prover2_wallet_handle,
                                                         &proof_request,
                                                         &requested_credentials_json,
                                                         prover2_master_secret_id,
                                                         &schemas_json,
                                                         &credential_defs_json,
                                                         &rev_states_json).unwrap();

        // Verifier verifies proof from Prover2
        let proof: Proof = serde_json::from_str(&proof2_json).unwrap();
        assert_eq!("Alexander", proof.requested_proof.revealed_attrs.get("attr1_referent").unwrap().raw);

        let rev_reg_defs_json = json!({
            rev_reg_id.clone(): serde_json::from_str::<RevocationRegistryDefinition>(&revoc_reg_def_json).unwrap()
        }).to_string();

        let rev_regs_json = json!({
            rev_reg_id.clone(): json!({
                timestamp.to_string(): serde_json::from_str::<RevocationRegistry>(&revoc_reg_delta_json).unwrap()
            })
        }).to_string();

        let valid = anoncreds::verifier_verify_proof(&proof_request,
                                                     &proof2_json,
                                                     &schemas_json,
                                                     &credential_defs_json,
                                                     &rev_reg_defs_json,
                                                     &rev_regs_json).unwrap();
        assert!(valid);


        // PROVING REQUEST

        // Prover3 gets Credentials for Proof Request
        let prover3_credentials_json = anoncreds::prover_get_credentials_for_proof_req(prover3_wallet_handle, &proof_request).unwrap();
        let prover3_credential = anoncreds::get_credential_for_attr_referent(&prover3_credentials_json, "attr1_referent");

        // Prover3 creates RevocationState
        let timestamp = 100;
        let prover3_rev_state_json = anoncreds::create_revocation_state(blob_storage_reader_handle,
                                                                        &revoc_reg_def_json,
                                                                        &revoc_reg_delta_json,
                                                                        timestamp,
                                                                        &prover3_cred_rev_id).unwrap();

        // Prover3 creates Proof
        let requested_credentials_json = json!({
             "self_attested_attributes": json!({}),
             "requested_attributes": json!({
                "attr1_referent": json!({ "cred_id": prover3_credential.referent, "timestamp": timestamp, "revealed":true })
             }),
             "requested_predicates": json!({
                "predicate1_referent": json!({ "cred_id": prover3_credential.referent, "timestamp": timestamp })
             })
        }).to_string();

        let schemas_json = json!({
            schema_id.clone(): serde_json::from_str::<Schema>(&schema_json).unwrap()
        }).to_string();

        let credential_defs_json = json!({
            cred_def_id.clone(): serde_json::from_str::<CredentialDefinition>(&cred_def_json).unwrap()
        }).to_string();

        let rev_states_json = json!({
            rev_reg_id.clone(): json!({
                timestamp.to_string(): serde_json::from_str::<RevocationState>(&prover3_rev_state_json).unwrap()
            })
        }).to_string();

        let proof3_json = anoncreds::prover_create_proof(prover3_wallet_handle,
                                                         &proof_request,
                                                         &requested_credentials_json,
                                                         prover3_master_secret_id,
                                                         &schemas_json,
                                                         &credential_defs_json,
                                                         &rev_states_json).unwrap();

        // Verifier verifies proof from Prover2
        let proof: Proof = serde_json::from_str(&proof3_json).unwrap();
        assert_eq!("Artem", proof.requested_proof.revealed_attrs.get("attr1_referent").unwrap().raw);

        let rev_reg_defs_json = json!({
            rev_reg_id.clone(): serde_json::from_str::<RevocationRegistryDefinition>(&revoc_reg_def_json).unwrap()
        }).to_string();

        let rev_regs_json = json!({
            rev_reg_id.clone(): json!({
                timestamp.to_string(): serde_json::from_str::<RevocationRegistry>(&revoc_reg_delta_json).unwrap()
            })
        }).to_string();

        let valid = anoncreds::verifier_verify_proof(&proof_request,
                                                     &proof3_json,
                                                     &schemas_json,
                                                     &credential_defs_json,
                                                     &rev_reg_defs_json,
                                                     &rev_regs_json).unwrap();
        assert!(valid);

        wallet::close_and_delete_wallet(issuer_wallet_handle, &issuer_wallet_config).unwrap();
        wallet::close_and_delete_wallet(prover1_wallet_handle, &prover1_wallet_config).unwrap();
        wallet::close_and_delete_wallet(prover2_wallet_handle, &prover2_wallet_config).unwrap();
        wallet::close_and_delete_wallet(prover3_wallet_handle, &prover3_wallet_config).unwrap();
    }

    #[test]
    fn anoncreds_works_for_twice_entry_of_attribute_from_different_credential() {
        Setup::empty();

        //1. Issuer1 creates wallet, gets wallet handles
        let (issuer_gvt_wallet_handle, issuer_gvt_wallet_config) = wallet::create_and_open_default_wallet("anoncreds_works_for_twice_entry_of_attribute_from_different_credential").unwrap();

        //2. Issuer2 creates wallet, gets wallet handles
        let (issuer_abc_wallet_handle, issuer_abc_wallet_config) = wallet::create_and_open_default_wallet("anoncreds_works_for_twice_entry_of_attribute_from_different_credential").unwrap();

        //3. Prover creates wallet, gets wallet handles
        let (prover_wallet_handle, prover_wallet_config) = wallet::create_and_open_default_wallet("anoncreds_works_for_twice_entry_of_attribute_from_different_credential").unwrap();

        //4. Issuer creates Schema and Credential Definition
        let (gvt_schema_id, gvt_schema, gvt_cred_def_id, gvt_cred_def_json) = anoncreds::multi_steps_issuer_preparation(issuer_gvt_wallet_handle,
                                                                                                                        ISSUER_DID,
                                                                                                                        GVT_SCHEMA_NAME,
                                                                                                                        GVT_SCHEMA_ATTRIBUTES);

        //5. Issuer creates Schema and Credential Definition
        let (abc_schema_id, abc_schema, abc_cred_def_id, abc_cred_def_json) = anoncreds::multi_steps_issuer_preparation(issuer_abc_wallet_handle,
                                                                                                                        ISSUER_DID,
                                                                                                                        "abc",
                                                                                                                        r#"["name", "second_name", "experience"]"#);

        //6. Prover creates Master Secret
        anoncreds::prover_create_master_secret(prover_wallet_handle, COMMON_MASTER_SECRET).unwrap();

        //7. Issuer1 issue GVT Credential for Prover
        anoncreds::multi_steps_create_credential(COMMON_MASTER_SECRET,
                                                 prover_wallet_handle,
                                                 issuer_gvt_wallet_handle,
                                                 CREDENTIAL1_ID,
                                                 &anoncreds::gvt_credential_values_json(),
                                                 &gvt_cred_def_id,
                                                 &gvt_cred_def_json);

        //8. Issuer2 issue ABC Credential for Prover
        //   note that encoding is not standardized by Indy except that 32-bit integers are encoded as themselves. IS-786
        let abc_cred_values = r#"{
            "name": {"raw":"Alexander", "encoded": "126328542632549235769221"},
            "second_name": {"raw":"Park", "encoded": "42935129364832492914638245934"},
            "experience": {"raw":"5", "encoded": "5"}
        }"#;

        anoncreds::multi_steps_create_credential(COMMON_MASTER_SECRET,
                                                 prover_wallet_handle,
                                                 issuer_abc_wallet_handle,
                                                 CREDENTIAL2_ID,
                                                 abc_cred_values,
                                                 &abc_cred_def_id,
                                                 &abc_cred_def_json);

        //9. Verifier asks attributes with same name but from different Credentials
        let proof_req_json = json!({
           "nonce":"123432421212",
           "name":"proof_req_1",
           "version":"0.1",
           "requested_attributes": json!({
               "attr1_referent": json!({
                   "name":"name",
                   "restrictions": json!({ "cred_def_id": gvt_cred_def_id })
               })   ,
               "attr2_referent": json!({
                   "name":"name",
                   "restrictions": json!({ "cred_def_id": abc_cred_def_id })
               })
           }),
           "requested_predicates": json!({}),
        }).to_string();

        let credentials_json = anoncreds::prover_get_credentials_for_proof_req(prover_wallet_handle, &proof_req_json).unwrap();

        let credential_for_attr_1 = anoncreds::get_credential_for_attr_referent(&credentials_json, "attr1_referent");
        let credential_for_attr_2 = anoncreds::get_credential_for_attr_referent(&credentials_json, "attr2_referent");

        //10. Prover creates Proof
        let requested_credentials_json = json!({
             "self_attested_attributes": json!({}),
             "requested_attributes": json!({
                "attr1_referent": json!({ "cred_id": credential_for_attr_1.referent, "revealed":true }),
                "attr2_referent": json!({ "cred_id": credential_for_attr_2.referent, "revealed":true })
             }),
             "requested_predicates": json!({})
        }).to_string();

        let schemas_json = json!({
            gvt_schema_id: serde_json::from_str::<Schema>(&gvt_schema).unwrap(),
            abc_schema_id: serde_json::from_str::<Schema>(&abc_schema).unwrap()
        }).to_string();

        let credential_defs_json = json!({
            gvt_cred_def_id: serde_json::from_str::<CredentialDefinition>(&gvt_cred_def_json).unwrap(),
            abc_cred_def_id: serde_json::from_str::<CredentialDefinition>(&abc_cred_def_json).unwrap()
        }).to_string();
        let rev_states_json = json!({}).to_string();

        let proof_json = anoncreds::prover_create_proof(prover_wallet_handle,
                                                        &proof_req_json,
                                                        &requested_credentials_json,
                                                        COMMON_MASTER_SECRET,
                                                        &schemas_json,
                                                        &credential_defs_json,
                                                        &rev_states_json).unwrap();
        let proof: Proof = serde_json::from_str(&proof_json).unwrap();

        //11. Verifier verifies proof
        assert_eq!("Alex", proof.requested_proof.revealed_attrs.get("attr1_referent").unwrap().raw);
        assert_eq!("Alexander", proof.requested_proof.revealed_attrs.get("attr2_referent").unwrap().raw);

        let rev_reg_defs_json = json!({}).to_string();
        let rev_regs_json = json!({}).to_string();

        let valid = anoncreds::verifier_verify_proof(&proof_req_json,
                                                     &proof_json,
                                                     &schemas_json,
                                                     &credential_defs_json,
                                                     &rev_reg_defs_json,
                                                     &rev_regs_json).unwrap();
        assert!(valid);

        wallet::close_and_delete_wallet(prover_wallet_handle, &prover_wallet_config).unwrap();
        wallet::close_and_delete_wallet(issuer_gvt_wallet_handle, &issuer_gvt_wallet_config).unwrap();
        wallet::close_and_delete_wallet(issuer_abc_wallet_handle, &issuer_abc_wallet_config).unwrap();
    }

    #[test]
    fn anoncreds_works_for_twice_entry_of_credential_for_different_witness() {
        Setup::empty();

        // Issuer creates wallet, gets wallet handle
        let (issuer_wallet_handle, issuer_wallet_config) = wallet::create_and_open_default_wallet("anoncreds_works_for_twice_entry_of_credential_for_different_witness").unwrap();

        // Prover1 creates wallet, gets wallet handle
        let (prover1_wallet_handle, prover1_wallet_config) = wallet::create_and_open_default_wallet("anoncreds_works_for_twice_entry_of_credential_for_different_witness").unwrap();

        // Prover2 creates wallet, gets wallet handle
        let (prover2_wallet_handle, prover2_wallet_config) = wallet::create_and_open_default_wallet("anoncreds_works_for_twice_entry_of_credential_for_different_witness").unwrap();

        // Issuer creates Schema, Credential Definition and Revocation Registry
        let (schema_id, schema_json,
            cred_def_id, cred_def_json,
            rev_reg_id, revoc_reg_def_json, _,
            blob_storage_reader_handle) = anoncreds::multi_steps_issuer_revocation_preparation(issuer_wallet_handle,
                                                                                               ISSUER_DID,
                                                                                               GVT_SCHEMA_NAME,
                                                                                               GVT_SCHEMA_ATTRIBUTES,
                                                                                               r#"{"max_cred_num":5, "issuance_type":"ISSUANCE_ON_DEMAND"}"#);

        // ISSUANCE CREDENTIAL FOR PROVER1

        // Prover1 creates Master Secret
        let prover1_master_secret_id = "prover1_master_secret";
        anoncreds::prover_create_master_secret(prover1_wallet_handle, prover1_master_secret_id).unwrap();

        let timestamp1 = time::get_time().sec as u64;

        let (prover1_cred_rev_id, revoc_reg_delta1_json) = anoncreds::multi_steps_create_revocation_credential(
            prover1_master_secret_id,
            prover1_wallet_handle,
            issuer_wallet_handle,
            CREDENTIAL1_ID,
            &anoncreds::gvt_credential_values_json(),
            &cred_def_id,
            &cred_def_json,
            &rev_reg_id,
            &revoc_reg_def_json,
            blob_storage_reader_handle,
        );
        let revoc_reg_delta1_json = revoc_reg_delta1_json.unwrap();

        // ISSUANCE CREDENTIAL FOR PROVER2
        // Prover2 creates Master Secret
        let prover2_master_secret_id = "prover2_master_secret";
        anoncreds::prover_create_master_secret(prover2_wallet_handle, prover2_master_secret_id).unwrap();

        let timestamp2 = time::get_time().sec as u64 + 100;

        let (_, revoc_reg_delta2_json) = anoncreds::multi_steps_create_revocation_credential(
            prover2_master_secret_id,
            prover2_wallet_handle,
            issuer_wallet_handle,
            CREDENTIAL2_ID,
            &anoncreds::gvt2_credential_values_json(),
            &cred_def_id,
            &cred_def_json,
            &rev_reg_id,
            &revoc_reg_def_json,
            blob_storage_reader_handle,
        );
        let revoc_reg_delta2_json = revoc_reg_delta2_json.unwrap();

        // Issuer merge Revocation Registry Deltas
        let revoc_reg_delta_json = anoncreds::issuer_merge_revocation_registry_deltas(&revoc_reg_delta1_json, &revoc_reg_delta2_json).unwrap();

        //PROVER1 PROVING REQUEST
        let proof_request = json!({
           "nonce":"123432421212",
           "name":"proof_req_1",
           "version":"0.1",
           "requested_attributes": json!({
               "attr1_referent": json!({
                   "name":"name",
                   "non_revoked": json!({ "to":timestamp1 + 1 })
               }),
               "attr2_referent": json!({
                   "name":"name",
                   "non_revoked": json!({  "from":timestamp1, "to":timestamp2 + 1 })
               })
           }),
           "requested_predicates": json!({
               "predicate1_referent": json!({ "name":"age", "p_type":">=", "p_value":18 })
           }),
           "non_revoked": json!({ "from":timestamp1, "to":timestamp2 })
        }).to_string();

        // Prover1 gets Credentials for Proof Request
        let prover1_credentials_json = anoncreds::prover_get_credentials_for_proof_req(prover1_wallet_handle, &proof_request).unwrap();
        let credentials: CredentialsForProofRequest = serde_json::from_str(&prover1_credentials_json).unwrap();

        let prover1_credential = credentials.attrs.get("attr1_referent").unwrap()[0].clone();
        let prover2_credential = credentials.attrs.get("attr2_referent").unwrap()[0].clone();

        assert_ne!(prover1_credential.interval, prover2_credential.interval);

        // Prover1 creates RevocationState for Timestamp 1
        let prover1_rev_state_1_json = anoncreds::create_revocation_state(blob_storage_reader_handle,
                                                                          &revoc_reg_def_json,
                                                                          &revoc_reg_delta1_json,
                                                                          timestamp1,
                                                                          &prover1_cred_rev_id).unwrap();

        // Prover1 creates RevocationState for Timestamp 2
        let prover1_rev_state_2_json = anoncreds::update_revocation_state(blob_storage_reader_handle,
                                                                          &prover1_rev_state_1_json,
                                                                          &revoc_reg_def_json,
                                                                          &revoc_reg_delta_json,
                                                                          timestamp2,
                                                                          &prover1_cred_rev_id).unwrap();

        // Prover1 creates Proof
        let requested_credentials_json = json!({
             "self_attested_attributes": json!({}),
             "requested_attributes": json!({
                "attr1_referent": json!({ "cred_id": prover1_credential.cred_info.referent, "timestamp": timestamp1, "revealed":true }),
                "attr2_referent": json!({ "cred_id": prover2_credential.cred_info.referent, "timestamp": timestamp2, "revealed":true })
             }),
             "requested_predicates": json!({
                "predicate1_referent": json!({ "cred_id": prover2_credential.cred_info.referent, "timestamp": timestamp2 })
             })
        }).to_string();

        let schemas_json = json!({
            schema_id.clone(): serde_json::from_str::<Schema>(&schema_json).unwrap()
        }).to_string();

        let credential_defs_json = json!({
            cred_def_id.clone(): serde_json::from_str::<CredentialDefinition>(&cred_def_json).unwrap()
        }).to_string();

        let rev_states_json = json!({
            rev_reg_id.clone(): json!({
                timestamp1.to_string(): serde_json::from_str::<RevocationState>(&prover1_rev_state_1_json).unwrap(),
                timestamp2.to_string(): serde_json::from_str::<RevocationState>(&prover1_rev_state_2_json).unwrap()
            })
        }).to_string();

        let proof1_json = anoncreds::prover_create_proof(prover1_wallet_handle,
                                                         &proof_request,
                                                         &requested_credentials_json,
                                                         prover1_master_secret_id,
                                                         &schemas_json,
                                                         &credential_defs_json,
                                                         &rev_states_json).unwrap();

        // Verifier verifies proof from Prover1
        let proof: Proof = serde_json::from_str(&proof1_json).unwrap();
        assert_eq!(2, proof.requested_proof.revealed_attrs.len());
        assert_eq!(2, proof.identifiers.len());

        assert_eq!("Alex", proof.requested_proof.revealed_attrs.get("attr1_referent").unwrap().raw);
        assert_eq!("Alex", proof.requested_proof.revealed_attrs.get("attr2_referent").unwrap().raw);

        let rev_reg_defs_json = json!({
            rev_reg_id.clone(): serde_json::from_str::<RevocationRegistryDefinition>(&revoc_reg_def_json).unwrap()
        }).to_string();

        let rev_regs_json = json!({
            rev_reg_id.clone(): json!({
                timestamp1.to_string(): serde_json::from_str::<RevocationRegistry>(&revoc_reg_delta1_json).unwrap(),
                timestamp2.to_string(): serde_json::from_str::<RevocationRegistry>(&revoc_reg_delta_json).unwrap()
            })
        }).to_string();

        let valid = anoncreds::verifier_verify_proof(&proof_request,
                                                     &proof1_json,
                                                     &schemas_json,
                                                     &credential_defs_json,
                                                     &rev_reg_defs_json,
                                                     &rev_regs_json).unwrap();
        assert!(valid);

        wallet::close_and_delete_wallet(issuer_wallet_handle, &issuer_wallet_config).unwrap();
        wallet::close_and_delete_wallet(prover1_wallet_handle, &prover1_wallet_config).unwrap();
        wallet::close_and_delete_wallet(prover2_wallet_handle, &prover2_wallet_config).unwrap();
    }

    #[test]
    #[ignore] //FIXME
    fn anoncreds_works_for_misused_witness() {
        //???
        // ignore requested timestamp in proof request
        // - provide valid proof for invalid time
        // - provide hacked proof: specify requested timestamp, actually use invalid TS
        unimplemented!();
    }

    #[cfg(feature = "revocation_tests")]
    #[test]
    fn anoncreds_works_for_issuance_on_demand_revocation_strategy_revoke_credential() {
        Setup::empty();

        //1. Issuer creates wallet, gets wallet handle
        let (issuer_wallet_handle, issuer_wallet_config) = wallet::create_and_open_default_wallet("anoncreds_works_for_issuance_on_demand_revocation_strategy_revoke_credential").unwrap();

        //2. Prover creates wallet, gets wallet handle
        let (prover_wallet_handle, prover_wallet_config) = wallet::create_and_open_default_wallet("anoncreds_works_for_issuance_on_demand_revocation_strategy_revoke_credential").unwrap();

        //3 Issuer creates Schema, Credential Definition and Revocation Registry
        let (schema_id, schema_json,
            cred_def_id, cred_def_json,
            rev_reg_id, revoc_reg_def_json, _,
            blob_storage_reader_handle) = anoncreds::multi_steps_issuer_revocation_preparation(issuer_wallet_handle,
                                                                                               ISSUER_DID,
                                                                                               GVT_SCHEMA_NAME,
                                                                                               GVT_SCHEMA_ATTRIBUTES,
                                                                                               r#"{"max_cred_num":5, "issuance_type":"ISSUANCE_ON_DEMAND"}"#);

        //4. Issuance Credential for Prover
        // Prover creates Master Secret
        anoncreds::prover_create_master_secret(prover_wallet_handle, COMMON_MASTER_SECRET).unwrap();

        let (cred_rev_id, revoc_reg_delta_json) = anoncreds::multi_steps_create_revocation_credential(
            COMMON_MASTER_SECRET,
            prover_wallet_handle,
            issuer_wallet_handle,
            CREDENTIAL1_ID,
            &anoncreds::gvt_credential_values_json(),
            &cred_def_id,
            &cred_def_json,
            &rev_reg_id,
            &revoc_reg_def_json,
            blob_storage_reader_handle,
        );
        let revoc_reg_delta_json = revoc_reg_delta_json.unwrap();

        //5. Prover gets Credentials for Proof Request
        let proof_request = json!({
           "nonce":"123432421212",
           "name":"proof_req_1",
           "version":"0.1",
           "requested_attributes": json!({
               "attr1_referent": json!({
                   "name":"name"
               })
           }),
           "requested_predicates": json!({
               "predicate1_referent": json!({ "name":"age", "p_type":">=", "p_value":18 })
           }),
           "non_revoked": json!({ "from":80, "to":100 })
        }).to_string();

        let credentials_json = anoncreds::prover_get_credentials_for_proof_req(prover_wallet_handle, &proof_request).unwrap();
        let credential = anoncreds::get_credential_for_attr_referent(&credentials_json, "attr1_referent");

        //6. Prover creates RevocationState
        let timestamp = 100;
        let rev_state_json = anoncreds::create_revocation_state(blob_storage_reader_handle,
                                                                &revoc_reg_def_json,
                                                                &revoc_reg_delta_json,
                                                                timestamp,
                                                                &cred_rev_id).unwrap();

        //7. Prover creates Proof
        let requested_credentials_json = json!({
             "self_attested_attributes": json!({}),
             "requested_attributes": json!({
                "attr1_referent": json!({ "cred_id": credential.referent, "timestamp":timestamp, "revealed":true })
             }),
             "requested_predicates": json!({
                "predicate1_referent": json!({ "cred_id": credential.referent, "timestamp":timestamp })
             })
        }).to_string();

        let schemas_json = json!({
            schema_id: serde_json::from_str::<Schema>(&schema_json).unwrap()
        }).to_string();

        let credential_defs_json = json!({
            cred_def_id: serde_json::from_str::<CredentialDefinition>(&cred_def_json).unwrap()
        }).to_string();

        let rev_states_json = json!({
            rev_reg_id.clone(): json!({
                timestamp.to_string(): serde_json::from_str::<RevocationState>(&rev_state_json).unwrap()
            })
        }).to_string();

        let proof_json = anoncreds::prover_create_proof(prover_wallet_handle,
                                                        &proof_request,
                                                        &requested_credentials_json,
                                                        COMMON_MASTER_SECRET,
                                                        &schemas_json,
                                                        &credential_defs_json,
                                                        &rev_states_json).unwrap();

        //8. Verifier verifies proof before it will be revoked
        let rev_reg_defs_json = json!({
            rev_reg_id.clone(): serde_json::from_str::<RevocationRegistryDefinition>(&revoc_reg_def_json).unwrap()
        }).to_string();

        let rev_regs_json = json!({
            rev_reg_id.clone(): json!({
                timestamp.to_string(): serde_json::from_str::<RevocationRegistry>(&revoc_reg_delta_json).unwrap()
            })
        }).to_string();

        let valid = anoncreds::verifier_verify_proof(&proof_request,
                                                     &proof_json,
                                                     &schemas_json,
                                                     &credential_defs_json,
                                                     &rev_reg_defs_json,
                                                     &rev_regs_json).unwrap();
        assert!(valid);

        //9. Issuer revokes credential
        let revoc_reg_delta_json = anoncreds::issuer_revoke_credential(issuer_wallet_handle,
                                                                       blob_storage_reader_handle,
                                                                       &rev_reg_id,
                                                                       &cred_rev_id).unwrap();

        //10. Verifier verifies proof after that was revoked
        let rev_reg_defs_json = json!({
            rev_reg_id.clone(): serde_json::from_str::<RevocationRegistryDefinition>(&revoc_reg_def_json).unwrap()
        }).to_string();

        let rev_regs_json = json!({
            rev_reg_id.clone(): json!({
                timestamp.to_string(): serde_json::from_str::<RevocationRegistry>(&revoc_reg_delta_json).unwrap()
            })
        }).to_string();

        let valid = anoncreds::verifier_verify_proof(&proof_request,
                                                     &proof_json,
                                                     &schemas_json,
                                                     &credential_defs_json,
                                                     &rev_reg_defs_json,
                                                     &rev_regs_json).unwrap();
        assert!(!valid);

        wallet::close_and_delete_wallet(issuer_wallet_handle, &issuer_wallet_config).unwrap();
        wallet::close_and_delete_wallet(prover_wallet_handle, &prover_wallet_config).unwrap();
    }

    #[cfg(feature = "revocation_tests")]
    #[test]
    fn anoncreds_works_for_issuance_by_default_revocation_strategy_revoke_credential() {
        Setup::empty();

        //1. Issuer creates wallet, gets wallet handle
        let (issuer_wallet_handle, issuer_wallet_config) = wallet::create_and_open_default_wallet("anoncreds_works_for_issuance_by_default_revocation_strategy_revoke_credential").unwrap();

        //2. Prover creates wallet, gets wallet handle
        let (prover_wallet_handle, prover_wallet_config) = wallet::create_and_open_default_wallet("anoncreds_works_for_issuance_by_default_revocation_strategy_revoke_credential").unwrap();

        //3 Issuer creates Schema, Credential Definition and Revocation Registry
        let (schema_id, schema_json,
            cred_def_id, cred_def_json,
            rev_reg_id, revoc_reg_def_json, rev_reg_entry_json,
            blob_storage_reader_handle) = anoncreds::multi_steps_issuer_revocation_preparation(issuer_wallet_handle,
                                                                                               ISSUER_DID,
                                                                                               GVT_SCHEMA_NAME,
                                                                                               GVT_SCHEMA_ATTRIBUTES,
                                                                                               &anoncreds::issuance_by_default_rev_reg_config());
        //4. Prover creates Master Secret
        anoncreds::prover_create_master_secret(prover_wallet_handle, COMMON_MASTER_SECRET).unwrap();

        //5. Issuance Credential for Prover
        let (cred_rev_id, _) = anoncreds::multi_steps_create_revocation_credential(
            COMMON_MASTER_SECRET,
            prover_wallet_handle,
            issuer_wallet_handle,
            CREDENTIAL1_ID,
            &anoncreds::gvt_credential_values_json(),
            &cred_def_id,
            &cred_def_json,
            &rev_reg_id,
            &revoc_reg_def_json,
            blob_storage_reader_handle,
        );

        //6. Prover gets Credentials for Proof Request
        let proof_request = json!({
           "nonce":"123432421212",
           "name":"proof_req_1",
           "version":"0.1",
           "requested_attributes": json!({
               "attr1_referent": json!({
                   "name":"name"
               })
           }),
           "requested_predicates": json!({
               "predicate1_referent": json!({ "name":"age", "p_type":">=", "p_value":18 })
           }),
           "non_revoked": json!({ "from":80, "to":100 })
        }).to_string();

        let credentials_json = anoncreds::prover_get_credentials_for_proof_req(prover_wallet_handle, &proof_request).unwrap();
        let credential = anoncreds::get_credential_for_attr_referent(&credentials_json, "attr1_referent");

        //7. Prover creates RevocationState
        let timestamp = 100;
        let rev_state_json = anoncreds::create_revocation_state(blob_storage_reader_handle,
                                                                &revoc_reg_def_json,
                                                                &rev_reg_entry_json,
                                                                timestamp,
                                                                &cred_rev_id).unwrap();

        //8. Prover creates Proof
        let requested_credentials_json = json!({
             "self_attested_attributes": json!({}),
             "requested_attributes": json!({
                "attr1_referent": json!({ "cred_id": credential.referent, "timestamp":timestamp, "revealed":true })
             }),
             "requested_predicates": json!({
                "predicate1_referent": json!({ "cred_id": credential.referent, "timestamp":timestamp })
             })
        }).to_string();

        let schemas_json = json!({
            schema_id: serde_json::from_str::<Schema>(&schema_json).unwrap()
        }).to_string();

        let credential_defs_json = json!({
            cred_def_id: serde_json::from_str::<CredentialDefinition>(&cred_def_json).unwrap()
        }).to_string();

        let rev_states_json = json!({
            rev_reg_id.clone(): json!({
                timestamp.to_string(): serde_json::from_str::<RevocationState>(&rev_state_json).unwrap()
            })
        }).to_string();

        let proof_json = anoncreds::prover_create_proof(prover_wallet_handle,
                                                        &proof_request,
                                                        &requested_credentials_json,
                                                        COMMON_MASTER_SECRET,
                                                        &schemas_json,
                                                        &credential_defs_json,
                                                        &rev_states_json).unwrap();

        //9. Verifier verifies proof before it will be revoked
        let rev_reg_defs_json = json!({
            rev_reg_id.clone(): serde_json::from_str::<RevocationRegistryDefinition>(&revoc_reg_def_json).unwrap()
        }).to_string();

        let rev_regs_json = json!({
            rev_reg_id.clone(): json!({
                timestamp.to_string(): serde_json::from_str::<RevocationRegistry>(&rev_reg_entry_json).unwrap()
            })
        }).to_string();

        let valid = anoncreds::verifier_verify_proof(&proof_request,
                                                     &proof_json,
                                                     &schemas_json,
                                                     &credential_defs_json,
                                                     &rev_reg_defs_json,
                                                     &rev_regs_json).unwrap();
        assert!(valid);

        //10. Issuer revokes credential
        let revoc_reg_delta_json = anoncreds::issuer_revoke_credential(issuer_wallet_handle,
                                                                       blob_storage_reader_handle,
                                                                       &rev_reg_id,
                                                                       &cred_rev_id).unwrap();

        //11. Verifier verifies proof after that was revoked
        let rev_reg_defs_json = json!({
            rev_reg_id.clone(): serde_json::from_str::<RevocationRegistryDefinition>(&revoc_reg_def_json).unwrap()
        }).to_string();

        let rev_regs_json = json!({
            rev_reg_id.clone(): json!({
                timestamp.to_string(): serde_json::from_str::<RevocationRegistry>(&revoc_reg_delta_json).unwrap()
            })
        }).to_string();

        let valid = anoncreds::verifier_verify_proof(&proof_request,
                                                     &proof_json,
                                                     &schemas_json,
                                                     &credential_defs_json,
                                                     &rev_reg_defs_json,
                                                     &rev_regs_json).unwrap();
        assert!(!valid);

        wallet::close_and_delete_wallet(issuer_wallet_handle,  &issuer_wallet_config).unwrap();
        wallet::close_and_delete_wallet(prover_wallet_handle, &prover_wallet_config).unwrap();
    }

    #[cfg(feature = "revocation_tests")]
    #[test]
    fn anoncreds_works_for_issuance_by_demand_revocation_strategy_for_full_revocation_registry() {
        Setup::empty();

        //1. Issuer creates wallet, gets wallet handle
        let (issuer_wallet_handle, issuer_wallet_config) = wallet::create_and_open_default_wallet("anoncreds_works_for_issuance_by_demand_revocation_strategy_for_full_revocation_registry").unwrap();

        //2. Prover creates wallet, gets wallet handle
        let (prover_1_wallet_handle, prover_1_wallet_config) = wallet::create_and_open_default_wallet("anoncreds_works_for_issuance_by_demand_revocation_strategy_for_full_revocation_registry").unwrap();

        //3. Prover creates wallet, gets wallet handle
        let (prover_2_wallet_handle, prover_2_wallet_config) = wallet::create_and_open_default_wallet("anoncreds_works_for_issuance_by_demand_revocation_strategy_for_full_revocation_registry").unwrap();

        //4. Prover creates wallet, gets wallet handle
        let (prover_3_wallet_handle, prover_3_wallet_config) = wallet::create_and_open_default_wallet("anoncreds_works_for_issuance_by_demand_revocation_strategy_for_full_revocation_registry").unwrap();

        //5 Issuer creates Schema, Credential Definition and Revocation Registry
        let (_, _,
            cred_def_id, cred_def_json,
            rev_reg_id, revoc_reg_def_json, _,
            blob_storage_reader_handle) = anoncreds::multi_steps_issuer_revocation_preparation(issuer_wallet_handle,
                                                                                               ISSUER_DID,
                                                                                               GVT_SCHEMA_NAME,
                                                                                               GVT_SCHEMA_ATTRIBUTES,
                                                                                               r#"{"max_cred_num":2, "issuance_type":"ISSUANCE_ON_DEMAND"}"#);

        //6. Prover1 creates Master Secret
        let prover_1_master_secret = "prover1_master_secret";
        anoncreds::prover_create_master_secret(prover_1_wallet_handle, prover_1_master_secret).unwrap();


        anoncreds::multi_steps_create_revocation_credential(prover_1_master_secret,
                                                            prover_1_wallet_handle,
                                                            issuer_wallet_handle,
                                                            CREDENTIAL1_ID,
                                                            &anoncreds::gvt_credential_values_json(),
                                                            &cred_def_id,
                                                            &cred_def_json,
                                                            &rev_reg_id,
                                                            &revoc_reg_def_json,
                                                            blob_storage_reader_handle);

        //7. Issuance Credential for Prover2
        // Prover2 creates Master Secret
        let prover_2_master_secret = "prover2_master_secret";
        anoncreds::prover_create_master_secret(prover_2_wallet_handle, prover_2_master_secret).unwrap();

        anoncreds::multi_steps_create_revocation_credential(prover_2_master_secret,
                                                            prover_2_wallet_handle,
                                                            issuer_wallet_handle,
                                                            CREDENTIAL2_ID,
                                                            &anoncreds::gvt2_credential_values_json(),
                                                            &cred_def_id,
                                                            &cred_def_json,
                                                            &rev_reg_id,
                                                            &revoc_reg_def_json,
                                                            blob_storage_reader_handle);

        //8. Issuance Credential for Prover3
        let prover_3_master_secret = "prover_3_master_secret";
        anoncreds::prover_create_master_secret(prover_3_wallet_handle, prover_3_master_secret).unwrap();

        let cred_offer_json = anoncreds::issuer_create_credential_offer(issuer_wallet_handle, &cred_def_id).unwrap();

        let (cred_req_json, _) = anoncreds::prover_create_credential_req(prover_3_wallet_handle,
                                                                         DID_MY2,
                                                                         &cred_offer_json,
                                                                         &cred_def_json,
                                                                         prover_3_master_secret).unwrap();

        let res = anoncreds::issuer_create_credential(issuer_wallet_handle,
                                                      &cred_offer_json,
                                                      &cred_req_json,
                                                      &anoncreds::gvt_credential_values_json(),
                                                      Some(&rev_reg_id),
                                                      Some(blob_storage_reader_handle));
        assert_code!(ErrorCode::AnoncredsRevocationRegistryFullError, res);

        wallet::close_and_delete_wallet(issuer_wallet_handle, &issuer_wallet_config).unwrap();
        wallet::close_and_delete_wallet(prover_1_wallet_handle, &prover_1_wallet_config).unwrap();
        wallet::close_and_delete_wallet(prover_2_wallet_handle, &prover_2_wallet_config).unwrap();
        wallet::close_and_delete_wallet(prover_3_wallet_handle, &prover_3_wallet_config).unwrap();
    }


    #[cfg(feature = "revocation_tests")]
    #[test]
    fn anoncreds_works_for_issuance_by_default_revocation_strategy_for_full_revocation_registry() {
        Setup::empty();

        //1. Issuer creates wallet, gets wallet handle
        let (issuer_wallet_handle, issuer_wallet_config) = wallet::create_and_open_default_wallet("anoncreds_works_for_issuance_by_default_revocation_strategy_for_full_revocation_registry").unwrap();

        //2. Prover creates wallet, gets wallet handle
        let (prover_1_wallet_handle, prover_1_wallet_config) = wallet::create_and_open_default_wallet("anoncreds_works_for_issuance_by_default_revocation_strategy_for_full_revocation_registry").unwrap();

        //3. Prover creates wallet, gets wallet handle
        let (prover_2_wallet_handle, prover_2_wallet_config) = wallet::create_and_open_default_wallet("anoncreds_works_for_issuance_by_default_revocation_strategy_for_full_revocation_registry").unwrap();

        //4. Prover creates wallet, gets wallet handle
        let (prover_3_wallet_handle, prover_3_wallet_config) = wallet::create_and_open_default_wallet("anoncreds_works_for_issuance_by_default_revocation_strategy_for_full_revocation_registry").unwrap();

        //5 Issuer creates Schema, Credential Definition and Revocation Registry
        let (_, _,
            cred_def_id, cred_def_json,
            rev_reg_id, revoc_reg_def_json, _,
            blob_storage_reader_handle) = anoncreds::multi_steps_issuer_revocation_preparation(issuer_wallet_handle,
                                                                                               ISSUER_DID,
                                                                                               GVT_SCHEMA_NAME,
                                                                                               GVT_SCHEMA_ATTRIBUTES,
                                                                                               r#"{"max_cred_num":2, "issuance_type":"ISSUANCE_BY_DEFAULT"}"#);

        // Prover1 creates Master Secret
        let prover_1_master_secret = "prover1_master_secret";
        anoncreds::prover_create_master_secret(prover_1_wallet_handle, prover_1_master_secret).unwrap();

        anoncreds::multi_steps_create_revocation_credential(prover_1_master_secret,
                                                            prover_1_wallet_handle,
                                                            issuer_wallet_handle,
                                                            CREDENTIAL1_ID,
                                                            &anoncreds::gvt_credential_values_json(),
                                                            &cred_def_id,
                                                            &cred_def_json,
                                                            &rev_reg_id,
                                                            &revoc_reg_def_json,
                                                            blob_storage_reader_handle);

        //9. Issuance Credential for Prover2
        // Prover2 creates Master Secret
        let prover_2_master_secret = "prover2_master_secret";
        anoncreds::prover_create_master_secret(prover_2_wallet_handle, prover_2_master_secret).unwrap();

        anoncreds::multi_steps_create_revocation_credential(prover_2_master_secret,
                                                            prover_2_wallet_handle,
                                                            issuer_wallet_handle,
                                                            CREDENTIAL2_ID,
                                                            &anoncreds::gvt2_credential_values_json(),
                                                            &cred_def_id,
                                                            &cred_def_json,
                                                            &rev_reg_id,
                                                            &revoc_reg_def_json,
                                                            blob_storage_reader_handle);

        //10. Issuance Credential for Prover3
        let prover_3_master_secret = "prover_3_master_secret";
        anoncreds::prover_create_master_secret(prover_3_wallet_handle, prover_3_master_secret).unwrap();

        let cred_offer_json = anoncreds::issuer_create_credential_offer(issuer_wallet_handle, &cred_def_id).unwrap();

        let (cred_req_json, _) = anoncreds::prover_create_credential_req(prover_3_wallet_handle,
                                                                         DID_MY2,
                                                                         &cred_offer_json,
                                                                         &cred_def_json,
                                                                         prover_3_master_secret).unwrap();

        let res = anoncreds::issuer_create_credential(issuer_wallet_handle,
                                                      &cred_offer_json,
                                                      &cred_req_json,
                                                      &anoncreds::gvt_credential_values_json(),
                                                      Some(&rev_reg_id),
                                                      Some(blob_storage_reader_handle));
        assert_code!(ErrorCode::AnoncredsRevocationRegistryFullError, res);

        wallet::close_and_delete_wallet(issuer_wallet_handle, &issuer_wallet_config).unwrap();
        wallet::close_and_delete_wallet(prover_1_wallet_handle, &prover_1_wallet_config).unwrap();
        wallet::close_and_delete_wallet(prover_2_wallet_handle, &prover_2_wallet_config).unwrap();
        wallet::close_and_delete_wallet(prover_3_wallet_handle, &prover_3_wallet_config).unwrap();
    }

    #[cfg(feature = "revocation_tests")]
    #[test]
    fn anoncreds_works_for_issuance_by_demand_revocation_strategy_for_revoke_not_issued_credential_id() {
        Setup::empty();

        //1. Issuer creates wallet, gets wallet handle
        let (issuer_wallet_handle, issuer_wallet_config) = wallet::create_and_open_default_wallet("anoncreds_works_for_issuance_by_demand_revocation_strategy_for_revoke_not_issued_credential_id").unwrap();

        //2. Issuer creates schema
        let (_, schema_json) = anoncreds::issuer_create_schema(ISSUER_DID,
                                                               GVT_SCHEMA_NAME,
                                                               SCHEMA_VERSION,
                                                               GVT_SCHEMA_ATTRIBUTES).unwrap();

        //3. Issuer creates credential definition
        let (cred_def_id, _) = anoncreds::issuer_create_credential_definition(issuer_wallet_handle,
                                                                              ISSUER_DID,
                                                                              &schema_json,
                                                                              TAG_1,
                                                                              None,
                                                                              Some(&anoncreds::revocation_cred_def_config())).unwrap();

        //4. Issuer creates revocation registry for 2 Credentials
        let tails_writer_config = anoncreds::tails_writer_config();
        let tails_writer_handle = utils::blob_storage::open_writer("default", &tails_writer_config).unwrap();

        let (rev_reg_id, _, _) =
            anoncreds::issuer_create_and_store_revoc_reg(issuer_wallet_handle,
                                                         &ISSUER_DID,
                                                         None,
                                                         TAG_1,
                                                         &cred_def_id,
                                                         r#"{"max_cred_num":2, "issuance_type":"ISSUANCE_ON_DEMAND"}"#,
                                                         tails_writer_handle).unwrap();

        let blob_storage_reader_handle = utils::blob_storage::open_reader(TYPE, &tails_writer_config).unwrap();

        //5. Issuer revokes Credential by not issued id
        let cred_rev_id = "100";
        let res = anoncreds::issuer_revoke_credential(issuer_wallet_handle, blob_storage_reader_handle, &rev_reg_id, cred_rev_id);
        assert_code!(ErrorCode::AnoncredsInvalidUserRevocId, res);

        wallet::close_and_delete_wallet(issuer_wallet_handle, &issuer_wallet_config).unwrap();
    }

    #[cfg(feature = "revocation_tests")]
    #[test]
    fn anoncreds_works_for_issuance_by_default_revocation_strategy_for_revoke_not_issued_credential_id() {
        Setup::empty();

        //1. Issuer creates wallet, gets wallet handle
        let (issuer_wallet_handle, issuer_wallet_config) = wallet::create_and_open_default_wallet("anoncreds_works_for_issuance_by_default_revocation_strategy_for_revoke_not_issued_credential_id").unwrap();

        //2 Issuer creates Schema, Credential Definition and Revocation Registry
        let (_, _,
            _, _,
            rev_reg_id, _, _,
            blob_storage_reader_handle) = anoncreds::multi_steps_issuer_revocation_preparation(issuer_wallet_handle,
                                                                                               ISSUER_DID,
                                                                                               GVT_SCHEMA_NAME,
                                                                                               GVT_SCHEMA_ATTRIBUTES,
                                                                                               r#"{"max_cred_num":5, "issuance_type":"ISSUANCE_ON_DEMAND"}"#);

        //3. Issuer revokes Credential by not issued id
        let cred_rev_id = 10.to_string();
        let res = anoncreds::issuer_revoke_credential(issuer_wallet_handle, blob_storage_reader_handle, &rev_reg_id, &cred_rev_id);
        assert_code!(ErrorCode::AnoncredsInvalidUserRevocId, res);

        wallet::close_and_delete_wallet(issuer_wallet_handle, &issuer_wallet_config).unwrap();
    }


    #[test]
    fn anoncreds_works_for_multiple_requested_predicates_from_one_credential() {
        Setup::empty();

        //1. Create Issuer wallet, gets wallet handle
        let (issuer_wallet_handle, issuer_wallet_config) = wallet::create_and_open_default_wallet("anoncreds_works_for_multiple_requested_predicates_from_one_credential").unwrap();

        //2. Create Prover wallet, gets wallet handle
        let (prover_wallet_handle, prover_wallet_config) = wallet::create_and_open_default_wallet("anoncreds_works_for_multiple_requested_predicates_from_one_credential").unwrap();

        //3. Issuer creates Schema and Credential Definition
        let attr_names = r#"["task1",
                                  "task2",
                                  "task3",
                                  "task4",
                                  "task5",
                                  "6*_task",
                                  "7*_task",
                                  "bonus",
                                  "average",
                                  "aggregated",
                                  "total"]"#;
        let (schema_id, schema_json, cred_def_id, cred_def_json) =
            anoncreds::multi_steps_issuer_preparation(issuer_wallet_handle,
                                                      ISSUER_DID,
                                                      "test",
                                                      attr_names);

        //4. Prover creates Master Secret
        anoncreds::prover_create_master_secret(prover_wallet_handle, COMMON_MASTER_SECRET).unwrap();

        //5. Issuance credential for Prover
        let cred_values = r#"{
            "task1": {"raw":"8", "encoded": "8"},
            "task2": {"raw":"8", "encoded": "8"},
            "task3": {"raw":"10", "encoded": "10"},
            "task4": {"raw":"9", "encoded": "9"},
            "task5": {"raw":"7", "encoded": "7"},
            "6*_task": {"raw":"8", "encoded": "8"},
            "7*_task": {"raw":"9", "encoded": "9"},
            "bonus": {"raw":"5", "encoded": "5"},
            "average": {"raw":"9", "encoded": "9"},
            "aggregated": {"raw":"9", "encoded": "9"},
            "total": {"raw":"77", "encoded": "77"}
        }"#;

        anoncreds::multi_steps_create_credential(COMMON_MASTER_SECRET,
                                                 prover_wallet_handle,
                                                 issuer_wallet_handle,
                                                 CREDENTIAL1_ID,
                                                 cred_values,
                                                 &cred_def_id,
                                                 &cred_def_json);

        //6. Proof request
        let proof_req_json = r#"{
                                       "nonce":"123432421212",
                                       "name":"proof_req_1",
                                       "version":"0.1",
                                       "requested_attributes":{},
                                       "requested_predicates":{
                                            "predicate1_referent":{"name":"task1","p_type":">=","p_value":5},
                                            "predicate2_referent":{"name":"task2","p_type":">=","p_value":7},
                                            "predicate3_referent":{"name":"task3","p_type":">=","p_value":7},
                                            "predicate4_referent":{"name":"task4","p_type":">=","p_value":8},
                                            "predicate5_referent":{"name":"task5","p_type":">=","p_value":5},
                                            "predicate6_referent":{"name":"6*_task","p_type":">=","p_value":7},
                                            "predicate7_referent":{"name":"7*_task","p_type":">=","p_value":7},
                                            "predicate8_referent":{"name":"bonus","p_type":">=","p_value":3},
                                            "predicate9_referent":{"name":"average","p_type":">=","p_value":8},
                                            "predicate10_referent":{"name":"aggregated","p_type":">=","p_value":7},
                                            "predicate11_referent":{"name":"total","p_type":">=","p_value":70}
                                       }
                                    }"#;

        //7. Prover gets Credentials for Proof Request
        let credentials_json = anoncreds::prover_get_credentials_for_proof_req(prover_wallet_handle, &proof_req_json).unwrap();
        let credential = anoncreds::get_credential_for_predicate_referent(&credentials_json, "predicate1_referent");

        //8. Prover creates Proof
        let requested_credentials_json = format!(r#"{{
                                                  "self_attested_attributes":{{}},
                                                  "requested_attributes":{{}},
                                                  "requested_predicates":{{
                                                        "predicate1_referent":{{ "cred_id":"{}" }},
                                                        "predicate2_referent":{{ "cred_id":"{}" }},
                                                        "predicate3_referent":{{ "cred_id":"{}" }},
                                                        "predicate4_referent":{{ "cred_id":"{}" }},
                                                        "predicate5_referent":{{ "cred_id":"{}" }},
                                                        "predicate6_referent":{{ "cred_id":"{}" }},
                                                        "predicate7_referent":{{ "cred_id":"{}" }},
                                                        "predicate8_referent":{{ "cred_id":"{}" }},
                                                        "predicate9_referent":{{ "cred_id":"{}" }},
                                                        "predicate10_referent":{{ "cred_id":"{}" }},
                                                        "predicate11_referent":{{ "cred_id":"{}" }}
                                                  }}
                                                }}"#, credential.referent, credential.referent, credential.referent, credential.referent, credential.referent,
                                                 credential.referent, credential.referent, credential.referent, credential.referent, credential.referent, credential.referent);

        let schemas_json = json!({schema_id: serde_json::from_str::<Schema>(&schema_json).unwrap()}).to_string();
        let cred_defs_json = json!({cred_def_id: serde_json::from_str::<CredentialDefinition>(&cred_def_json).unwrap()}).to_string();
        let rev_states_json = json!({}).to_string();

        let proof_json = anoncreds::prover_create_proof(prover_wallet_handle,
                                                        &proof_req_json,
                                                        &requested_credentials_json,
                                                        COMMON_MASTER_SECRET,
                                                        &schemas_json,
                                                        &cred_defs_json,
                                                        &rev_states_json).unwrap();

        let _proof: Proof = serde_json::from_str(&proof_json).unwrap();

        //9. Verifier verifies proof
        let rev_reg_defs_json = json!({}).to_string();
        let rev_regs_json = json!({}).to_string();

        let valid = anoncreds::verifier_verify_proof(&proof_req_json,
                                                     &proof_json,
                                                     &schemas_json,
                                                     &cred_defs_json,
                                                     &rev_reg_defs_json,
                                                     &rev_regs_json).unwrap();
        assert!(valid);

        wallet::close_and_delete_wallet(issuer_wallet_handle, &issuer_wallet_config).unwrap();
        wallet::close_and_delete_wallet(prover_wallet_handle, &prover_wallet_config).unwrap();
    }

    #[test]
    fn anoncreds_works_for_credential_attr_tag_policy() {
        Setup::empty();

        //1. Create Issuer wallet, gets wallet handle
        let (issuer_wallet_handle, issuer_wallet_config) = wallet::create_and_open_default_wallet("anoncreds_works_for_credential_attr_tag_policy").unwrap();

        //2. Create Prover wallet, gets wallet handle
        let (prover_wallet_handle, prover_wallet_config) = wallet::create_and_open_default_wallet("anoncreds_works_for_credential_attr_tag_policy").unwrap();

        //3. Issuer creates Schema and Credential Definition
        let (_schema_id, _schema_json, cred_def_id, cred_def_json) = anoncreds::multi_steps_issuer_preparation(issuer_wallet_handle,
                                                                                                               ISSUER_DID,
                                                                                                               GVT_SCHEMA_NAME,
                                                                                                               GVT_SCHEMA_ATTRIBUTES);

        //4. Prover creates Master Secret
        anoncreds::prover_create_master_secret(prover_wallet_handle, COMMON_MASTER_SECRET).unwrap();

        //5. Prover gets (default) credential attr tag policy
        let mut catpol_json = anoncreds::prover_get_credential_attr_tag_policy(prover_wallet_handle, &cred_def_id).unwrap();
        assert_eq!(catpol_json, "null");

        //6. Prover sets credential attr tag policy
        let taggable_attrs = r#"["name", "height", "age"]"#;
        anoncreds::prover_set_credential_attr_tag_policy(prover_wallet_handle, &cred_def_id, Some(taggable_attrs), false).unwrap();

        //7. Prover gets credential attr tag policy
        catpol_json = anoncreds::prover_get_credential_attr_tag_policy(prover_wallet_handle, &cred_def_id).unwrap();
        let catpol = serde_json::from_str::<CredentialAttrTagPolicy>(&catpol_json).unwrap();
        assert!(catpol.is_taggable("name"));
        assert!(catpol.is_taggable("height"));
        assert!(catpol.is_taggable("age"));

        //8. Issuance credential for Prover
        anoncreds::multi_steps_create_credential(COMMON_MASTER_SECRET,
                                                 prover_wallet_handle,
                                                 issuer_wallet_handle,
                                                 CREDENTIAL1_ID,
                                                 &anoncreds::gvt_credential_values_json(),
                                                 &cred_def_id,
                                                 &cred_def_json);

        //9. Prover searches on tagged attribute
        let mut filter_json = json!({
            "attr::name::marker": "1",
        }).to_string();

        let (search_handle, count) = anoncreds::prover_search_credentials(prover_wallet_handle, &filter_json).unwrap();
        assert_eq!(count, 1);
        anoncreds::prover_close_credentials_search(search_handle).unwrap();

        //10. Prover searches on untagged attribute
        filter_json = json!({
            "attr::sex::marker": "1",
        }).to_string();

        let (search_handle, count) = anoncreds::prover_search_credentials(prover_wallet_handle, &filter_json).unwrap();
        assert_eq!(count, 0);
        anoncreds::prover_close_credentials_search(search_handle).unwrap();

        //11. Prover clears credential attr tag policy retroactively (restoring default tag-all)
        anoncreds::prover_set_credential_attr_tag_policy(prover_wallet_handle, &cred_def_id, None, true).unwrap();

        //12. Prover searches on formerly untagged attribute, but which default policy now tags
        let (search_handle, count) = anoncreds::prover_search_credentials(prover_wallet_handle, &filter_json).unwrap();
        assert_eq!(count, 1);
        anoncreds::prover_close_credentials_search(search_handle).unwrap();

        //13. Prover deletes credential
        anoncreds::prover_delete_credential(prover_wallet_handle, CREDENTIAL1_ID).unwrap();

        wallet::close_and_delete_wallet(issuer_wallet_handle, &issuer_wallet_config).unwrap();
        wallet::close_and_delete_wallet(prover_wallet_handle, &prover_wallet_config).unwrap();
    }

    #[test]
    fn anoncreds_works_for_credential_deletion() {
        Setup::empty();

        //1. Create Issuer wallet, gets wallet handle
        let (issuer_wallet_handle, issuer_wallet_config) = wallet::create_and_open_default_wallet("anoncreds_works_for_credential_deletion").unwrap();

        //2. Create Prover wallet, gets wallet handle
        let (prover_wallet_handle, prover_wallet_config) = wallet::create_and_open_default_wallet("anoncreds_works_for_credential_deletion").unwrap();

        //3. Issuer creates Schema and Credential Definition
        let (_schema_id, _schema_json, cred_def_id, cred_def_json) = anoncreds::multi_steps_issuer_preparation(issuer_wallet_handle,
                                                                                                               ISSUER_DID,
                                                                                                               GVT_SCHEMA_NAME,
                                                                                                               GVT_SCHEMA_ATTRIBUTES);

        //4. Prover creates Master Secret
        anoncreds::prover_create_master_secret(prover_wallet_handle, COMMON_MASTER_SECRET).unwrap();

        //5. Issuance credential for Prover
        anoncreds::multi_steps_create_credential(COMMON_MASTER_SECRET,
                                                 prover_wallet_handle,
                                                 issuer_wallet_handle,
                                                 CREDENTIAL1_ID,
                                                 &anoncreds::gvt_credential_values_json(),
                                                 &cred_def_id,
                                                 &cred_def_json);

        //6. Prover gets credential by identifier
        let mut cred = anoncreds::prover_get_credential(prover_wallet_handle, CREDENTIAL1_ID);
        assert!(cred.is_ok());

        //7. Prover deletes credential
        anoncreds::prover_delete_credential(prover_wallet_handle, CREDENTIAL1_ID).unwrap();

        //8. Prover cannot get deleted credential by identifier
        cred = anoncreds::prover_get_credential(prover_wallet_handle, CREDENTIAL1_ID);
        assert!(cred.is_err());

        wallet::close_and_delete_wallet(issuer_wallet_handle, &issuer_wallet_config).unwrap();
        wallet::close_and_delete_wallet(prover_wallet_handle, &prover_wallet_config).unwrap();
    }

    #[cfg(feature = "revocation_tests")]
    #[test]
    fn anoncreds_works_for_cred_def_with_revocation_but_primary_proof_only() {
        Setup::empty();

        //1. Issuer creates wallet, gets wallet handle
        let (issuer_wallet_handle, issuer_wallet_config) = wallet::create_and_open_default_wallet("anoncreds_works_for_revocation_proof_issuance_by_default").unwrap();

        //2. Prover creates wallet, gets wallet handle
        let (prover_wallet_handle, prover_wallet_config) = wallet::create_and_open_default_wallet("anoncreds_works_for_revocation_proof_issuance_by_default").unwrap();

        //3 Issuer creates Schema, Credential Definition and Revocation Registry
        let (schema_id, schema_json,
            cred_def_id, cred_def_json,
            rev_reg_id, revoc_reg_def_json, _,
            blob_storage_reader_handle) = anoncreds::multi_steps_issuer_revocation_preparation(issuer_wallet_handle,
                                                                                               ISSUER_DID,
                                                                                               GVT_SCHEMA_NAME,
                                                                                               GVT_SCHEMA_ATTRIBUTES,
                                                                                               r#"{"max_cred_num":5, "issuance_type":"ISSUANCE_BY_DEFAULT"}"#);

        //4. Prover creates Master Secret
        anoncreds::prover_create_master_secret(prover_wallet_handle, COMMON_MASTER_SECRET).unwrap();

        anoncreds::multi_steps_create_revocation_credential(
            COMMON_MASTER_SECRET,
            prover_wallet_handle,
            issuer_wallet_handle,
            CREDENTIAL1_ID,
            &anoncreds::gvt_credential_values_json(),
            &cred_def_id,
            &cred_def_json,
            &rev_reg_id,
            &revoc_reg_def_json,
            blob_storage_reader_handle,
        );

        //5. Proof Request
        let proof_request = json!({
           "nonce":"123432421212",
           "name":"proof_req_1",
           "version":"0.1",
           "requested_attributes": json!({
               "attr1_referent": json!({
                   "name":"name"
               })
           }),
           "requested_predicates": json!({
               "predicate1_referent": json!({ "name":"age", "p_type":">=", "p_value":18 })
           })
        }).to_string();

        //6. Prover gets Credentials for Proof Request
        let credentials_json = anoncreds::prover_get_credentials_for_proof_req(prover_wallet_handle, &proof_request).unwrap();
        let credential = anoncreds::get_credential_for_attr_referent(&credentials_json, "attr1_referent");

        //8. Prover creates Primary Proof
        let requested_credentials_json = json!({
             "self_attested_attributes": json!({}),
             "requested_attributes": json!({
                "attr1_referent": json!({ "cred_id": credential.referent,  "revealed":true })
             }),
             "requested_predicates": json!({
                "predicate1_referent": json!({ "cred_id": credential.referent })
             })
        }).to_string();

        let schemas_json = json!({
            schema_id.clone(): serde_json::from_str::<Schema>(&schema_json).unwrap()
        }).to_string();

        let credential_defs_json = json!({
            cred_def_id.clone(): serde_json::from_str::<CredentialDefinition>(&cred_def_json).unwrap()
        }).to_string();

        let proof_json = anoncreds::prover_create_proof(prover_wallet_handle,
                                                        &proof_request,
                                                        &requested_credentials_json,
                                                        COMMON_MASTER_SECRET,
                                                        &schemas_json,
                                                        &credential_defs_json,
                                                        "{}").unwrap();
        let proof: Proof = serde_json::from_str(&proof_json).unwrap();

        //9. Verifier verifies proof
        assert_eq!("Alex", proof.requested_proof.revealed_attrs.get("attr1_referent").unwrap().raw);

        let valid = anoncreds::verifier_verify_proof(&proof_request,
                                                     &proof_json,
                                                     &schemas_json,
                                                     &credential_defs_json,
                                                     "{}",
                                                     "{}").unwrap();
        assert!(valid);

        wallet::close_and_delete_wallet(issuer_wallet_handle, &issuer_wallet_config).unwrap();
        wallet::close_and_delete_wallet(prover_wallet_handle, &prover_wallet_config).unwrap();
    }

    #[cfg(feature = "revocation_tests")]
    #[test]
    fn anoncreds_works_for_requested_proof_with_revocation_but_provided_primary_only() {
        Setup::empty();

        //1. Issuer creates wallet, gets wallet handle
        let (issuer_wallet_handle, issuer_wallet_config) = wallet::create_and_open_default_wallet("anoncreds_works_for_revocation_proof_issuance_by_default").unwrap();

        //2. Prover creates wallet, gets wallet handle
        let (prover_wallet_handle, prover_wallet_config) = wallet::create_and_open_default_wallet("anoncreds_works_for_revocation_proof_issuance_by_default").unwrap();

        //3 Issuer creates Schema, Credential Definition and Revocation Registry
        let (schema_id, schema_json,
            cred_def_id, cred_def_json,
            rev_reg_id, revoc_reg_def_json, _,
            blob_storage_reader_handle) = anoncreds::multi_steps_issuer_revocation_preparation(issuer_wallet_handle,
                                                                                               ISSUER_DID,
                                                                                               GVT_SCHEMA_NAME,
                                                                                               GVT_SCHEMA_ATTRIBUTES,
                                                                                               r#"{"max_cred_num":5, "issuance_type":"ISSUANCE_BY_DEFAULT"}"#);

        //4. Prover creates Master Secret
        anoncreds::prover_create_master_secret(prover_wallet_handle, COMMON_MASTER_SECRET).unwrap();

        anoncreds::multi_steps_create_revocation_credential(
            COMMON_MASTER_SECRET,
            prover_wallet_handle,
            issuer_wallet_handle,
            CREDENTIAL1_ID,
            &anoncreds::gvt_credential_values_json(),
            &cred_def_id,
            &cred_def_json,
            &rev_reg_id,
            &revoc_reg_def_json,
            blob_storage_reader_handle,
        );

        //5. Proof Request
        let proof_request = json!({
           "nonce":"123432421212",
           "name":"proof_req_1",
           "version":"0.1",
           "requested_attributes": json!({
               "attr1_referent": json!({
                   "name":"name"
               })
           }),
           "requested_predicates": json!({
               "predicate1_referent": json!({ "name":"age", "p_type":">=", "p_value":18 })
           }),
           "non_revoked": json!({ "from":80, "to":100 })
        }).to_string();

        //6. Prover gets Credentials for Proof Request
        let credentials_json = anoncreds::prover_get_credentials_for_proof_req(prover_wallet_handle, &proof_request).unwrap();
        let credential = anoncreds::get_credential_for_attr_referent(&credentials_json, "attr1_referent");

        //8. Prover creates Primary Proof
        let requested_credentials_json = json!({
             "self_attested_attributes": json!({}),
             "requested_attributes": json!({
                "attr1_referent": json!({ "cred_id": credential.referent,  "revealed":true })
             }),
             "requested_predicates": json!({
                "predicate1_referent": json!({ "cred_id": credential.referent })
             })
        }).to_string();

        let schemas_json = json!({
            schema_id.clone(): serde_json::from_str::<Schema>(&schema_json).unwrap()
        }).to_string();

        let credential_defs_json = json!({
            cred_def_id.clone(): serde_json::from_str::<CredentialDefinition>(&cred_def_json).unwrap()
        }).to_string();

        let proof_json = anoncreds::prover_create_proof(prover_wallet_handle,
                                                        &proof_request,
                                                        &requested_credentials_json,
                                                        COMMON_MASTER_SECRET,
                                                        &schemas_json,
                                                        &credential_defs_json,
                                                        "{}").unwrap();
        let proof: Proof = serde_json::from_str(&proof_json).unwrap();

        //9. Verifier verifies proof
        assert_eq!("Alex", proof.requested_proof.revealed_attrs.get("attr1_referent").unwrap().raw);

        let res = anoncreds::verifier_verify_proof(&proof_request,
                                                     &proof_json,
                                                     &schemas_json,
                                                     &credential_defs_json,
                                                     "{}",
                                                     "{}");
        assert_code!(ErrorCode::CommonInvalidStructure, res);

        wallet::close_and_delete_wallet(issuer_wallet_handle, &issuer_wallet_config).unwrap();
        wallet::close_and_delete_wallet(prover_wallet_handle, &prover_wallet_config).unwrap();
    }


    #[test]
    fn anoncreds_works_for_cred_def_rotation() {
        Setup::empty();

        //1. Create Issuer wallet, gets wallet handle
        let (issuer_wallet_handle, issuer_wallet_config) = wallet::create_and_open_default_wallet("anoncreds_works_for_cred_def_rotation_issuer").unwrap();

        //2. Create Prover wallet, gets wallet handle
        let (prover_wallet_handle, prover_wallet_config) = wallet::create_and_open_default_wallet("anoncreds_works_for_cred_def_rotation_prover").unwrap();

        //3. Issuer creates Schema and Credential Definition
        let (schema_id, schema_json, cred_def_id, cred_def_json) = anoncreds::multi_steps_issuer_preparation(issuer_wallet_handle,
                                                                                                             ISSUER_DID,
                                                                                                             GVT_SCHEMA_NAME,
                                                                                                             GVT_SCHEMA_ATTRIBUTES);

        //4. Prover creates Master Secret
        anoncreds::prover_create_master_secret(prover_wallet_handle, COMMON_MASTER_SECRET).unwrap();

        //5. Issuance credential for Prover
        anoncreds::multi_steps_create_credential(COMMON_MASTER_SECRET,
                                                 prover_wallet_handle,
                                                 issuer_wallet_handle,
                                                 CREDENTIAL1_ID,
                                                 &anoncreds::gvt_credential_values_json(),
                                                 &cred_def_id,
                                                 &cred_def_json);

        //6. Proof request
        let nonce = anoncreds::generate_nonce().unwrap();
        let proof_req_json = json!({
                                       "nonce": nonce,
                                       "name":"proof_req_1",
                                       "version":"0.1",
                                       "requested_attributes":{
                                            "attr1_referent":{
                                                "name":"name"
                                            }
                                       },
                                       "requested_predicates":{
                                            "predicate1_referent":{"name":"age","p_type":">=","p_value":18}
                                       }
                                    }).to_string();

        //7. Prover gets Credentials for Proof Request
        let credentials_json = anoncreds::prover_get_credentials_for_proof_req(prover_wallet_handle, &proof_req_json).unwrap();
        let credential = anoncreds::get_credential_for_attr_referent(&credentials_json, "attr1_referent");

        //8. Prover creates Proof
        let requested_credentials_json = json!({
            "self_attested_attributes": {},
            "requested_attributes": {
                "attr1_referent": { "cred_id": credential.referent, "revealed":true }
            },
            "requested_predicates": {
                "predicate1_referent": { "cred_id": credential.referent }
            },
        }).to_string();

        let schemas_json = json!({schema_id.as_str(): serde_json::from_str::<Schema>(&schema_json).unwrap()}).to_string();
        let cred_defs_json = json!({cred_def_id.as_str(): serde_json::from_str::<CredentialDefinition>(&cred_def_json).unwrap()}).to_string();
        let rev_states_json = json!({}).to_string();

        let proof_json = anoncreds::prover_create_proof(prover_wallet_handle,
                                                        &proof_req_json,
                                                        &requested_credentials_json,
                                                        COMMON_MASTER_SECRET,
                                                        &schemas_json,
                                                        &cred_defs_json,
                                                        &rev_states_json).unwrap();

        //9. Verifier verifies proof
        let rev_reg_defs_json = json!({}).to_string();
        let rev_regs_json = json!({}).to_string();

        let valid = anoncreds::verifier_verify_proof(&proof_req_json,
                                                     &proof_json,
                                                     &schemas_json,
                                                     &cred_defs_json,
                                                     &rev_reg_defs_json,
                                                     &rev_regs_json).unwrap();
        assert!(valid);

        //10. Issuer rotate cred def
        let new_cred_def_json = anoncreds::issuer_rotate_credential_def_start(issuer_wallet_handle, &cred_def_id, None).unwrap();
        anoncreds::issuer_rotate_credential_def_apply(issuer_wallet_handle, &cred_def_id).unwrap();

        //11. Prover generate proof wit rotated cred def but old credential
        let schemas_json = json!({schema_id.as_str(): serde_json::from_str::<Schema>(&schema_json).unwrap()}).to_string();
        let cred_defs_json = json!({cred_def_id.as_str(): serde_json::from_str::<CredentialDefinition>(&new_cred_def_json).unwrap()}).to_string();

        let proof_json = anoncreds::prover_create_proof(prover_wallet_handle,
                                                        &proof_req_json,
                                                        &requested_credentials_json,
                                                        COMMON_MASTER_SECRET,
                                                        &schemas_json,
                                                        &cred_defs_json,
                                                        &rev_states_json).unwrap();

        //12. Verifier verifies proof
        let valid = anoncreds::verifier_verify_proof(&proof_req_json,
                                                     &proof_json,
                                                     &schemas_json,
                                                     &cred_defs_json,
                                                     &rev_reg_defs_json,
                                                     &rev_regs_json).unwrap();
        assert!(!valid);

        wallet::close_and_delete_wallet(issuer_wallet_handle, &issuer_wallet_config).unwrap();
        wallet::close_and_delete_wallet(prover_wallet_handle, &prover_wallet_config).unwrap();
    }


    #[test]
    fn anoncreds_works_for_different_predicate_types() {
        Setup::empty();

        //1. Create Issuer wallet, gets wallet handle
        let (issuer_wallet_handle, issuer_wallet_config) = wallet::create_and_open_default_wallet("anoncreds_works_for_single_issuer_single_prover").unwrap();

        //2. Create Prover wallet, gets wallet handle
        let (prover_wallet_handle, prover_wallet_config) = wallet::create_and_open_default_wallet("anoncreds_works_for_single_issuer_single_prover").unwrap();

        let schema_attributes = r#"["age", "height", "weight", "salary"]"#;

        //3. Issuer creates Schema and Credential Definition
        let (schema_id, schema_json, cred_def_id, cred_def_json) = anoncreds::multi_steps_issuer_preparation(issuer_wallet_handle,
                                                                                                             ISSUER_DID,
                                                                                                             GVT_SCHEMA_NAME,
                                                                                                             schema_attributes);

        //4. Prover creates Master Secret
        anoncreds::prover_create_master_secret(prover_wallet_handle, COMMON_MASTER_SECRET).unwrap();

        let cred_values = json!({
            "age": {"raw": "28", "encoded": "28"},
            "height": {"raw": "175", "encoded": "175"},
            "weight": {"raw": "78", "encoded": "78"},
            "salary": {"raw": "2000", "encoded": "2000"}
        }).to_string();

        //5. Issuance credential for Prover
        anoncreds::multi_steps_create_credential(COMMON_MASTER_SECRET,
                                                 prover_wallet_handle,
                                                 issuer_wallet_handle,
                                                 CREDENTIAL1_ID,
                                                 &cred_values,
                                                 &cred_def_id,
                                                 &cred_def_json);

        //6. Proof request
        let nonce = anoncreds::generate_nonce().unwrap();
        let proof_req_json = json!({
                                       "nonce": nonce,
                                       "name":"proof_req_1",
                                       "version":"0.1",
                                       "requested_attributes":{},
                                       "requested_predicates":{
                                            "predicate1_referent":{
                                                "name":"age","p_type":">=","p_value":18
                                            },
                                            "predicate2_referent":{
                                                "name":"height","p_type":">","p_value":170
                                            },
                                            "predicate3_referent":{
                                                "name":"weight","p_type":"<","p_value":90
                                            },
                                            "predicate4_referent":{
                                                "name":"salary","p_type":"<=","p_value":2000
                                            }
                                       }
                                    }).to_string();

        //7. Prover gets Credentials for Proof Request
        let credentials_json = anoncreds::prover_get_credentials_for_proof_req(prover_wallet_handle, &proof_req_json).unwrap();
        let credential = anoncreds::get_credential_for_predicate_referent(&credentials_json, "predicate1_referent");

        //8. Prover creates Proof
        let requested_credentials_json =json!({
            "self_attested_attributes": {},
            "requested_attributes": {},
            "requested_predicates": {
                "predicate1_referent": {"cred_id": credential.referent},
                "predicate2_referent": {"cred_id": credential.referent},
                "predicate3_referent": {"cred_id": credential.referent},
                "predicate4_referent": {"cred_id": credential.referent}
            },
        }).to_string();

        let schemas_json = json!({schema_id: serde_json::from_str::<Schema>(&schema_json).unwrap()}).to_string();
        let cred_defs_json = json!({cred_def_id: serde_json::from_str::<CredentialDefinition>(&cred_def_json).unwrap()}).to_string();
        let rev_states_json = json!({}).to_string();

        let proof_json = anoncreds::prover_create_proof(prover_wallet_handle,
                                                        &proof_req_json,
                                                        &requested_credentials_json,
                                                        COMMON_MASTER_SECRET,
                                                        &schemas_json,
                                                        &cred_defs_json,
                                                        &rev_states_json).unwrap();

        //9. Verifier verifies proof
        let rev_reg_defs_json = json!({}).to_string();
        let rev_regs_json = json!({}).to_string();

        let valid = anoncreds::verifier_verify_proof(&proof_req_json,
                                                     &proof_json,
                                                     &schemas_json,
                                                     &cred_defs_json,
                                                     &rev_reg_defs_json,
                                                     &rev_regs_json).unwrap();
        assert!(valid);

        wallet::close_and_delete_wallet(issuer_wallet_handle, &issuer_wallet_config).unwrap();
        wallet::close_and_delete_wallet(prover_wallet_handle, &prover_wallet_config).unwrap();
    }

    #[test] // IS-1363 attr::<attribute_name>::value restriction
    fn anoncreds_works_for_attr_value_restriction() {
        Setup::empty();

        //1. Create Issuer wallet, gets wallet handle
        let (issuer_wallet_handle, issuer_wallet_config) = wallet::create_and_open_default_wallet("anoncreds_works_for_attr_value_restriction").unwrap();

        //2. Create Prover wallet, gets wallet handle
        let (prover_wallet_handle, prover_wallet_config) = wallet::create_and_open_default_wallet("anoncreds_works_for_attr_value_restriction").unwrap();

        //3. Issuer creates Schema and Credential Definition
        let (schema_id, schema_json, cred_def_id, cred_def_json) = anoncreds::multi_steps_issuer_preparation(issuer_wallet_handle,
                                                                                                             ISSUER_DID,
                                                                                                             GVT_SCHEMA_NAME,
                                                                                                             GVT_SCHEMA_ATTRIBUTES);

        //4. Prover creates Master Secret
        anoncreds::prover_create_master_secret(prover_wallet_handle, COMMON_MASTER_SECRET).unwrap();

        //5. Issuance credential for Prover
        anoncreds::multi_steps_create_credential(COMMON_MASTER_SECRET,
                                                 prover_wallet_handle,
                                                 issuer_wallet_handle,
                                                 CREDENTIAL1_ID,
                                                 &anoncreds::gvt_credential_values_json(),
                                                 &cred_def_id,
                                                 &cred_def_json);

        //6. Proof request
        let nonce = anoncreds::generate_nonce().unwrap();
        let proof_req_json = json!({
                                       "nonce": nonce,
                                       "name":"proof_req_1",
                                       "version":"0.1",
                                       "requested_attributes":{
                                            "attr1_referent":{
                                                "name":"name",
                                                "restrictions": json!({ "attr::name::value": "Alex" })
                                            }
                                       },
                                       "requested_predicates":{
                                       }
                                    }).to_string();

        //7. Prover gets Credentials for Proof Request
        let credentials_json = anoncreds::prover_get_credentials_for_proof_req(prover_wallet_handle, &proof_req_json).unwrap();
        let credential = anoncreds::get_credential_for_attr_referent(&credentials_json, "attr1_referent");

        //8. Prover creates Proof
        let requested_credentials_json = json!({
            "self_attested_attributes": {},
            "requested_attributes": {
                "attr1_referent": {"cred_id": credential.referent, "revealed":true}
            },
            "requested_predicates": {}
        }).to_string();

        let schemas_json = json!({schema_id: serde_json::from_str::<Schema>(&schema_json).unwrap()}).to_string();
        let cred_defs_json = json!({cred_def_id: serde_json::from_str::<CredentialDefinition>(&cred_def_json).unwrap()}).to_string();
        let rev_states_json = json!({}).to_string();

        let proof_json = anoncreds::prover_create_proof(prover_wallet_handle,
                                                        &proof_req_json,
                                                        &requested_credentials_json,
                                                        COMMON_MASTER_SECRET,
                                                        &schemas_json,
                                                        &cred_defs_json,
                                                        &rev_states_json).unwrap();

        let proof: Proof = serde_json::from_str(&proof_json).unwrap();

        //9. Verifier verifies proof
        assert_eq!("Alex", proof.requested_proof.revealed_attrs.get("attr1_referent").unwrap().raw);

        let rev_reg_defs_json = json!({}).to_string();
        let rev_regs_json = json!({}).to_string();

        let valid = anoncreds::verifier_verify_proof(&proof_req_json,
                                                     &proof_json,
                                                     &schemas_json,
                                                     &cred_defs_json,
                                                     &rev_reg_defs_json,
                                                     &rev_regs_json).unwrap();
        assert!(valid);

        wallet::close_and_delete_wallet(issuer_wallet_handle, &issuer_wallet_config).unwrap();
        wallet::close_and_delete_wallet(prover_wallet_handle, &prover_wallet_config).unwrap();
    }

<<<<<<< HEAD
    #[test]
    fn anoncreds_works_for_single_issuer_single_prover_fully_qualified_ids() {
        Setup::empty();

        //1. Create Issuer wallet, gets wallet handle
        let (issuer_wallet_handle, issuer_wallet_config) = wallet::create_and_open_default_wallet("anoncreds_works_for_single_issuer_single_prover").unwrap();

        //2. Create Prover wallet, gets wallet handle
        let (prover_wallet_handle, prover_wallet_config) = wallet::create_and_open_default_wallet("anoncreds_works_for_single_issuer_single_prover").unwrap();

        //3. Issuer creates Schema and Credential Definition
        let (schema_id, schema_json, cred_def_id, cred_def_json) = anoncreds::multi_steps_issuer_preparation(issuer_wallet_handle,
                                                                                                             ISSUER_DID_V1,
=======
    #[test] // IS-1380
    fn anoncreds_fails_for_unmet_attr_value_restrictions() {
        Setup::empty();

        //1. Create Issuer wallet, gets wallet handle
        let (issuer_wallet_handle, issuer_wallet_config) = wallet::create_and_open_default_wallet("anoncreds_fails_for_unmet_attr_value_restrictions").unwrap();

        //2. Create Prover wallet, gets wallet handle
        let (prover_wallet_handle, prover_wallet_config) = wallet::create_and_open_default_wallet("anoncreds_fails_for_unmet_attr_value_restrictions").unwrap();

        //3. Issuer creates Schema and Credential Definition
        let (schema_id, schema_json, cred_def_id, cred_def_json) = anoncreds::multi_steps_issuer_preparation(issuer_wallet_handle,
                                                                                                             ISSUER_DID,
>>>>>>> aa6da11c
                                                                                                             GVT_SCHEMA_NAME,
                                                                                                             GVT_SCHEMA_ATTRIBUTES);

        //4. Prover creates Master Secret
        anoncreds::prover_create_master_secret(prover_wallet_handle, COMMON_MASTER_SECRET).unwrap();

<<<<<<< HEAD
        //5. Issuance credential for Prover
=======
        //5. Issuance 2 credentials for Prover
>>>>>>> aa6da11c
        anoncreds::multi_steps_create_credential(COMMON_MASTER_SECRET,
                                                 prover_wallet_handle,
                                                 issuer_wallet_handle,
                                                 CREDENTIAL1_ID,
                                                 &anoncreds::gvt_credential_values_json(),
                                                 &cred_def_id,
                                                 &cred_def_json);

<<<<<<< HEAD
        //6. Proof request of version 2.0
        let nonce = anoncreds::generate_nonce().unwrap();
        let proof_req_json = json!({
                                       "nonce": nonce,
                                       "name":"proof_req_1",
                                       "version":"0.1",
                                       "requested_attributes":{
                                            "attr1_referent":{
                                                "name":"name",
                                                "restrictions": {
                                                    "$and": [
                                                        {"schema_id": schema_id},
                                                        {"cred_def_id": cred_def_id},
                                                    ]
                                                }
                                            }
                                       },
                                       "requested_predicates":{
                                            "predicate1_referent":{
                                                "name":"age",
                                                "p_type":">=",
                                                "p_value":18,
                                                "restrictions": {
                                                    "$and": [
                                                        {"issuer_did": ISSUER_DID_V1},
                                                        {"schema_id": schema_id},
                                                        {"cred_def_id": cred_def_id},
                                                    ]
                                                }
                                                }
                                       },
                                       "ver": "2.0"
                                    }).to_string();

        //7. Prover gets Credentials for Proof Request
        let credentials_json = anoncreds::prover_get_credentials_for_proof_req(prover_wallet_handle, &proof_req_json).unwrap();
        let credential = anoncreds::get_credential_for_attr_referent(&credentials_json, "attr1_referent");
        let credential_1= anoncreds::get_credential_for_predicate_referent(&credentials_json, "predicate1_referent");

        //8. Prover creates Proof
        let requested_credentials_json = json!({
            "self_attested_attributes": {},
            "requested_attributes": {
                "attr1_referent": {"cred_id": credential.referent, "revealed":true}
            },
            "requested_predicates": {
                "predicate1_referent": {"cred_id": credential_1.referent}
            }
        }).to_string();

        let schemas_json = json!({schema_id.clone(): serde_json::from_str::<Schema>(&schema_json).unwrap()}).to_string();
        let cred_defs_json = json!({cred_def_id.clone(): serde_json::from_str::<CredentialDefinition>(&cred_def_json).unwrap()}).to_string();
        let rev_states_json = json!({}).to_string();

        let proof_json = anoncreds::prover_create_proof(prover_wallet_handle,
                                                        &proof_req_json,
                                                        &requested_credentials_json,
                                                        COMMON_MASTER_SECRET,
                                                        &schemas_json,
                                                        &cred_defs_json,
                                                        &rev_states_json).unwrap();

        let proof: Proof = serde_json::from_str(&proof_json).unwrap();

        //9. Verifier verifies proof
        assert_eq!("Alex", proof.requested_proof.revealed_attrs.get("attr1_referent").unwrap().raw);

        let rev_reg_defs_json = json!({}).to_string();
        let rev_regs_json = json!({}).to_string();

        let valid = anoncreds::verifier_verify_proof(&proof_req_json,
                                                     &proof_json,
                                                     &schemas_json,
                                                     &cred_defs_json,
                                                     &rev_reg_defs_json,
                                                     &rev_regs_json).unwrap();
        assert!(valid);

        //9. Proof request of old version
        let nonce = anoncreds::generate_nonce().unwrap();
        let proof_req_json = json!({
                                       "nonce": nonce,
                                       "name":"proof_req_2",
=======
        anoncreds::multi_steps_create_credential(COMMON_MASTER_SECRET,
                                                 prover_wallet_handle,
                                                 issuer_wallet_handle,
                                                 CREDENTIAL3_ID,
                                                 &anoncreds::gvt2_credential_values_json(),
                                                 &cred_def_id,
                                                 &cred_def_json);

        //6. Proof request restricting attr value to gvt_credential
        let nonce = anoncreds::generate_nonce().unwrap();
        let proof_req_json = json!({
                                       "nonce": nonce,
                                       "name":"proof_req_1",
>>>>>>> aa6da11c
                                       "version":"0.1",
                                       "requested_attributes":{
                                            "attr1_referent":{
                                                "name":"name",
<<<<<<< HEAD
                                                "restrictions": {
                                                    "$and": [
                                                        {"schema_id": SchemaId(schema_id.clone()).unqualify()},
                                                        {"cred_def_id": CredentialDefinitionId(cred_def_id.clone()).unqualify()},
                                                    ]
                                                }
                                            }
                                       },
                                       "requested_predicates":{
                                            "predicate1_referent":{
                                                "name":"age",
                                                "p_type":">=",
                                                "p_value":18,
                                                "restrictions": {
                                                    "$and": [
                                                        {"issuer_did": ISSUER_DID.to_string()},
                                                        {"schema_id": SchemaId(schema_id.clone()).unqualify()},
                                                        {"cred_def_id": CredentialDefinitionId(cred_def_id.clone()).unqualify()},
                                                    ]
                                                }
                                                }
                                       }
                                    }).to_string();

        //10. Prover gets Credentials for Proof Request
        let credentials_json = anoncreds::prover_get_credentials_for_proof_req(prover_wallet_handle, &proof_req_json).unwrap();
        let credential = anoncreds::get_credential_for_attr_referent(&credentials_json, "attr1_referent");
        let credential_1= anoncreds::get_credential_for_predicate_referent(&credentials_json, "predicate1_referent");

        //11. Prover creates Proof
        let requested_credentials_json = json!({
            "self_attested_attributes": {},
            "requested_attributes": {
                "attr1_referent": {"cred_id": credential.referent, "revealed":true}
            },
            "requested_predicates": {
                "predicate1_referent": {"cred_id": credential_1.referent}
            }
        }).to_string();

        let schemas_json = json!({schema_id.clone(): serde_json::from_str::<Schema>(&schema_json).unwrap()}).to_string();
        let cred_defs_json = json!({cred_def_id.clone(): serde_json::from_str::<CredentialDefinition>(&cred_def_json).unwrap()}).to_string();
=======
                                                "restrictions": json!([{ "attr::name::value": "Alex", "cred_def_id": cred_def_id }])
                                            }
                                       },
                                       "requested_predicates":{
                                       }
                                    }).to_string();

        //8. Prover creates Proof containing gvt2_credential
        let requested_credentials_json = json!({
            "self_attested_attributes": {},
            "requested_attributes": {
                "attr1_referent": {"cred_id": CREDENTIAL3_ID, "revealed":true}
            },
            "requested_predicates": {}
        }).to_string();

        let schemas_json = json!({schema_id: serde_json::from_str::<Schema>(&schema_json).unwrap()}).to_string();
        let cred_defs_json = json!({cred_def_id: serde_json::from_str::<CredentialDefinition>(&cred_def_json).unwrap()}).to_string();
>>>>>>> aa6da11c
        let rev_states_json = json!({}).to_string();

        let proof_json = anoncreds::prover_create_proof(prover_wallet_handle,
                                                        &proof_req_json,
                                                        &requested_credentials_json,
                                                        COMMON_MASTER_SECRET,
                                                        &schemas_json,
                                                        &cred_defs_json,
                                                        &rev_states_json).unwrap();

        let proof: Proof = serde_json::from_str(&proof_json).unwrap();

<<<<<<< HEAD
        //12. Verifier verifies proof
        assert_eq!("Alex", proof.requested_proof.revealed_attrs.get("attr1_referent").unwrap().raw);

        let identifiers = proof.identifiers[0].clone();

        let schema_id_1 = identifiers.schema_id.0;
        let cred_def_id_1 = identifiers.cred_def_id.0;

        let schemas_json = json!({schema_id_1: serde_json::from_str::<Schema>(&schema_json).unwrap()}).to_string();
        let cred_defs_json = json!({cred_def_id_1: serde_json::from_str::<CredentialDefinition>(&cred_def_json).unwrap()}).to_string();
        let rev_reg_defs_json = json!({}).to_string();
        let rev_regs_json = json!({}).to_string();

        let valid = anoncreds::verifier_verify_proof(&proof_req_json,
                                                     &proof_json,
                                                     &schemas_json,
                                                     &cred_defs_json,
                                                     &rev_reg_defs_json,
                                                     &rev_regs_json).unwrap();

        assert!(valid);

        // 13. Used incorrect identifiers for schamas and cred_defs
        let schemas_json = json!({schema_id: serde_json::from_str::<Schema>(&schema_json).unwrap()}).to_string();
        let cred_defs_json = json!({cred_def_id: serde_json::from_str::<CredentialDefinition>(&cred_def_json).unwrap()}).to_string();

=======
        //9. Verifier verifies proof
        assert_eq!("Alexander", proof.requested_proof.revealed_attrs.get("attr1_referent").unwrap().raw);

        let rev_reg_defs_json = json!({}).to_string();
        let rev_regs_json = json!({}).to_string();

>>>>>>> aa6da11c
        let res = anoncreds::verifier_verify_proof(&proof_req_json,
                                                     &proof_json,
                                                     &schemas_json,
                                                     &cred_defs_json,
                                                     &rev_reg_defs_json,
                                                     &rev_regs_json);
<<<<<<< HEAD
        assert_code!(ErrorCode::CommonInvalidStructure, res);

=======
        assert_code!(ErrorCode::AnoncredsProofRejected , res);
>>>>>>> aa6da11c

        wallet::close_and_delete_wallet(issuer_wallet_handle, &issuer_wallet_config).unwrap();
        wallet::close_and_delete_wallet(prover_wallet_handle, &prover_wallet_config).unwrap();
    }
<<<<<<< HEAD


    #[test]
    fn anoncreds_works_for_prover_hold_different_credentials_types() {
        Setup::empty();

        //1. Issuer1 creates wallet, gets wallet handles
        let (issuer_gvt_wallet_handle, issuer_gvt_wallet_config) = wallet::create_and_open_default_wallet("anoncreds_works_for_multiple_issuer_single_prover").unwrap();

        //2. Issuer2 creates wallet, gets wallet handles
        let (issuer_xyz_wallet_handle, issuer_xyz_wallet_config) = wallet::create_and_open_default_wallet("anoncreds_works_for_multiple_issuer_single_prover").unwrap();

        //3. Prover creates wallet, gets wallet handles
        let (prover_wallet_handle, prover_wallet_config) = wallet::create_and_open_default_wallet("anoncreds_works_for_multiple_issuer_single_prover").unwrap();

        //4. Issuer1 creates fully qualified GVT Schema and Credential Definition
        let gvt_issuer_did = "did:sov:NcYxiDXkpYi6ov5FcYDi1e"; // fully qualified did
        let (gvt_schema_id, gvt_schema,
            gvt_cred_def_id, gvt_cred_def_json) = anoncreds::multi_steps_issuer_preparation(issuer_gvt_wallet_handle,
                                                                                            gvt_issuer_did,
                                                                                            GVT_SCHEMA_NAME,
                                                                                            GVT_SCHEMA_ATTRIBUTES);

        //5. Issuer2 creates simple XYZ Schema and Credential Definition
        let xyz_issuer_did = "2PRyVHmkXQnQzJQKxHxnXC"; // not fully qualified did
        let (xyz_schema_id, xyz_schema,
            xyz_cred_def_id, xyz_cred_def_json) = anoncreds::multi_steps_issuer_preparation(issuer_xyz_wallet_handle,
                                                                                            xyz_issuer_did,
                                                                                            XYZ_SCHEMA_NAME,
                                                                                            XYZ_SCHEMA_ATTRIBUTES);

        //6. Prover creates Master Secret
        anoncreds::prover_create_master_secret(prover_wallet_handle, COMMON_MASTER_SECRET).unwrap();

        //7. Issuer1 issue GVT Credential for Prover
        anoncreds::multi_steps_create_credential(COMMON_MASTER_SECRET,
                                                 prover_wallet_handle,
                                                 issuer_gvt_wallet_handle,
                                                 CREDENTIAL1_ID,
                                                 &anoncreds::gvt_credential_values_json(),
                                                 &gvt_cred_def_id,
                                                 &gvt_cred_def_json);

        //8. Issuer2 issue XYZ Credential for Prover
        anoncreds::multi_steps_create_credential(COMMON_MASTER_SECRET,
                                                 prover_wallet_handle,
                                                 issuer_xyz_wallet_handle,
                                                 CREDENTIAL2_ID,
                                                 &anoncreds::xyz_credential_values_json(),
                                                 &xyz_cred_def_id,
                                                 &xyz_cred_def_json);

        //9. Proof request contains fields from both credentials: fully qualified and not
        let proof_req_json = json!({
           "nonce":"123432421212",
           "name":"proof_req_1",
           "version":"0.1",
           "requested_attributes": {
               "attr1_referent": {
                   "name":"name",
                   "restrictions": {  // from fully qualified credential
                        "$and": [
                            {"issuer_did": gvt_issuer_did},
                            {"cred_def_id": gvt_cred_def_id}
                        ]
                    }
               },
               "attr2_referent": { // from NOT fully qualified credential
                   "name":"status",
                   "restrictions": {
                       "$and": [
                            {"issuer_did": xyz_issuer_did},
                            {"cred_def_id": xyz_cred_def_id}
                        ]
                    }
               }
           },
           "requested_predicates": {
               "predicate1_referent": { // from fully qualified credential
                    "name":"age",
                    "p_type":">=",
                    "p_value":18,
                    "restrictions": { "cred_def_id": gvt_cred_def_id }
                },
               "predicate2_referent": {  // from NOT fully qualified credential
                    "name":"period",
                    "p_type":">=",
                    "p_value":5
                },
           },
           "ver": "2.0"
        }).to_string();

        //10. Prover gets Credentials for Proof Request
        let credentials_json = anoncreds::prover_get_credentials_for_proof_req(prover_wallet_handle, &proof_req_json).unwrap();

        let credential_for_attr_1 = anoncreds::get_credential_for_attr_referent(&credentials_json, "attr1_referent");
        let credential_for_attr_2 = anoncreds::get_credential_for_attr_referent(&credentials_json, "attr2_referent");
        let credential_for_predicate_1 = anoncreds::get_credential_for_predicate_referent(&credentials_json, "predicate1_referent");
        let credential_for_predicate_2 = anoncreds::get_credential_for_predicate_referent(&credentials_json, "predicate2_referent");

        //11. Prover creates Proof
        let requested_credentials_json = json!({
             "self_attested_attributes": json!({}),
             "requested_attributes": json!({
                "attr1_referent": json!({ "cred_id": credential_for_attr_1.referent, "revealed":true }),
                "attr2_referent": json!({ "cred_id": credential_for_attr_2.referent, "revealed":true })
             }),
             "requested_predicates": json!({
                "predicate1_referent": json!({ "cred_id": credential_for_predicate_1.referent }),
                "predicate2_referent": json!({ "cred_id": credential_for_predicate_2.referent })
             })
        }).to_string();

        let schemas_json = json!({
            gvt_schema_id: serde_json::from_str::<Schema>(&gvt_schema.clone()).unwrap(),
            xyz_schema_id: serde_json::from_str::<Schema>(&xyz_schema.clone()).unwrap()
        }).to_string();

        let credential_defs_json = json!({
            gvt_cred_def_id: serde_json::from_str::<CredentialDefinition>(&gvt_cred_def_json).unwrap(),
            xyz_cred_def_id: serde_json::from_str::<CredentialDefinition>(&xyz_cred_def_json).unwrap()
        }).to_string();
        let rev_states_json = json!({}).to_string();

        let proof_json = anoncreds::prover_create_proof(prover_wallet_handle,
                                                        &proof_req_json,
                                                        &requested_credentials_json,
                                                        COMMON_MASTER_SECRET,
                                                        &schemas_json,
                                                        &credential_defs_json,
                                                        &rev_states_json).unwrap();
        let proof: Proof = serde_json::from_str(&proof_json).unwrap();

        //12. Verifier verifies proof
        assert_eq!("Alex", proof.requested_proof.revealed_attrs.get("attr1_referent").unwrap().raw);
        assert_eq!("partial", proof.requested_proof.revealed_attrs.get("attr2_referent").unwrap().raw);

        assert_eq!(2, proof.identifiers.len());
        let identifier_1 = proof.identifiers[0].clone();
        let identifier_2 = proof.identifiers[1].clone();

        let schema_id_1 = identifier_1.schema_id.0;
        let schema_id_2 = identifier_2.schema_id.0;

        let (schema_1, schema_2) = if schema_id_1.contains("gvt") {(gvt_schema, xyz_schema)} else { (xyz_schema, gvt_schema) };

        let cred_def_id_1 = identifier_1.cred_def_id.0;
        let cred_def_id_2 = identifier_2.cred_def_id.0;

        let (cred_def_1, cred_def_2) = if schema_id_1.contains("gvt") {(gvt_cred_def_json, xyz_cred_def_json)} else { (xyz_cred_def_json, gvt_cred_def_json) };

        let schemas_json = json!({
            schema_id_1: serde_json::from_str::<Schema>(&schema_1).unwrap(),
            schema_id_2: serde_json::from_str::<Schema>(&schema_2).unwrap()
        }).to_string();

        let credential_defs_json = json!({
            cred_def_id_1: serde_json::from_str::<CredentialDefinition>(&cred_def_1).unwrap(),
            cred_def_id_2: serde_json::from_str::<CredentialDefinition>(&cred_def_2).unwrap()
        }).to_string();

        let rev_reg_defs_json = json!({}).to_string();
        let rev_regs_json = json!({}).to_string();

        let valid = anoncreds::verifier_verify_proof(&proof_req_json,
                                                     &proof_json,
                                                     &schemas_json,
                                                     &credential_defs_json,
                                                     &rev_reg_defs_json,
                                                     &rev_regs_json).unwrap();
        assert!(valid);

        wallet::close_and_delete_wallet(prover_wallet_handle, &prover_wallet_config).unwrap();
        wallet::close_and_delete_wallet(issuer_gvt_wallet_handle, &issuer_gvt_wallet_config).unwrap();
        wallet::close_and_delete_wallet(issuer_xyz_wallet_handle, &issuer_xyz_wallet_config).unwrap();
    }
=======
>>>>>>> aa6da11c
}<|MERGE_RESOLUTION|>--- conflicted
+++ resolved
@@ -2830,21 +2830,6 @@
         wallet::close_and_delete_wallet(prover_wallet_handle, &prover_wallet_config).unwrap();
     }
 
-<<<<<<< HEAD
-    #[test]
-    fn anoncreds_works_for_single_issuer_single_prover_fully_qualified_ids() {
-        Setup::empty();
-
-        //1. Create Issuer wallet, gets wallet handle
-        let (issuer_wallet_handle, issuer_wallet_config) = wallet::create_and_open_default_wallet("anoncreds_works_for_single_issuer_single_prover").unwrap();
-
-        //2. Create Prover wallet, gets wallet handle
-        let (prover_wallet_handle, prover_wallet_config) = wallet::create_and_open_default_wallet("anoncreds_works_for_single_issuer_single_prover").unwrap();
-
-        //3. Issuer creates Schema and Credential Definition
-        let (schema_id, schema_json, cred_def_id, cred_def_json) = anoncreds::multi_steps_issuer_preparation(issuer_wallet_handle,
-                                                                                                             ISSUER_DID_V1,
-=======
     #[test] // IS-1380
     fn anoncreds_fails_for_unmet_attr_value_restrictions() {
         Setup::empty();
@@ -2858,18 +2843,13 @@
         //3. Issuer creates Schema and Credential Definition
         let (schema_id, schema_json, cred_def_id, cred_def_json) = anoncreds::multi_steps_issuer_preparation(issuer_wallet_handle,
                                                                                                              ISSUER_DID,
->>>>>>> aa6da11c
                                                                                                              GVT_SCHEMA_NAME,
                                                                                                              GVT_SCHEMA_ATTRIBUTES);
 
         //4. Prover creates Master Secret
         anoncreds::prover_create_master_secret(prover_wallet_handle, COMMON_MASTER_SECRET).unwrap();
 
-<<<<<<< HEAD
-        //5. Issuance credential for Prover
-=======
         //5. Issuance 2 credentials for Prover
->>>>>>> aa6da11c
         anoncreds::multi_steps_create_credential(COMMON_MASTER_SECRET,
                                                  prover_wallet_handle,
                                                  issuer_wallet_handle,
@@ -2878,7 +2858,99 @@
                                                  &cred_def_id,
                                                  &cred_def_json);
 
-<<<<<<< HEAD
+        anoncreds::multi_steps_create_credential(COMMON_MASTER_SECRET,
+                                                 prover_wallet_handle,
+                                                 issuer_wallet_handle,
+                                                 CREDENTIAL3_ID,
+                                                 &anoncreds::gvt2_credential_values_json(),
+                                                 &cred_def_id,
+                                                 &cred_def_json);
+
+        //6. Proof request restricting attr value to gvt_credential
+        let nonce = anoncreds::generate_nonce().unwrap();
+        let proof_req_json = json!({
+                                       "nonce": nonce,
+                                       "name":"proof_req_1",
+                                       "version":"0.1",
+                                       "requested_attributes":{
+                                            "attr1_referent":{
+                                                "name":"name",
+                                                "restrictions": json!([{ "attr::name::value": "Alex", "cred_def_id": cred_def_id }])
+                                            }
+                                       },
+                                       "requested_predicates":{
+                                       }
+                                    }).to_string();
+
+        //8. Prover creates Proof containing gvt2_credential
+        let requested_credentials_json = json!({
+            "self_attested_attributes": {},
+            "requested_attributes": {
+                "attr1_referent": {"cred_id": CREDENTIAL3_ID, "revealed":true}
+            },
+            "requested_predicates": {}
+        }).to_string();
+
+        let schemas_json = json!({schema_id: serde_json::from_str::<Schema>(&schema_json).unwrap()}).to_string();
+        let cred_defs_json = json!({cred_def_id: serde_json::from_str::<CredentialDefinition>(&cred_def_json).unwrap()}).to_string();
+        let rev_states_json = json!({}).to_string();
+
+        let proof_json = anoncreds::prover_create_proof(prover_wallet_handle,
+                                                        &proof_req_json,
+                                                        &requested_credentials_json,
+                                                        COMMON_MASTER_SECRET,
+                                                        &schemas_json,
+                                                        &cred_defs_json,
+                                                        &rev_states_json).unwrap();
+
+        let proof: Proof = serde_json::from_str(&proof_json).unwrap();
+
+        //9. Verifier verifies proof
+        assert_eq!("Alexander", proof.requested_proof.revealed_attrs.get("attr1_referent").unwrap().raw);
+
+        let rev_reg_defs_json = json!({}).to_string();
+        let rev_regs_json = json!({}).to_string();
+
+        let res = anoncreds::verifier_verify_proof(&proof_req_json,
+                                                     &proof_json,
+                                                     &schemas_json,
+                                                     &cred_defs_json,
+                                                     &rev_reg_defs_json,
+                                                     &rev_regs_json);
+        assert_code!(ErrorCode::AnoncredsProofRejected , res);
+
+        wallet::close_and_delete_wallet(issuer_wallet_handle, &issuer_wallet_config).unwrap();
+        wallet::close_and_delete_wallet(prover_wallet_handle, &prover_wallet_config).unwrap();
+    }
+
+    #[test]
+    fn anoncreds_works_for_single_issuer_single_prover_fully_qualified_ids() {
+        Setup::empty();
+
+        //1. Create Issuer wallet, gets wallet handle
+        let (issuer_wallet_handle, issuer_wallet_config) = wallet::create_and_open_default_wallet("anoncreds_works_for_single_issuer_single_prover").unwrap();
+
+        //2. Create Prover wallet, gets wallet handle
+        let (prover_wallet_handle, prover_wallet_config) = wallet::create_and_open_default_wallet("anoncreds_works_for_single_issuer_single_prover").unwrap();
+
+        //3. Issuer creates Schema and Credential Definition
+        let (schema_id, schema_json, cred_def_id, cred_def_json) = anoncreds::multi_steps_issuer_preparation(issuer_wallet_handle,
+                                                                                                             ISSUER_DID_V1,
+                                                                                                             GVT_SCHEMA_NAME,
+                                                                                                             GVT_SCHEMA_ATTRIBUTES);
+
+        //4. Prover creates Master Secret
+        anoncreds::prover_create_master_secret(prover_wallet_handle, COMMON_MASTER_SECRET).unwrap();
+
+        //5. Issuance credential for Prover
+        anoncreds::multi_steps_create_credential(COMMON_MASTER_SECRET,
+                                                 prover_wallet_handle,
+                                                 issuer_wallet_handle,
+                                                 CREDENTIAL1_ID,
+                                                 &anoncreds::gvt_credential_values_json(),
+                                                 &cred_def_id,
+                                                 &cred_def_json);
+
         //6. Proof request of version 2.0
         let nonce = anoncreds::generate_nonce().unwrap();
         let proof_req_json = json!({
@@ -2962,26 +3034,10 @@
         let proof_req_json = json!({
                                        "nonce": nonce,
                                        "name":"proof_req_2",
-=======
-        anoncreds::multi_steps_create_credential(COMMON_MASTER_SECRET,
-                                                 prover_wallet_handle,
-                                                 issuer_wallet_handle,
-                                                 CREDENTIAL3_ID,
-                                                 &anoncreds::gvt2_credential_values_json(),
-                                                 &cred_def_id,
-                                                 &cred_def_json);
-
-        //6. Proof request restricting attr value to gvt_credential
-        let nonce = anoncreds::generate_nonce().unwrap();
-        let proof_req_json = json!({
-                                       "nonce": nonce,
-                                       "name":"proof_req_1",
->>>>>>> aa6da11c
                                        "version":"0.1",
                                        "requested_attributes":{
                                             "attr1_referent":{
                                                 "name":"name",
-<<<<<<< HEAD
                                                 "restrictions": {
                                                     "$and": [
                                                         {"schema_id": SchemaId(schema_id.clone()).unqualify()},
@@ -3024,26 +3080,6 @@
 
         let schemas_json = json!({schema_id.clone(): serde_json::from_str::<Schema>(&schema_json).unwrap()}).to_string();
         let cred_defs_json = json!({cred_def_id.clone(): serde_json::from_str::<CredentialDefinition>(&cred_def_json).unwrap()}).to_string();
-=======
-                                                "restrictions": json!([{ "attr::name::value": "Alex", "cred_def_id": cred_def_id }])
-                                            }
-                                       },
-                                       "requested_predicates":{
-                                       }
-                                    }).to_string();
-
-        //8. Prover creates Proof containing gvt2_credential
-        let requested_credentials_json = json!({
-            "self_attested_attributes": {},
-            "requested_attributes": {
-                "attr1_referent": {"cred_id": CREDENTIAL3_ID, "revealed":true}
-            },
-            "requested_predicates": {}
-        }).to_string();
-
-        let schemas_json = json!({schema_id: serde_json::from_str::<Schema>(&schema_json).unwrap()}).to_string();
-        let cred_defs_json = json!({cred_def_id: serde_json::from_str::<CredentialDefinition>(&cred_def_json).unwrap()}).to_string();
->>>>>>> aa6da11c
         let rev_states_json = json!({}).to_string();
 
         let proof_json = anoncreds::prover_create_proof(prover_wallet_handle,
@@ -3056,7 +3092,6 @@
 
         let proof: Proof = serde_json::from_str(&proof_json).unwrap();
 
-<<<<<<< HEAD
         //12. Verifier verifies proof
         assert_eq!("Alex", proof.requested_proof.revealed_attrs.get("attr1_referent").unwrap().raw);
 
@@ -3083,31 +3118,18 @@
         let schemas_json = json!({schema_id: serde_json::from_str::<Schema>(&schema_json).unwrap()}).to_string();
         let cred_defs_json = json!({cred_def_id: serde_json::from_str::<CredentialDefinition>(&cred_def_json).unwrap()}).to_string();
 
-=======
-        //9. Verifier verifies proof
-        assert_eq!("Alexander", proof.requested_proof.revealed_attrs.get("attr1_referent").unwrap().raw);
-
-        let rev_reg_defs_json = json!({}).to_string();
-        let rev_regs_json = json!({}).to_string();
-
->>>>>>> aa6da11c
         let res = anoncreds::verifier_verify_proof(&proof_req_json,
                                                      &proof_json,
                                                      &schemas_json,
                                                      &cred_defs_json,
                                                      &rev_reg_defs_json,
                                                      &rev_regs_json);
-<<<<<<< HEAD
         assert_code!(ErrorCode::CommonInvalidStructure, res);
 
-=======
-        assert_code!(ErrorCode::AnoncredsProofRejected , res);
->>>>>>> aa6da11c
 
         wallet::close_and_delete_wallet(issuer_wallet_handle, &issuer_wallet_config).unwrap();
         wallet::close_and_delete_wallet(prover_wallet_handle, &prover_wallet_config).unwrap();
     }
-<<<<<<< HEAD
 
 
     #[test]
@@ -3285,6 +3307,4 @@
         wallet::close_and_delete_wallet(issuer_gvt_wallet_handle, &issuer_gvt_wallet_config).unwrap();
         wallet::close_and_delete_wallet(issuer_xyz_wallet_handle, &issuer_xyz_wallet_config).unwrap();
     }
-=======
->>>>>>> aa6da11c
 }