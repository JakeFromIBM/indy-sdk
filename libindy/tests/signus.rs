extern crate indy;

// Workaround to share some utils code based on indy sdk types between tests and indy sdk
use indy::api as api;

extern crate rust_base58;
#[macro_use]
extern crate serde_derive;
extern crate serde_json;
#[macro_use]
extern crate lazy_static;
#[macro_use]
extern crate log;

#[macro_use]
mod utils;

use utils::wallet::WalletUtils;
use utils::signus::SignusUtils;
use utils::test::TestUtils;
use utils::pool::PoolUtils;
use utils::ledger::LedgerUtils;

use indy::api::ErrorCode;

use std::{thread, time};

pub const POOL: &'static str = "pool_1";
pub const MESSAGE: &'static str = r#"{"reqId":1496822211362017764}"#;
pub const ENCRYPTED_MESSAGE: &'static str = "4SWFzd3sx7xNemZEtktt3s558Fa28fGbauAZv9NRQjQhHq9bwT8uBnACQJAKzZ";
pub const NONCE: &'static str = "Dd3vSQgDdADJGoxb6BPcWU6wkEMqSeFwv";
pub const TRUSTEE_SEED: &'static str = "000000000000000000000000Trustee1";
pub const MY1_SEED: &'static str = "00000000000000000000000000000My1";


mod high_cases {
    use super::*;

    mod create_my_did {
        use super::*;
        use rust_base58::FromBase58;

        #[test]
        fn indy_create_my_did_works_for_empty_json() {
            TestUtils::cleanup_storage();

            let wallet_handle = WalletUtils::create_and_open_wallet(POOL, None).unwrap();

            let (my_did, my_verkey, _) = SignusUtils::create_my_did(wallet_handle, "{}").unwrap();

            assert_eq!(my_did.from_base58().unwrap().len(), 16);
            assert_eq!(my_verkey.from_base58().unwrap().len(), 32);

            WalletUtils::close_wallet(wallet_handle).unwrap();

            TestUtils::cleanup_storage();
        }

        #[test]
        fn indy_create_my_did_works_with_seed() {
            TestUtils::cleanup_storage();

            let wallet_handle = WalletUtils::create_and_open_wallet(POOL, None).unwrap();

            let (my_did, my_verkey, _) = SignusUtils::create_my_did(wallet_handle, r#"{"seed":"aaaaaaaaaaaaaaaaaaaaaaaaaaaaaaaa"}"#).unwrap();

            assert_eq!(my_did, "NcYxiDXkpYi6ov5FcYDi1e");
            assert_eq!(my_verkey, "CnEDk9HrMnmiHXEV1WFgbVCRteYnPqsJwrTdcZaNhFVW");

            WalletUtils::close_wallet(wallet_handle).unwrap();

            TestUtils::cleanup_storage();
        }

        #[test]
        fn indy_create_my_did_works_as_cid() {
            TestUtils::cleanup_storage();

            let wallet_handle = WalletUtils::create_and_open_wallet(POOL, None).unwrap();

            let (my_did, my_verkey, _) = SignusUtils::create_my_did(wallet_handle, r#"{"seed":"aaaaaaaaaaaaaaaaaaaaaaaaaaaaaaaa","cid":true}"#).unwrap();

            assert_eq!(my_did, "CnEDk9HrMnmiHXEV1WFgbVCRteYnPqsJwrTdcZaNhFVW");
            assert_eq!(my_verkey, "CnEDk9HrMnmiHXEV1WFgbVCRteYnPqsJwrTdcZaNhFVW");

            WalletUtils::close_wallet(wallet_handle).unwrap();

            TestUtils::cleanup_storage();
        }

        #[test]
        fn indy_create_my_did_works_with_passed_did() {
            TestUtils::cleanup_storage();
            let did = "8wZcEriaNLNKtteJvx7f8i".to_string();

            let wallet_handle = WalletUtils::create_and_open_wallet(POOL, None).unwrap();

            let (my_did, my_verkey, _) = SignusUtils::create_my_did(wallet_handle,
                                                                    &format!(r#"{{"did":"{}","seed":"aaaaaaaaaaaaaaaaaaaaaaaaaaaaaaaa"}}"#, did)).unwrap();

            assert_eq!(my_did, did);
            assert_eq!(my_verkey, "CnEDk9HrMnmiHXEV1WFgbVCRteYnPqsJwrTdcZaNhFVW");

            WalletUtils::close_wallet(wallet_handle).unwrap();

            TestUtils::cleanup_storage();
        }

        #[test]
        fn indy_create_my_did_works_for_exists_crypto_type() {
            TestUtils::cleanup_storage();

            let wallet_handle = WalletUtils::create_and_open_wallet(POOL, None).unwrap();

            SignusUtils::create_my_did(wallet_handle, r#"{"crypto_type":"ed25519"}"#).unwrap();

            TestUtils::cleanup_storage();
        }

        #[test]
        fn indy_create_my_did_works_for_invalid_wallet_handle() {
            TestUtils::cleanup_storage();

            let wallet_handle = WalletUtils::create_and_open_wallet(POOL, None).unwrap();

            let invalid_wallet_handle = wallet_handle + 1;
            let res = SignusUtils::create_my_did(invalid_wallet_handle, "{}");
            assert_eq!(res.unwrap_err(), ErrorCode::WalletInvalidHandle);

            WalletUtils::close_wallet(wallet_handle).unwrap();

            TestUtils::cleanup_storage();
        }
    }

    mod replace_keys {
        use super::*;

        #[test]
        fn indy_replace_keys_works() {
            TestUtils::cleanup_storage();

            let wallet_handle = WalletUtils::create_and_open_wallet(POOL, None).unwrap();

            let (my_did, my_verkey, _) = SignusUtils::create_my_did(wallet_handle, "{}").unwrap();

            let (new_verkey, _) = SignusUtils::replace_keys(wallet_handle, &my_did, "{}").unwrap();

            assert!(new_verkey != my_verkey);

            WalletUtils::close_wallet(wallet_handle).unwrap();

            TestUtils::cleanup_storage();
        }

        #[test]
        fn indy_replace_keys_works_for_invalid_did() {
            TestUtils::cleanup_storage();

            let wallet_handle = WalletUtils::create_and_open_wallet(POOL, None).unwrap();

            let res = SignusUtils::replace_keys(wallet_handle, "invalid_base58_string", "{}");
            assert_eq!(res.unwrap_err(), ErrorCode::CommonInvalidStructure);

            WalletUtils::close_wallet(wallet_handle).unwrap();

            TestUtils::cleanup_storage();
        }

        #[test]
        fn indy_replace_keys_works_for_invalid_handle() {
            TestUtils::cleanup_storage();

            let wallet_handle = WalletUtils::create_and_open_wallet(POOL, None).unwrap();

            let (my_did, _, _) = SignusUtils::create_my_did(wallet_handle, "{}").unwrap();

            let invalid_wallet_handle = wallet_handle + 1;
            let res = SignusUtils::replace_keys(invalid_wallet_handle, &my_did, "{}");
            assert_eq!(res.unwrap_err(), ErrorCode::WalletInvalidHandle);

            WalletUtils::close_wallet(wallet_handle).unwrap();

            TestUtils::cleanup_storage();
        }

        #[test]
        fn indy_replace_keys_works_for_seed() {
            TestUtils::cleanup_storage();

            let wallet_handle = WalletUtils::create_and_open_wallet(POOL, None).unwrap();

            let (my_did, my_verkey, _) = SignusUtils::create_my_did(wallet_handle, "{}").unwrap();

            let (new_verkey, _) = SignusUtils::replace_keys(wallet_handle, &my_did, r#"{"seed":"aaaaaaaaaaaaaaaaaaaaaaaaaaaaaaaa"}"#).unwrap();
            assert_eq!(new_verkey, "CnEDk9HrMnmiHXEV1WFgbVCRteYnPqsJwrTdcZaNhFVW");
            assert_ne!(my_verkey, new_verkey);

            WalletUtils::close_wallet(wallet_handle).unwrap();

            TestUtils::cleanup_storage();
        }
    }

    mod store_their_did {
        use super::*;

        #[test]
        fn indy_store_their_did_works() {
            TestUtils::cleanup_storage();

            let wallet_handle = WalletUtils::create_and_open_wallet(POOL, None).unwrap();

            let identity_json = r#"{"did":"8wZcEriaNLNKtteJvx7f8i"}"#;
            SignusUtils::store_their_did(wallet_handle, identity_json).unwrap();

            WalletUtils::close_wallet(wallet_handle).unwrap();

            TestUtils::cleanup_storage();
        }

        #[test]
        fn indy_store_their_did_works_for_invalid_json() {
            TestUtils::cleanup_storage();

            let wallet_handle = WalletUtils::create_and_open_wallet(POOL, None).unwrap();

            let identity_json = r#"{"field":"value"}"#;
            let res = SignusUtils::store_their_did(wallet_handle, identity_json);
            assert_eq!(res.unwrap_err(), ErrorCode::CommonInvalidStructure);

            WalletUtils::close_wallet(wallet_handle).unwrap();

            TestUtils::cleanup_storage();
        }

        #[test]
        fn indy_store_their_did_works_for_invalid_handle() {
            TestUtils::cleanup_storage();

            let wallet_handle = WalletUtils::create_and_open_wallet(POOL, None).unwrap();

            let identity_json = r#"{"did":"8wZcEriaNLNKtteJvx7f8i"}"#;
            let invalid_wallet_handle = wallet_handle + 1;
            let res = SignusUtils::store_their_did(invalid_wallet_handle, identity_json);
            assert_eq!(res.unwrap_err(), ErrorCode::WalletInvalidHandle);

            WalletUtils::close_wallet(wallet_handle).unwrap();

            TestUtils::cleanup_storage();
        }

        #[test]
        fn indy_store_their_did_works_with_verkey() {
            TestUtils::cleanup_storage();

            let wallet_handle = WalletUtils::create_and_open_wallet(POOL, None).unwrap();

            let identity_json = r#"{"did":"8wZcEriaNLNKtteJvx7f8i", "verkey":"GjZWsBLgZCR18aL468JAT7w9CZRiBnpxUPPgyQxh4voa"}"#;
            SignusUtils::store_their_did(wallet_handle, identity_json).unwrap();

            WalletUtils::close_wallet(wallet_handle).unwrap();

            TestUtils::cleanup_storage();
        }

        #[test]
        fn indy_store_their_did_works_without_did() {
            TestUtils::cleanup_storage();

            let wallet_handle = WalletUtils::create_and_open_wallet(POOL, None).unwrap();

            let identity_json = r#"{"verkey":"GjZWsBLgZCR18aL468JAT7w9CZRiBnpxUPPgyQxh4voa"}"#;
            let res = SignusUtils::store_their_did(wallet_handle, identity_json);
            assert_eq!(res.unwrap_err(), ErrorCode::CommonInvalidStructure);

            WalletUtils::close_wallet(wallet_handle).unwrap();

            TestUtils::cleanup_storage();
        }

        #[test]
        fn indy_store_their_did_works_for_correct_crypto_type() {
            TestUtils::cleanup_storage();

            let wallet_handle = WalletUtils::create_and_open_wallet(POOL, None).unwrap();

            let identity_json = r#"{"did":"8wZcEriaNLNKtteJvx7f8i", "verkey":"GjZWsBLgZCR18aL468JAT7w9CZRiBnpxUPPgyQxh4voa", "crypto_type": "ed25519"}"#;
            SignusUtils::store_their_did(wallet_handle, identity_json).unwrap();

            WalletUtils::close_wallet(wallet_handle).unwrap();

            TestUtils::cleanup_storage();
        }
    }

    mod sign {
        use super::*;

        #[test]
        fn indy_sign_works() {
            TestUtils::cleanup_storage();

            let wallet_handle = WalletUtils::create_and_open_wallet(POOL, None).unwrap();

            let (my_did, _, _) = SignusUtils::create_and_store_my_did(wallet_handle, Some(TRUSTEE_SEED)).unwrap();

            let message = r#"{"reqId":1496822211362017764}"#;

            let expected_signature = r#"R4Rj68n4HZosQqEc3oMUbQh7MtG8tH7WmXE2Mok8trHJ67CrzyqahZn5ziJy4nebRtq6Qi6fVH9JkvVCM85XjFa"#;

            let signature = SignusUtils::sign(wallet_handle, &my_did, message).unwrap();
            assert_eq!(expected_signature, signature);

            WalletUtils::close_wallet(wallet_handle).unwrap();

            TestUtils::cleanup_storage();
        }

        #[test]
        fn indy_sign_works_for_unknow_signer() {
            TestUtils::cleanup_storage();

            let wallet_handle = WalletUtils::create_and_open_wallet(POOL, None).unwrap();

            let res = SignusUtils::sign(wallet_handle, "did", MESSAGE);
            assert_eq!(res.unwrap_err(), ErrorCode::WalletNotFoundError);

            WalletUtils::close_wallet(wallet_handle).unwrap();

            TestUtils::cleanup_storage();
        }

        #[test]
        fn indy_sign_works_for_invalid_wallet_handle() {
            TestUtils::cleanup_storage();

            let wallet_handle = WalletUtils::create_and_open_wallet(POOL, None).unwrap();

            let (my_did, _, _) = SignusUtils::create_my_did(wallet_handle, r#"{}"#).unwrap();

            let invalid_wallet_handle = wallet_handle + 1;
            let res = SignusUtils::sign(invalid_wallet_handle, &my_did, MESSAGE);
            assert_eq!(res.unwrap_err(), ErrorCode::WalletInvalidHandle);

            WalletUtils::close_wallet(wallet_handle).unwrap();

            TestUtils::cleanup_storage();
        }
    }

    mod verify {
        use super::*;

        #[test]
        fn indy_verify_works_for_verkey_cached_in_wallet() {
            TestUtils::cleanup_storage();
            let pool_name = "indy_verify_works_for_verkey_cached_in_wallet";

            let pool_handle = PoolUtils::create_and_open_pool_ledger(pool_name).unwrap();
            let wallet_handle = WalletUtils::create_and_open_wallet(pool_name, None).unwrap();

            let (did, verkey, _) = SignusUtils::create_and_store_my_did(wallet_handle, Some(TRUSTEE_SEED)).unwrap();
            let identity_json = format!(r#"{{"did":"{}", "verkey":"{}"}}"#, did, verkey);

            SignusUtils::store_their_did(wallet_handle, &identity_json).unwrap();

            let message = r#"{"reqId":1496822211362017764}"#;

            let signature = "R4Rj68n4HZosQqEc3oMUbQh7MtG8tH7WmXE2Mok8trHJ67CrzyqahZn5ziJy4nebRtq6Qi6fVH9JkvVCM85XjFa";

            let valid = SignusUtils::verify(wallet_handle, pool_handle, &did, message, signature).unwrap();
            assert!(valid);

            PoolUtils::close(pool_handle).unwrap();
            WalletUtils::close_wallet(wallet_handle).unwrap();

            TestUtils::cleanup_storage();
        }

        #[test]
        fn indy_verify_works_for_get_verkey_from_ledger() {
            TestUtils::cleanup_storage();

            let pool_name = "indy_verify_works_for_get_verkey_from_ledger";

            let pool_handle = PoolUtils::create_and_open_pool_ledger(pool_name).unwrap();
            let wallet_handle = WalletUtils::create_and_open_wallet(pool_name, None).unwrap();

            let (trustee_did, _, _) = SignusUtils::create_and_store_my_did(wallet_handle, Some(TRUSTEE_SEED)).unwrap();
            let (my_did, my_verkey, _) = SignusUtils::create_and_store_my_did(wallet_handle, Some(MY1_SEED)).unwrap();

            let nym_request = LedgerUtils::build_nym_request(&trustee_did.clone(), &my_did.clone(), Some(&my_verkey), None, None).unwrap();
            LedgerUtils::sign_and_submit_request(pool_handle, wallet_handle, &trustee_did, &nym_request).unwrap();

            let message = r#"{"reqId":1496822211362017764}"#;
            let signature = "4Pwx83PGrDNPa1wonqLnQkzBEeFwMt8a8AKM3s86RMTW2ty6XV8Zk98Tg4UfYYXoEs3cCp4wUxGNvAfvurUDb24A";

            let identity_json = format!(r#"{{"did":"{}"}}"#, my_did);
            SignusUtils::store_their_did(wallet_handle, &identity_json).unwrap();


            let valid = SignusUtils::verify(wallet_handle, pool_handle, &my_did, message, signature).unwrap();
            assert!(valid);

            PoolUtils::close(pool_handle).unwrap();
            WalletUtils::close_wallet(wallet_handle).unwrap();

            TestUtils::cleanup_storage();
        }

        #[test]
        fn indy_verify_works_for_expired_nym() {
            TestUtils::cleanup_storage();

            let pool_name = "indy_verify_works_for_expired_nym";

            let pool_handle = PoolUtils::create_and_open_pool_ledger(pool_name).unwrap();
            WalletUtils::create_wallet(pool_name, "wallet1", None, None).unwrap();
            let wallet_handle = WalletUtils::open_wallet("wallet1", Some(r#"{"freshness_time":1}"#)).unwrap();

            let (trustee_did, _, _) = SignusUtils::create_and_store_my_did(wallet_handle, Some(TRUSTEE_SEED)).unwrap();
            let (my_did, my_verkey, _) = SignusUtils::create_and_store_my_did(wallet_handle, Some(MY1_SEED)).unwrap();

            let nym_request = LedgerUtils::build_nym_request(&trustee_did.clone(), &my_did.clone(), Some(&my_verkey), None, None).unwrap();
            LedgerUtils::sign_and_submit_request(pool_handle, wallet_handle, &trustee_did, &nym_request).unwrap();

            let identity_json = format!(r#"{{"did":"{}", "verkey":"{}"}}"#, my_did, my_verkey);
            SignusUtils::store_their_did(wallet_handle, &identity_json).unwrap();

            let message = r#"{"reqId":1496822211362017764}"#;
            let signature = "4Pwx83PGrDNPa1wonqLnQkzBEeFwMt8a8AKM3s86RMTW2ty6XV8Zk98Tg4UfYYXoEs3cCp4wUxGNvAfvurUDb24A";

            thread::sleep(time::Duration::from_secs(2));

            let valid = SignusUtils::verify(wallet_handle, pool_handle, &my_did, &message, signature).unwrap();
            assert!(valid);

            PoolUtils::close(pool_handle).unwrap();
            WalletUtils::close_wallet(wallet_handle).unwrap();

            TestUtils::cleanup_storage();
        }

        #[test]
        fn indy_verify_works_for_invalid_wallet_handle() {
            TestUtils::cleanup_storage();
            let pool_name = "indy_verify_works_for_invalid_wallet_handle";

            let pool_handle = PoolUtils::create_and_open_pool_ledger(pool_name).unwrap();
            let wallet_handle = WalletUtils::create_and_open_wallet(pool_name, None).unwrap();

            let message = r#"{"reqId":1496822211362017764}"#;
            let signature = "4Pwx83PGrDNPa1wonqLnQkzBEeFwMt8a8AKM3s86RMTW2ty6XV8Zk98Tg4UfYYXoEs3cCp4wUxGNvAfvurUDb24A";

            let invalid_wallet_handle = wallet_handle + 1;
            let res = SignusUtils::verify(invalid_wallet_handle, pool_handle, "did", message, signature);
            assert_eq!(res.unwrap_err(), ErrorCode::WalletInvalidHandle);

            PoolUtils::close(pool_handle).unwrap();
            WalletUtils::close_wallet(wallet_handle).unwrap();

            TestUtils::cleanup_storage();
        }

        #[test]
        fn indy_verify_works_for_invalid_pool_handle() {
            TestUtils::cleanup_storage();
            let pool_name = "indy_verify_works_for_invalid_pool_handle";

            let pool_handle = PoolUtils::create_and_open_pool_ledger(pool_name).unwrap();
            let wallet_handle = WalletUtils::create_and_open_wallet(pool_name, None).unwrap();

            let message = r#"{"reqId":1496822211362017764}"#;
            let signature = "4Pwx83PGrDNPa1wonqLnQkzBEeFwMt8a8AKM3s86RMTW2ty6XV8Zk98Tg4UfYYXoEs3cCp4wUxGNvAfvurUDb24A";

            let invalid_pool_handle = pool_handle + 1;
            let res = SignusUtils::verify(wallet_handle, invalid_pool_handle, "did", message, signature);
            assert_eq!(res.unwrap_err(), ErrorCode::PoolLedgerInvalidPoolHandle);

            PoolUtils::close(pool_handle).unwrap();
            WalletUtils::close_wallet(wallet_handle).unwrap();

            TestUtils::cleanup_storage();
        }

        #[test]
        fn indy_verify_works_for_other_signer() {
            TestUtils::cleanup_storage();
            let pool_name = "indy_verify_works_for_other_signer";

            let pool_handle = PoolUtils::create_and_open_pool_ledger(pool_name).unwrap();
            let wallet_handle = WalletUtils::create_and_open_wallet(pool_name, None).unwrap();

            let (did, verkey, _) = SignusUtils::create_my_did(wallet_handle, &format!(r#"{{"seed":"{}"}}"#, TRUSTEE_SEED)).unwrap();
            let (other_did, other_verkey, _) = SignusUtils::create_my_did(wallet_handle, r#"{"seed":"000000000000000000000000Steward1"}"#).unwrap();

            let identity_json = format!(r#"{{"did":"{}", "verkey":"{}"}}"#, did, verkey);
            SignusUtils::store_their_did(wallet_handle, &identity_json).unwrap();

            let identity_json = format!(r#"{{"did":"{}", "verkey":"{}"}}"#, other_did, other_verkey);
            SignusUtils::store_their_did(wallet_handle, &identity_json).unwrap();

            let message = r#"{"reqId":1496822211362017764}"#;

            let signature = SignusUtils::sign(wallet_handle, &did, message).unwrap();

            let valid = SignusUtils::verify(wallet_handle, pool_handle, &other_did, message, &signature).unwrap();
            assert!(!valid);

            PoolUtils::close(pool_handle).unwrap();
            WalletUtils::close_wallet(wallet_handle).unwrap();

            TestUtils::cleanup_storage();
        }
    }

    mod encrypt {
        use super::*;

        #[test]
        fn indy_encrypt_works_for_pk_cached_in_wallet() {
            TestUtils::cleanup_storage();

            let pool_handle = PoolUtils::create_and_open_pool_ledger(POOL).unwrap();
            let wallet_handle = WalletUtils::create_and_open_wallet(POOL, None).unwrap();

            let (my_did, _, _) = SignusUtils::create_and_store_my_did(wallet_handle, None).unwrap();
            let (their_did, their_verkey, _) = SignusUtils::create_and_store_my_did(wallet_handle, None).unwrap();

            let identity_json = format!(r#"{{"did":"{}", "verkey":"{}"}}"#, their_did, their_verkey);
            SignusUtils::store_their_did(wallet_handle, &identity_json).unwrap();

            SignusUtils::encrypt(wallet_handle, pool_handle, &my_did, &their_did, MESSAGE).unwrap();

            WalletUtils::close_wallet(wallet_handle).unwrap();
            PoolUtils::close(pool_handle).unwrap();

            TestUtils::cleanup_storage();
        }

        #[test]
        fn indy_encrypt_works_for_get_pk_from_ledger() {
            TestUtils::cleanup_storage();

            let pool_handle = PoolUtils::create_and_open_pool_ledger(POOL).unwrap();
            let wallet_handle = WalletUtils::create_and_open_wallet(POOL, None).unwrap();

            let (trustee_did, _, _) = SignusUtils::create_and_store_my_did(wallet_handle, Some(TRUSTEE_SEED)).unwrap();
            let (their_did, their_verkey, _) = SignusUtils::create_and_store_my_did(wallet_handle, None).unwrap();

            let nym_request = LedgerUtils::build_nym_request(&trustee_did.clone(), &their_did.clone(), Some(&their_verkey), None, None).unwrap();
            LedgerUtils::sign_and_submit_request(pool_handle, wallet_handle, &trustee_did, &nym_request).unwrap();

            let identity_json = format!(r#"{{"did":"{}"}}"#, their_did);
            SignusUtils::store_their_did(wallet_handle, &identity_json).unwrap();

            SignusUtils::encrypt(wallet_handle, pool_handle, &trustee_did, &their_did, MESSAGE).unwrap();

            WalletUtils::close_wallet(wallet_handle).unwrap();
            PoolUtils::close(pool_handle).unwrap();

            TestUtils::cleanup_storage();
        }

        #[test]
        fn indy_encrypt_works_for_get_nym_from_ledger() {
            TestUtils::cleanup_storage();

            let pool_handle = PoolUtils::create_and_open_pool_ledger(POOL).unwrap();
            let wallet_handle = WalletUtils::create_and_open_wallet(POOL, None).unwrap();

            let (trustee_did, _, _) = SignusUtils::create_and_store_my_did(wallet_handle, Some(TRUSTEE_SEED)).unwrap();
            let (their_did, their_verkey, _) = SignusUtils::create_and_store_my_did(wallet_handle, None).unwrap();

            let nym_request = LedgerUtils::build_nym_request(&trustee_did.clone(), &their_did.clone(), Some(&their_verkey), None, None).unwrap();
            LedgerUtils::sign_and_submit_request(pool_handle, wallet_handle, &trustee_did, &nym_request).unwrap();

            SignusUtils::encrypt(wallet_handle, pool_handle, &trustee_did, &their_did, MESSAGE).unwrap();

            WalletUtils::close_wallet(wallet_handle).unwrap();
            PoolUtils::close(pool_handle).unwrap();

            TestUtils::cleanup_storage();
        }

        #[test]
        fn indy_encrypt_works_for_expired_nym() {
            TestUtils::cleanup_storage();

            let pool_handle = PoolUtils::create_and_open_pool_ledger(POOL).unwrap();

            WalletUtils::create_wallet(POOL, "wallet1", None, None).unwrap();
            let wallet_handle = WalletUtils::open_wallet("wallet1", Some(r#"{"freshness_time":1}"#)).unwrap();

            let (trustee_did, _, _) = SignusUtils::create_and_store_my_did(wallet_handle, Some(TRUSTEE_SEED)).unwrap();
            let (their_did, their_verkey, _) = SignusUtils::create_and_store_my_did(wallet_handle, None).unwrap();

            let nym_request = LedgerUtils::build_nym_request(&trustee_did.clone(), &their_did.clone(), Some(&their_verkey), None, None).unwrap();
            LedgerUtils::sign_and_submit_request(pool_handle, wallet_handle, &trustee_did, &nym_request).unwrap();

            let identity_json = format!(r#"{{"did":"{}", "verkey":"{}"}}"#, their_did, their_verkey);
            SignusUtils::store_their_did(wallet_handle, &identity_json).unwrap();

            thread::sleep(time::Duration::from_secs(2));

            SignusUtils::encrypt(wallet_handle, pool_handle, &trustee_did, &their_did, MESSAGE).unwrap();

            WalletUtils::close_wallet(wallet_handle).unwrap();
            PoolUtils::close(pool_handle).unwrap();

            TestUtils::cleanup_storage();
        }

        #[test]
        fn indy_encrypt_works_for_invalid_wallet_handle() {
            TestUtils::cleanup_storage();

            let pool_handle = PoolUtils::create_and_open_pool_ledger(POOL).unwrap();
            let wallet_handle = WalletUtils::create_and_open_wallet(POOL, None).unwrap();

            let (my_did, _, _) = SignusUtils::create_and_store_my_did(wallet_handle, None).unwrap();
            let (their_did, their_verkey, _) = SignusUtils::create_and_store_my_did(wallet_handle, None).unwrap();

            let identity_json = format!(r#"{{"did":"{}", "verkey":"{}"}}"#, their_did, their_verkey);
            SignusUtils::store_their_did(wallet_handle, &identity_json).unwrap();

            let invalid_wallet_handle = wallet_handle + 1;
            let res = SignusUtils::encrypt(invalid_wallet_handle, pool_handle, &my_did, &their_did, MESSAGE);
            assert_eq!(res.unwrap_err(), ErrorCode::WalletInvalidHandle);

            WalletUtils::close_wallet(wallet_handle).unwrap();
            PoolUtils::close(pool_handle).unwrap();

            TestUtils::cleanup_storage();
        }

        #[test]
        fn indy_encrypt_works_for_invalid_pool_handle() {
            TestUtils::cleanup_storage();

            let pool_handle = PoolUtils::create_and_open_pool_ledger(POOL).unwrap();
            let wallet_handle = WalletUtils::create_and_open_wallet(POOL, None).unwrap();

            let (my_did, _, _) = SignusUtils::create_and_store_my_did(wallet_handle, None).unwrap();
            let (their_did, their_verkey, _) = SignusUtils::create_and_store_my_did(wallet_handle, None).unwrap();

            let identity_json = format!(r#"{{"did":"{}", "verkey":"{}"}}"#, their_did, their_verkey);
            SignusUtils::store_their_did(wallet_handle, &identity_json).unwrap();

            let invalid_pool_handle = pool_handle + 1;
            let res = SignusUtils::encrypt(wallet_handle, invalid_pool_handle, &my_did, &their_did, MESSAGE);
            assert_eq!(res.unwrap_err(), ErrorCode::PoolLedgerInvalidPoolHandle);

            WalletUtils::close_wallet(wallet_handle).unwrap();
            PoolUtils::close(pool_handle).unwrap();

            TestUtils::cleanup_storage();
        }
    }

    mod decrypt {
        use super::*;

        #[test]
        fn indy_decrypt_works() {
            TestUtils::cleanup_storage();

            let wallet_handle = WalletUtils::create_and_open_wallet(POOL, None).unwrap();

            let (my_did, _, _) = SignusUtils::create_and_store_my_did(wallet_handle, Some(MY1_SEED)).unwrap();
            let (their_did, their_verkey, _) = SignusUtils::create_and_store_my_did(wallet_handle, Some(TRUSTEE_SEED)).unwrap();

            let identity_json = format!(r#"{{"did":"{}", "verkey":"{}"}}"#, their_did, their_verkey);
            SignusUtils::store_their_did(wallet_handle, &identity_json).unwrap();

            let decrypted_message = SignusUtils::decrypt(wallet_handle, &my_did, &their_did, ENCRYPTED_MESSAGE, NONCE).unwrap();

            assert_eq!(MESSAGE, decrypted_message);

            WalletUtils::close_wallet(wallet_handle).unwrap();

            TestUtils::cleanup_storage();
        }

        #[test]
        fn indy_decrypt_works_for_other_coder() {
            TestUtils::cleanup_storage();

            let pool_handle = PoolUtils::create_and_open_pool_ledger(POOL).unwrap();

            let wallet_handle = WalletUtils::create_and_open_wallet(POOL, None).unwrap();

            let (my_did, my_verkey, _) = SignusUtils::create_and_store_my_did(wallet_handle, None).unwrap();
            let (their_did, their_verkey, _) = SignusUtils::create_and_store_my_did(wallet_handle, None).unwrap();

            let identity_json = format!(r#"{{"did":"{}", "verkey":"{}"}}"#, my_did, my_verkey);
            SignusUtils::store_their_did(wallet_handle, &identity_json).unwrap();

            let identity_json = format!(r#"{{"did":"{}", "verkey":"{}"}}"#, their_did, their_verkey);
            SignusUtils::store_their_did(wallet_handle, &identity_json).unwrap();

            let (encrypted_message, nonce) = SignusUtils::encrypt(wallet_handle, pool_handle, &my_did, &my_did, MESSAGE).unwrap();

            let res = SignusUtils::decrypt(wallet_handle, &my_did, &their_did, &encrypted_message, &nonce);
            assert_eq!(res.unwrap_err(), ErrorCode::CommonInvalidStructure);

            WalletUtils::close_wallet(wallet_handle).unwrap();
            PoolUtils::close(pool_handle).unwrap();

            TestUtils::cleanup_storage();
        }

        #[test]
        fn indy_decrypt_works_for_nonce_not_correspond_message() {
            TestUtils::cleanup_storage();

            let wallet_handle = WalletUtils::create_and_open_wallet(POOL, None).unwrap();

            let (my_did, _, _) = SignusUtils::create_and_store_my_did(wallet_handle, Some(MY1_SEED)).unwrap();
            let (their_did, their_verkey, _) = SignusUtils::create_and_store_my_did(wallet_handle, Some(TRUSTEE_SEED)).unwrap();

            let identity_json = format!(r#"{{"did":"{}", "verkey":"{}"}}"#, their_did, their_verkey);
            SignusUtils::store_their_did(wallet_handle, &identity_json).unwrap();

            let nonce = "acS2SQgDdfE3Goxa1AhcWCa4kEMqSelv7";

            let res = SignusUtils::decrypt(wallet_handle, &my_did, &their_did, ENCRYPTED_MESSAGE, &nonce);
            assert_eq!(res.unwrap_err(), ErrorCode::CommonInvalidStructure);

            WalletUtils::close_wallet(wallet_handle).unwrap();

            TestUtils::cleanup_storage();
        }

        #[test]
        fn indy_decrypt_works_for_invalid_wallet_handle() {
            TestUtils::cleanup_storage();

            let wallet_handle = WalletUtils::create_and_open_wallet(POOL, None).unwrap();

            let (my_did, _, _) = SignusUtils::create_and_store_my_did(wallet_handle, Some(MY1_SEED)).unwrap();
            let (their_did, their_verkey, _) = SignusUtils::create_and_store_my_did(wallet_handle, Some(TRUSTEE_SEED)).unwrap();

            let identity_json = format!(r#"{{"did":"{}", "verkey":"{}"}}"#, their_did, their_verkey);
            SignusUtils::store_their_did(wallet_handle, &identity_json).unwrap();

            let invalid_wallet_handle = wallet_handle + 1;
            let res = SignusUtils::decrypt(invalid_wallet_handle, &my_did, &their_did, ENCRYPTED_MESSAGE, NONCE);
            assert_eq!(res.unwrap_err(), ErrorCode::WalletInvalidHandle);

            WalletUtils::close_wallet(wallet_handle).unwrap();

            TestUtils::cleanup_storage();
        }
    }
}

mod medium_cases {
    use super::*;

    mod create_my_did {
        use super::*;

        #[test]
        fn indy_create_my_did_works_for_invalid_crypto_type() {
            TestUtils::cleanup_storage();

            let wallet_handle = WalletUtils::create_and_open_wallet(POOL, None).unwrap();

            let res = SignusUtils::create_my_did(wallet_handle, r#"{"crypto_type":"type"}"#);
            assert_eq!(res.unwrap_err(), ErrorCode::SignusUnknownCryptoError);

            WalletUtils::close_wallet(wallet_handle).unwrap();

            TestUtils::cleanup_storage();
        }

        #[test]
        fn indy_create_my_did_works_for_invalid_seed() {
            TestUtils::cleanup_storage();

            let wallet_handle = WalletUtils::create_and_open_wallet(POOL, None).unwrap();

            let res = SignusUtils::create_my_did(wallet_handle, r#"{"seed":"seed"}"#);
            assert_eq!(res.unwrap_err(), ErrorCode::CommonInvalidStructure);

            WalletUtils::close_wallet(wallet_handle).unwrap();

            TestUtils::cleanup_storage();
        }

        #[test]
        fn indy_create_my_did_works_for_invalid_did() {
            TestUtils::cleanup_storage();

            let wallet_handle = WalletUtils::create_and_open_wallet(POOL, None).unwrap();

            let res = SignusUtils::create_my_did(wallet_handle, r#"{"did":"invalid_base58_did"}"#);
            assert_eq!(res.unwrap_err(), ErrorCode::CommonInvalidStructure);

            WalletUtils::close_wallet(wallet_handle).unwrap();

            TestUtils::cleanup_storage();
        }

        #[test]
        fn indy_create_my_did_works_for_invalid_json() {
            TestUtils::cleanup_storage();

            let wallet_handle = WalletUtils::create_and_open_wallet(POOL, None).unwrap();

            let res = SignusUtils::create_my_did(wallet_handle, r#"{"seed":123}"#);
            assert_eq!(res.unwrap_err(), ErrorCode::CommonInvalidStructure);

            WalletUtils::close_wallet(wallet_handle).unwrap();

            TestUtils::cleanup_storage();
        }
    }

    mod replace_keys {
        use super::*;

        #[test]
        fn indy_replace_keys_works_for_not_exists_did() {
            TestUtils::cleanup_storage();

            let wallet_handle = WalletUtils::create_and_open_wallet(POOL, None).unwrap();

            //TODO may be we must return WalletNotFound in case if key not exists in wallet
            SignusUtils::replace_keys(wallet_handle, "8wZcEriaNLNKtteJvx7f8i", "{}").unwrap();

            WalletUtils::close_wallet(wallet_handle).unwrap();

            TestUtils::cleanup_storage();
        }

        #[test]
        fn indy_replace_keys_works_for_correct_crypto_type() {
            TestUtils::cleanup_storage();

            let wallet_handle = WalletUtils::create_and_open_wallet(POOL, None).unwrap();

            let (my_did, my_verkey, _) = SignusUtils::create_my_did(wallet_handle, "{}").unwrap();

            let (new_verkey, _) = SignusUtils::replace_keys(wallet_handle, &my_did, r#"{"crypto_type":"ed25519"}"#).unwrap();
            assert!(my_verkey != new_verkey);

            WalletUtils::close_wallet(wallet_handle).unwrap();

            TestUtils::cleanup_storage();
        }

        #[test]
        fn indy_replace_keys_works_for_invalid_crypto_type() {
            TestUtils::cleanup_storage();

            let wallet_handle = WalletUtils::create_and_open_wallet(POOL, None).unwrap();

            let (my_did, _, _) = SignusUtils::create_my_did(wallet_handle, "{}").unwrap();

            let res = SignusUtils::replace_keys(wallet_handle, &my_did, r#"{"crypto_type":"type"}"#);
            assert_eq!(res.unwrap_err(), ErrorCode::SignusUnknownCryptoError);

            WalletUtils::close_wallet(wallet_handle).unwrap();

            TestUtils::cleanup_storage();
        }
    }

    mod store_their_did {
        use super::*;

        #[test]
        fn indy_store_their_did_works_for_invalid_crypto_type() {
            TestUtils::cleanup_storage();

            let wallet_handle = WalletUtils::create_and_open_wallet(POOL, None).unwrap();

            let identity_json = r#"{"did":"8wZcEriaNLNKtteJvx7f8i", "crypto_type":"type"}"#;

            let res = SignusUtils::store_their_did(wallet_handle, identity_json);
            assert_eq!(res.unwrap_err(), ErrorCode::SignusUnknownCryptoError);

            WalletUtils::close_wallet(wallet_handle).unwrap();

            TestUtils::cleanup_storage();
        }

        #[test]
        fn indy_store_their_did_works_for_invalid_did() {
            TestUtils::cleanup_storage();

            let wallet_handle = WalletUtils::create_and_open_wallet(POOL, None).unwrap();

            let identity_json = r#"{"did":"invalid_base58_string"}"#;

            let res = SignusUtils::store_their_did(wallet_handle, identity_json);
            assert_eq!(res.unwrap_err(), ErrorCode::CommonInvalidStructure);

            WalletUtils::close_wallet(wallet_handle).unwrap();

            TestUtils::cleanup_storage();
        }

        #[test]
        fn indy_store_their_did_works_for_invalid_verkey() {
            TestUtils::cleanup_storage();

            let wallet_handle = WalletUtils::create_and_open_wallet(POOL, None).unwrap();

            let identity_json = r#"{"did":"did", "verkey":"verkey"}"#;

            let res = SignusUtils::store_their_did(wallet_handle, identity_json);
            assert_eq!(res.unwrap_err(), ErrorCode::CommonInvalidStructure);

<<<<<<< HEAD
=======
            WalletUtils::close_wallet(wallet_handle).unwrap();


>>>>>>> d400b694
            TestUtils::cleanup_storage();
        }
    }

    mod verify {
        use super::*;

        #[test]
        fn indy_verify_works_for_invalid_signature_string() {
            TestUtils::cleanup_storage();
            let pool_name = "indy_verify_works_for_invalid_message";

            let pool_handle = PoolUtils::create_and_open_pool_ledger(pool_name).unwrap();
            let wallet_handle = WalletUtils::create_and_open_wallet(pool_name, None).unwrap();

            let (did, verkey, _) = SignusUtils::create_and_store_my_did(wallet_handle, Some(TRUSTEE_SEED)).unwrap();
            let identity_json = format!(r#"{{"did":"{}", "verkey":"{}"}}"#, did, verkey);

            SignusUtils::store_their_did(wallet_handle, &identity_json).unwrap();

            let message = r#""reqId":1496822211362017764"#;
            let signature = "tibTuE59pZn1sCeZpNL5rDzpkpqV3EkDmRpFTizys9Gr";

            let res = SignusUtils::verify(wallet_handle, pool_handle, &did, message, signature);
            assert_eq!(res.unwrap_err(), ErrorCode::CommonInvalidStructure);

            PoolUtils::close(pool_handle).unwrap();
            WalletUtils::close_wallet(wallet_handle).unwrap();

            TestUtils::cleanup_storage();
        }

        #[test]
        fn indy_verify_works_for_get_nym_from_ledger_with_incompatible_wallet() {
            TestUtils::cleanup_storage();

            let pool_name = "indy_verify_works_for_get_nym_from_ledger_with_incompatible_wallet";

            let pool_handle = PoolUtils::create_and_open_pool_ledger(pool_name).unwrap();
            let wallet_handle = WalletUtils::create_and_open_wallet("other_pool_name", None).unwrap();

            let (my_did, _, _) = SignusUtils::create_and_store_my_did(wallet_handle, Some(MY1_SEED)).unwrap();

            let message = r#"{"reqId":1496822211362017764}"#;
            let signature = "4Pwx83PGrDNPa1wonqLnQkzBEeFwMt8a8AKM3s86RMTW2ty6XV8Zk98Tg4UfYYXoEs3cCp4wUxGNvAfvurUDb24A";

            let identity_json = format!(r#"{{"did":"{}"}}"#, my_did);
            SignusUtils::store_their_did(wallet_handle, &identity_json).unwrap();

            let res = SignusUtils::verify(wallet_handle, pool_handle, &my_did, message, signature);
            assert_eq!(res.unwrap_err(), ErrorCode::WalletIncompatiblePoolError);

            PoolUtils::close(pool_handle).unwrap();
            WalletUtils::close_wallet(wallet_handle).unwrap();

            TestUtils::cleanup_storage();
        }

        #[test]
        fn indy_verify_works_for_get_ledger_not_found_nym() {
            TestUtils::cleanup_storage();

            let pool_name = "indy_verify_works_for_get_ledger_not_found_nym";

            let pool_handle = PoolUtils::create_and_open_pool_ledger(pool_name).unwrap();
            let wallet_handle = WalletUtils::create_and_open_wallet(pool_name, None).unwrap();

            let (my_did, _, _) = SignusUtils::create_my_did(wallet_handle, r#"{"seed":"0000000000000000000000000000Fake"}"#).unwrap();

            let message = r#"{"reqId":1496822211362017764}"#;
            let signature = "4Pwx83PGrDNPa1wonqLnQkzBEeFwMt8a8AKM3s86RMTW2ty6XV8Zk98Tg4UfYYXoEs3cCp4wUxGNvAfvurUDb24A";

            let identity_json = format!(r#"{{"did":"{}"}}"#, my_did);
            SignusUtils::store_their_did(wallet_handle, &identity_json).unwrap();

            let res = SignusUtils::verify(wallet_handle, pool_handle, &my_did, message, signature);
            assert_eq!(res.unwrap_err(), ErrorCode::CommonInvalidState); //TODO maybe we need add LedgerNotFound error

            PoolUtils::close(pool_handle).unwrap();
            WalletUtils::close_wallet(wallet_handle).unwrap();

            TestUtils::cleanup_storage();
        }

        #[test]
        fn indy_verify_works_for_get_nym_from_ledger() {
            TestUtils::cleanup_storage();

            let pool_name = "indy_verify_works_for_no_nym_in_wallet";

            let pool_handle = PoolUtils::create_and_open_pool_ledger(pool_name).unwrap();
            let wallet_handle = WalletUtils::create_and_open_wallet(pool_name, None).unwrap();

            let (trustee_did, _, _) = SignusUtils::create_and_store_my_did(wallet_handle, Some(TRUSTEE_SEED)).unwrap();
            let (my_did, my_verkey, _) = SignusUtils::create_and_store_my_did(wallet_handle, Some(MY1_SEED)).unwrap();

            let nym_request = LedgerUtils::build_nym_request(&trustee_did.clone(), &my_did.clone(), Some(&my_verkey), None, None).unwrap();
            LedgerUtils::sign_and_submit_request(pool_handle, wallet_handle, &trustee_did, &nym_request).unwrap();

            let message = r#"{"reqId":1496822211362017764}"#;
            let signature = "4Pwx83PGrDNPa1wonqLnQkzBEeFwMt8a8AKM3s86RMTW2ty6XV8Zk98Tg4UfYYXoEs3cCp4wUxGNvAfvurUDb24A";

            let valid = SignusUtils::verify(wallet_handle, pool_handle, &my_did, message, signature).unwrap();
            assert!(valid);

            PoolUtils::close(pool_handle).unwrap();
            WalletUtils::close_wallet(wallet_handle).unwrap();

            TestUtils::cleanup_storage();
        }
    }

    mod encrypt {
        use super::*;

        #[test]
        fn indy_encrypt_works_for_unknow_my_did() {
            TestUtils::cleanup_storage();

            let pool_handle = PoolUtils::create_and_open_pool_ledger(POOL).unwrap();
            let wallet_handle = WalletUtils::create_and_open_wallet(POOL, None).unwrap();

            let (their_did, their_verkey, _) = SignusUtils::create_and_store_my_did(wallet_handle, None).unwrap();

            let identity_json = format!(r#"{{"did":"{}", "verkey":"{}"}}"#, their_did, their_verkey);
            SignusUtils::store_their_did(wallet_handle, &identity_json).unwrap();

            let res = SignusUtils::encrypt(wallet_handle, pool_handle, "BzfFCYk", &their_did, MESSAGE);
            assert_eq!(res.unwrap_err(), ErrorCode::WalletNotFoundError);

            WalletUtils::close_wallet(wallet_handle).unwrap();
            PoolUtils::close(pool_handle).unwrap();

            TestUtils::cleanup_storage();
        }

        #[test]
        fn indy_encrypt_works_for_get_nym_from_ledger_with_incompatible_pool() {
            TestUtils::cleanup_storage();

            let pool_handle = PoolUtils::create_and_open_pool_ledger(POOL).unwrap();
            let wallet_handle = WalletUtils::create_and_open_wallet("other_pool", None).unwrap();

            let (my_did, _, _) = SignusUtils::create_and_store_my_did(wallet_handle, None).unwrap();
            let (their_did, _, _) = SignusUtils::create_and_store_my_did(wallet_handle, None).unwrap();

            let identity_json = format!(r#"{{"did":"{}"}}"#, their_did);
            SignusUtils::store_their_did(wallet_handle, &identity_json).unwrap();

            let res = SignusUtils::encrypt(wallet_handle, pool_handle, &my_did, &their_did, MESSAGE);
            assert_eq!(res.unwrap_err(), ErrorCode::WalletIncompatiblePoolError);

            WalletUtils::close_wallet(wallet_handle).unwrap();
            PoolUtils::close(pool_handle).unwrap();

            TestUtils::cleanup_storage();
        }

        #[test]
        fn indy_encrypt_works_for_not_found_nym() {
            TestUtils::cleanup_storage();

            let pool_handle = PoolUtils::create_and_open_pool_ledger(POOL).unwrap();
            let wallet_handle = WalletUtils::create_and_open_wallet(POOL, None).unwrap();

            let (my_did, _, _) = SignusUtils::create_and_store_my_did(wallet_handle, None).unwrap();
            let (their_did, _, _) = SignusUtils::create_and_store_my_did(wallet_handle, None).unwrap();

            let res = SignusUtils::encrypt(wallet_handle, pool_handle, &my_did, &their_did, MESSAGE);
            assert_eq!(res.unwrap_err(), ErrorCode::CommonInvalidState);

            WalletUtils::close_wallet(wallet_handle).unwrap();
            PoolUtils::close(pool_handle).unwrap();

            TestUtils::cleanup_storage();
        }
    }

    mod decrypt {
        use super::*;

        #[test]
        fn indy_decrypt_works_for_unknown_my_did() {
            TestUtils::cleanup_storage();

            let wallet_handle = WalletUtils::create_and_open_wallet(POOL, None).unwrap();

            let (their_did, their_verkey, _) = SignusUtils::create_and_store_my_did(wallet_handle, Some(TRUSTEE_SEED)).unwrap();

            let identity_json = format!(r#"{{"did":"{}", "verkey":"{}"}}"#, their_did, their_verkey);
            SignusUtils::store_their_did(wallet_handle, &identity_json).unwrap();

            let res = SignusUtils::decrypt(wallet_handle, "BzfFCYk", &their_did, ENCRYPTED_MESSAGE, NONCE);
            assert_eq!(res.unwrap_err(), ErrorCode::WalletNotFoundError);

            WalletUtils::close_wallet(wallet_handle).unwrap();

            TestUtils::cleanup_storage();
        }

        #[test]
        fn indy_decrypt_works_for_unknown_coder_did() {
            TestUtils::cleanup_storage();

            let wallet_handle = WalletUtils::create_and_open_wallet(POOL, None).unwrap();

            let (my_did, _, _) = SignusUtils::create_and_store_my_did(wallet_handle, Some(MY1_SEED)).unwrap();
            let (their_did, _, _) = SignusUtils::create_and_store_my_did(wallet_handle, Some(TRUSTEE_SEED)).unwrap();

            let res = SignusUtils::decrypt(wallet_handle, &my_did, &their_did, ENCRYPTED_MESSAGE, NONCE);
            assert_eq!(res.unwrap_err(), ErrorCode::WalletNotFoundError);

            WalletUtils::close_wallet(wallet_handle).unwrap();

            TestUtils::cleanup_storage();
        }

        #[test]
        fn indy_decrypt_works_for_saved_coder_nym_without_pk() {
            TestUtils::cleanup_storage();

            let wallet_handle = WalletUtils::create_and_open_wallet(POOL, None).unwrap();

            let (my_did, _, _) = SignusUtils::create_and_store_my_did(wallet_handle, Some(MY1_SEED)).unwrap();
            let (their_did, _, _) = SignusUtils::create_and_store_my_did(wallet_handle, Some(TRUSTEE_SEED)).unwrap();

            let identity_json = format!(r#"{{"did":"{}"}}"#, their_did);
            SignusUtils::store_their_did(wallet_handle, &identity_json).unwrap();

            let res = SignusUtils::decrypt(wallet_handle, &my_did, &their_did, ENCRYPTED_MESSAGE, NONCE);
            assert_eq!(res.unwrap_err(), ErrorCode::CommonInvalidStructure);

            WalletUtils::close_wallet(wallet_handle).unwrap();

            TestUtils::cleanup_storage();
        }

        #[test]
        fn indy_decrypt_works_for_invalid_nonce() {
            TestUtils::cleanup_storage();

            let wallet_handle = WalletUtils::create_and_open_wallet(POOL, None).unwrap();

            let (my_did, _, _) = SignusUtils::create_and_store_my_did(wallet_handle, Some(MY1_SEED)).unwrap();
            let (their_did, their_verkey, _) = SignusUtils::create_and_store_my_did(wallet_handle, Some(TRUSTEE_SEED)).unwrap();

            let identity_json = format!(r#"{{"did":"{}", "verkey":"{}"}}"#, their_did, their_verkey);
            SignusUtils::store_their_did(wallet_handle, &identity_json).unwrap();

            let nonce = "acS2SQg";

            let res = SignusUtils::decrypt(wallet_handle, &my_did, &their_did, ENCRYPTED_MESSAGE, &nonce);
            assert_eq!(res.unwrap_err(), ErrorCode::CommonInvalidStructure);

            WalletUtils::close_wallet(wallet_handle).unwrap();

            TestUtils::cleanup_storage();
        }
    }
}<|MERGE_RESOLUTION|>--- conflicted
+++ resolved
@@ -114,6 +114,8 @@
 
             SignusUtils::create_my_did(wallet_handle, r#"{"crypto_type":"ed25519"}"#).unwrap();
 
+            WalletUtils::close_wallet(wallet_handle).unwrap();
+
             TestUtils::cleanup_storage();
         }
 
@@ -915,12 +917,8 @@
             let res = SignusUtils::store_their_did(wallet_handle, identity_json);
             assert_eq!(res.unwrap_err(), ErrorCode::CommonInvalidStructure);
 
-<<<<<<< HEAD
-=======
-            WalletUtils::close_wallet(wallet_handle).unwrap();
-
-
->>>>>>> d400b694
+            WalletUtils::close_wallet(wallet_handle).unwrap();
+
             TestUtils::cleanup_storage();
         }
     }
