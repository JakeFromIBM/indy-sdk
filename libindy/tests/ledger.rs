#[macro_use]
mod utils;

inject_indy_dependencies!();

extern crate indyrs as indy;
extern crate indyrs as api;
<<<<<<< HEAD
extern crate ursa;
extern crate uuid;
extern crate named_type;
extern crate openssl;
extern crate rmp_serde;
extern crate rust_base58;
extern crate time;
extern crate serde;
extern crate sodiumoxide;
extern crate rand;
extern crate indy_sys;

#[macro_use]
mod utils;
=======
>>>>>>> 1507eb9b

use self::indy::ErrorCode;
#[cfg(feature = "local_nodes_pool")]
use utils::{pool, ledger, did, anoncreds};
use utils::types::*;
use utils::constants::*;
use utils::Setup;

use self::rand::distributions::Alphanumeric;

use utils::domain::ledger::constants;
use utils::domain::ledger::request::DEFAULT_LIBIDY_DID;
use utils::domain::anoncreds::schema::SchemaV1;
use utils::domain::anoncreds::credential_definition::CredentialDefinitionV1;
use utils::domain::anoncreds::revocation_registry_definition::RevocationRegistryDefinitionV1;
use utils::domain::anoncreds::revocation_registry::RevocationRegistryV1;
use utils::domain::anoncreds::revocation_registry_delta::RevocationRegistryDeltaV1;
use utils::domain::crypto::did::DidValue;

use std::collections::HashMap;
use std::thread;

use api::{PoolHandle, WalletHandle, INVALID_WALLET_HANDLE, INVALID_POOL_HANDLE};

mod high_cases {
    use super::*;

    mod requests {
        use super::*;

        #[test]
        #[cfg(feature = "local_nodes_pool")]
        fn indy_send_request_works_for_invalid_pool_handle() {
            Setup::empty();

            let res = ledger::submit_request(INVALID_POOL_HANDLE, REQUEST);
            assert_code!(ErrorCode::PoolLedgerInvalidPoolHandle, res);
        }

        #[test]
        #[cfg(feature = "local_nodes_pool")]
        fn indy_sign_and_submit_request_works_for_invalid_pool_handle() {
            let setup = Setup::trustee();

            let res = ledger::sign_and_submit_request(INVALID_POOL_HANDLE, setup.wallet_handle, &setup.did, REQUEST);
            assert_code!(ErrorCode::PoolLedgerInvalidPoolHandle, res);
        }

        #[test]
        #[cfg(feature = "local_nodes_pool")]
        fn indy_sign_and_submit_request_works_for_invalid_wallet_handle() {
            let setup = Setup::trustee();

            let res = ledger::sign_and_submit_request(setup.pool_handle, INVALID_WALLET_HANDLE, &setup.did, REQUEST);
            assert_code!(ErrorCode::WalletInvalidHandle, res);
        }

        #[test]
        #[cfg(feature = "local_nodes_pool")]
        fn indy_submit_request_works() {
            let setup = Setup::pool();

            let request = r#"{
                        "reqId":1491566332010860,
                         "identifier":"Th7MpTaRZVRYnPiabds81Y",
                         "operation":{
                            "type":"105",
                            "dest":"Th7MpTaRZVRYnPiabds81Y"
                         },
                         "protocolVersion":2,
                         "signature":"4o86XfkiJ4e2r3J6Ufoi17UU3W5Zi9sshV6FjBjkVw4sgEQFQov9dxqDEtLbAJAWffCWd5KfAk164QVo7mYwKkiV"}"#;

            let resp = ledger::submit_request(setup.pool_handle, request);
            let reply: serde_json::Value = serde_json::from_str(resp.unwrap().as_str()).unwrap();

            assert_eq!(reply["op"].as_str().unwrap(), "REPLY");
            assert_eq!(reply["result"]["type"].as_str().unwrap(), "105");
            assert_eq!(reply["result"]["reqId"].as_u64().unwrap(), 1491566332010860);

            let data: serde_json::Value = serde_json::from_str(reply["result"]["data"].as_str().unwrap()).unwrap();
            assert_eq!(data["dest"].as_str().unwrap(), "Th7MpTaRZVRYnPiabds81Y");
            assert_eq!(data["identifier"].as_str().unwrap(), "V4SGRU86Z58d6TV7PBUe6f");
            assert_eq!(data["role"].as_str().unwrap(), "2");
            assert_eq!(data["verkey"].as_str().unwrap(), "~7TYfekw4GUagBnBVCqPjiC");

            assert_eq!(reply["result"]["identifier"].as_str().unwrap(), "Th7MpTaRZVRYnPiabds81Y");
            assert_eq!(reply["result"]["dest"].as_str().unwrap(), "Th7MpTaRZVRYnPiabds81Y");
        }

        #[test]
        #[cfg(feature = "local_nodes_pool")]
        fn indy_sign_and_submit_request_works() {
            let setup = Setup::trustee();

            let (did, _) = did::create_and_store_my_did(setup.wallet_handle, None).unwrap();

            let nym_request = ledger::build_nym_request(&setup.did, &did, None, None, None).unwrap();
            let nym_response = ledger::sign_and_submit_request(setup.pool_handle, setup.wallet_handle, &setup.did, &nym_request).unwrap();
            pool::check_response_type(&nym_response, ResponseType::REPLY);
        }

        #[test]
        #[cfg(feature = "local_nodes_pool")]
        fn indy_submit_request_works_for_fully_qualified() {
            let setup = Setup::trustee_fully_qualified();

            let nym_request = ledger::build_get_nym_request(Some(&setup.did), &setup.did).unwrap();
            let nym_response = ledger::submit_request(setup.pool_handle, &nym_request).unwrap();
            pool::check_response_type(&nym_response, ResponseType::REPLY);
        }

        #[test]
        #[cfg(feature = "local_nodes_pool")]
        fn indy_sign_and_submit_request_works_for_fully_qualified() {
            let setup = Setup::trustee_fully_qualified();

            let (did, _) = did::create_and_store_my_did_v1(setup.wallet_handle, None).unwrap();

            let nym_request = ledger::build_nym_request(&setup.did, &did, None, None, None).unwrap();
            let nym_response = ledger::sign_and_submit_request(setup.pool_handle, setup.wallet_handle, &setup.did, &nym_request).unwrap();
            pool::check_response_type(&nym_response, ResponseType::REPLY);
        }
    }

    mod submit_action {
        use super::*;

        #[test]
        #[cfg(feature = "local_nodes_pool")]
        fn indy_submit_action_works_for_pool_restart() {
            let setup = Setup::trustee();

            let pool_request_request = ledger::build_pool_restart_request(&setup.did, "start", None).unwrap();
            let pool_request_request = ledger::sign_request(setup.wallet_handle, &setup.did, &pool_request_request).unwrap();
            ledger::submit_action(setup.pool_handle, &pool_request_request, None, None).unwrap();
        }

        #[test]
        #[cfg(feature = "local_nodes_pool")]
        fn indy_submit_action_works_for_list_nodes() {
            let setup = Setup::trustee();

            let get_validator_info_request = ledger::build_get_validator_info_request(&setup.did).unwrap();
            let get_validator_info_request = ledger::sign_request(setup.wallet_handle, &setup.did, &get_validator_info_request).unwrap();

            let nodes = r#"["Node1", "Node2"]"#;
            let response = ledger::submit_action(setup.pool_handle, &get_validator_info_request, Some(nodes), None).unwrap();
            let responses: HashMap<String, serde_json::Value> = serde_json::from_str(&response).unwrap();

            assert_eq!(2, responses.len());
            assert!(responses.contains_key("Node1"));
            assert!(responses.contains_key("Node2"));
        }

        #[test]
        #[cfg(feature = "local_nodes_pool")]
        fn indy_submit_action_works_for_timeout() {
            let setup = Setup::trustee();

            let get_validator_info_request = ledger::build_get_validator_info_request(&setup.did).unwrap();
            let get_validator_info_request = ledger::sign_request(setup.wallet_handle, &setup.did, &get_validator_info_request).unwrap();
            ledger::submit_action(setup.pool_handle, &get_validator_info_request, None, Some(100)).unwrap();
        }
    }

    mod sign_request {
        use super::*;

        #[test]
        fn indy_sign_request_works() {
            let setup = Setup::wallet();

            let (did, _) = did::create_and_store_my_did(setup.wallet_handle, Some(TRUSTEE_SEED)).unwrap();

            let request = ledger::sign_request(setup.wallet_handle, &did, REQUEST).unwrap();
            let request: serde_json::Value = serde_json::from_str(&request).unwrap();
            assert_eq!(request["signature"].as_str().unwrap(), "65hzs4nsdQsTUqLCLy2qisbKLfwYKZSWoyh1C6CU59p5pfG3EHQXGAsjW4Qw4QdwkrvjSgQuyv8qyABcXRBznFKW");
        }

        #[test]
        fn indy_sign_request_works_for_fully_qualified() {
            let setup = Setup::trustee_fully_qualified();

            let request = ledger::sign_request(setup.wallet_handle, &setup.did, REQUEST).unwrap();
            let request: serde_json::Value = serde_json::from_str(&request).unwrap();
            assert_eq!(request["signature"].as_str().unwrap(), "65hzs4nsdQsTUqLCLy2qisbKLfwYKZSWoyh1C6CU59p5pfG3EHQXGAsjW4Qw4QdwkrvjSgQuyv8qyABcXRBznFKW");
        }

        #[test]
        fn indy_sign_works_for_unknown_signer() {
            let setup = Setup::wallet();

            let res = ledger::sign_request(setup.wallet_handle, DID, REQUEST);
            assert_code!(ErrorCode::WalletItemNotFound, res);
        }
    }

    mod multi_sign_request {
        use super::*;

        #[test]
        fn indy_multi_sign_request_works() {
            let setup = Setup::wallet();

            let (did1, _) = did::create_and_store_my_did(setup.wallet_handle, Some(TRUSTEE_SEED)).unwrap();
            let (did2, _) = did::create_and_store_my_did(setup.wallet_handle, Some(MY1_SEED)).unwrap();

            let message = ledger::multi_sign_request(setup.wallet_handle, &did1, REQUEST).unwrap();
            let message = ledger::multi_sign_request(setup.wallet_handle, &did2, &message).unwrap();

            let msg: serde_json::Value = serde_json::from_str(&message).unwrap();
            let signatures = msg["signatures"].as_object().unwrap();

            assert_eq!(signatures[DID_TRUSTEE], r#"65hzs4nsdQsTUqLCLy2qisbKLfwYKZSWoyh1C6CU59p5pfG3EHQXGAsjW4Qw4QdwkrvjSgQuyv8qyABcXRBznFKW"#);
            assert_eq!(signatures[DID_MY1], r#"49aXkbrtTE3e522AefE76J51WzUiakw3ZbxxWzf44cv7RS21n8mMr4vJzi4TymuqDupzCz7wEtuGz6rA94Y73kKR"#);
        }

        #[test]
        fn indy_multi_sign_request_works_for_fully_qualified() {
            let setup = Setup::wallet();

            let (did1, _) = did::create_and_store_my_did_v1(setup.wallet_handle, Some(TRUSTEE_SEED)).unwrap();
            let (did2, _) = did::create_and_store_my_did_v1(setup.wallet_handle, Some(MY1_SEED)).unwrap();

            ensure_did_first_version(&did1);
            ensure_did_first_version(&did2);

            let message = ledger::multi_sign_request(setup.wallet_handle, &did1, REQUEST).unwrap();
            let message = ledger::multi_sign_request(setup.wallet_handle, &did2, &message).unwrap();

            let msg: serde_json::Value = serde_json::from_str(&message).unwrap();
            let signatures = msg["signatures"].as_object().unwrap();

            assert_eq!(signatures[DID_TRUSTEE], r#"65hzs4nsdQsTUqLCLy2qisbKLfwYKZSWoyh1C6CU59p5pfG3EHQXGAsjW4Qw4QdwkrvjSgQuyv8qyABcXRBznFKW"#);
            assert_eq!(signatures[DID_MY1], r#"49aXkbrtTE3e522AefE76J51WzUiakw3ZbxxWzf44cv7RS21n8mMr4vJzi4TymuqDupzCz7wEtuGz6rA94Y73kKR"#);
        }

        #[test]
        fn indy_multi_sign_request_works_for_start_from_single_signature() {
            let setup = Setup::wallet();

            let (did, _) = did::create_and_store_my_did(setup.wallet_handle, Some(TRUSTEE_SEED)).unwrap();
            let (did2, _) = did::create_and_store_my_did(setup.wallet_handle, Some(MY1_SEED)).unwrap();

            let message = ledger::sign_request(setup.wallet_handle, &did, REQUEST_FROM_TRUSTEE).unwrap();
            let message = ledger::multi_sign_request(setup.wallet_handle, &did2, &message).unwrap();

            let msg: serde_json::Value = serde_json::from_str(&message).unwrap();
            let signatures = msg["signatures"].as_object().unwrap();

            assert!(!msg.as_object().unwrap().contains_key("signature"));
            assert_eq!(signatures[DID_TRUSTEE], r#"3YnLxoUd4utFLzeXUkeGefAqAdHUD7rBprpSx2CJeH7gRYnyjkgJi7tCnFgUiMo62k6M2AyUDtJrkUSgHfcq3vua"#);
            assert_eq!(signatures[DID_MY1], r#"4EyvSFPoeQCJLziGVqjuMxrbuoWjAWUGPd6LdxeZuG9w3Bcbt7cSvhjrv8SX5e8mGf8jrf3K6xd9kEhXsQLqUg45"#);
        }

        #[test]
        fn indy_multi_sign_request_works_for_unknown_signer() {
            let setup = Setup::wallet();

            let res = ledger::multi_sign_request(setup.wallet_handle, DID, REQUEST);
            assert_code!(ErrorCode::WalletItemNotFound, res);
        }
    }

    mod nym_requests {
        use super::*;

        #[test]
        #[cfg(feature = "local_nodes_pool")]
        fn indy_build_nym_requests_works_for_only_required_fields() {
            let expected_result = json!({
                "type": constants::NYM,
                "dest": DEST,
            });

            let request = ledger::build_nym_request(&IDENTIFIER, &DEST, None, None, None).unwrap();
            check_request(&request, expected_result, IDENTIFIER);
        }

        #[test]
        #[cfg(feature = "local_nodes_pool")]
        fn indy_build_nym_requests_works_with_option_fields() {
            let role = "STEWARD";
            let alias = "some_alias";

            let expected_result = json!({
                "alias": alias,
                "dest": DEST,
                "role": "2",
                "type": constants::NYM,
                "verkey": VERKEY_TRUSTEE
            });

            let request = ledger::build_nym_request(&IDENTIFIER, &DEST, Some(VERKEY_TRUSTEE), Some(alias), Some(role)).unwrap();
            check_request(&request, expected_result, IDENTIFIER);
        }

        #[test]
        #[cfg(feature = "local_nodes_pool")]
        fn indy_build_nym_requests_works_for_empty_role() {
            let expected_result = json!({
                "dest": DEST,
                "role": serde_json::Value::Null,
                "type": constants::NYM
            });

            let request = ledger::build_nym_request(&IDENTIFIER, &DEST, None, None, Some("")).unwrap();
            check_request(&request, expected_result, IDENTIFIER);
        }

        #[test]
        #[cfg(feature = "local_nodes_pool")]
        fn indy_build_nym_requests_works_for_fully_qualified() {
            let expected_result = json!({
                "type": constants::NYM,
                "dest": DEST,
            });

            let request = ledger::build_nym_request(&IDENTIFIER_V1, &DEST_V1, None, None, None).unwrap();
            check_request(&request, expected_result, IDENTIFIER);
        }

        #[test]
        #[cfg(feature = "local_nodes_pool")]
        fn indy_build_get_nym_requests_works() {
            let expected_result = json!({
                "type": constants::GET_NYM,
                "dest": DEST
            });

            let request = ledger::build_get_nym_request(Some(IDENTIFIER), &DEST).unwrap();
            check_request(&request, expected_result, IDENTIFIER);
        }

        #[test]
        #[cfg(feature = "local_nodes_pool")]
        fn indy_build_get_nym_requests_works_for_fully_qualified() {
            let expected_result = json!({
                "type": constants::GET_NYM,
                "dest": DEST
            });

            let request = ledger::build_get_nym_request(Some(IDENTIFIER_V1), &DEST_V1).unwrap();
            check_request(&request, expected_result, IDENTIFIER);
        }

        #[test]
        #[cfg(feature = "local_nodes_pool")]
        fn indy_build_get_nym_requests_works_for_default_submitter_did() {
            let request = ledger::build_get_nym_request(None, &DEST).unwrap();
            check_default_identifier(&request);
        }

        #[test]
        #[cfg(feature = "local_nodes_pool")]
        fn indy_send_get_nym_request_works() {
            let setup = Setup::trustee();

            let get_nym_request = ledger::build_get_nym_request(Some(&setup.did), &setup.did).unwrap();
            let get_nym_response = ledger::submit_request(setup.pool_handle, &get_nym_request).unwrap();
            let get_nym_response: Reply<GetNymReplyResult> = serde_json::from_str(&get_nym_response).unwrap();
            assert!(get_nym_response.result.data.is_some());
        }

        #[test]
        #[cfg(feature = "local_nodes_pool")]
        fn indy_nym_requests_works() {
            let setup = Setup::trustee();

            let (my_did, my_verkey) = did::create_and_store_my_did(setup.wallet_handle, None).unwrap();

            let nym_request = ledger::build_nym_request(&setup.did, &my_did, Some(&my_verkey), None, None).unwrap();
            let nym_resp = ledger::sign_and_submit_request(setup.pool_handle, setup.wallet_handle, &setup.did, &nym_request).unwrap();
            pool::check_response_type(&nym_resp, ResponseType::REPLY);

            let get_nym_request = ledger::build_get_nym_request(Some(&my_did), &my_did).unwrap();
            let get_nym_response = ledger::submit_request_with_retries(setup.pool_handle, &get_nym_request, &nym_resp).unwrap();

            let get_nym_response: Reply<GetNymReplyResult> = serde_json::from_str(&get_nym_response).unwrap();
            assert!(get_nym_response.result.data.is_some());
        }
    }

    mod attrib_requests {
        use super::*;

        #[test]
        #[cfg(feature = "local_nodes_pool")]
        fn indy_build_attrib_requests_works_for_raw_value() {
            let expected_result = json!({
                "type": constants::ATTRIB,
                "dest": DEST,
                "raw": ATTRIB_RAW_DATA
            });

            let request = ledger::build_attrib_request(&IDENTIFIER, &DEST, None, Some(ATTRIB_RAW_DATA), None).unwrap();
            check_request_operation(&request, expected_result);
        }

        #[test]
        #[cfg(feature = "local_nodes_pool")]
        fn indy_build_attrib_requests_works_for_hash_value() {
            let expected_result = json!({
                "type": constants::ATTRIB,
                "dest": DEST,
                "hash": ATTRIB_HASH_DATA
            });

            let request = ledger::build_attrib_request(&IDENTIFIER, &DEST, Some(ATTRIB_HASH_DATA), None, None).unwrap();
            check_request_operation(&request, expected_result);
        }

        #[test]
        #[cfg(feature = "local_nodes_pool")]
        fn indy_build_attrib_requests_works_for_enc_value() {
            let expected_result = json!({
                "type": constants::ATTRIB,
                "dest": DEST,
                "enc": ATTRIB_ENC_DATA
            });

            let request = ledger::build_attrib_request(&IDENTIFIER, &DEST, None, None, Some(ATTRIB_ENC_DATA)).unwrap();
            check_request_operation(&request, expected_result);
        }

        #[test]
        #[cfg(feature = "local_nodes_pool")]
        fn indy_build_attrib_requests_works_for_fully_qualified() {
            let expected_result = json!({
                "type": constants::ATTRIB,
                "dest": DEST,
                "raw": ATTRIB_RAW_DATA
            });

            let request = ledger::build_attrib_request(&IDENTIFIER_V1, &DEST_V1, None, Some(ATTRIB_RAW_DATA), None).unwrap();
            check_request(&request, expected_result, IDENTIFIER);
        }

        #[test]
        #[cfg(feature = "local_nodes_pool")]
        fn indy_build_attrib_requests_works_for_missed_attribute() {
            let res = ledger::build_attrib_request(&IDENTIFIER, &DEST, None, None, None);
            assert_code!(ErrorCode::CommonInvalidStructure, res);
        }

        #[test]
        #[cfg(feature = "local_nodes_pool")]
        fn indy_build_get_attrib_requests_works_for_raw_value() {
            let raw = "endpoint";

            let expected_result = json!({
                "type": constants::GET_ATTR,
                "dest": DEST,
                "raw": raw
            });

            let request = ledger::build_get_attrib_request(Some(IDENTIFIER), &DEST, Some(raw), None, None).unwrap();
            check_request_operation(&request, expected_result);
        }

        #[test]
        #[cfg(feature = "local_nodes_pool")]
        fn indy_build_get_attrib_requests_works_for_hash_value() {
            let expected_result = json!({
                "type": constants::GET_ATTR,
                "dest": DEST,
                "hash": ATTRIB_HASH_DATA
            });

            let request = ledger::build_get_attrib_request(Some(IDENTIFIER), &DEST, None, Some(ATTRIB_HASH_DATA), None).unwrap();
            check_request_operation(&request, expected_result);
        }

        #[test]
        #[cfg(feature = "local_nodes_pool")]
        fn indy_build_get_attrib_requests_works_for_enc_value() {
            let expected_result = json!({
                "type": constants::GET_ATTR,
                "dest": DEST,
                "enc": ATTRIB_ENC_DATA
            });

            let request = ledger::build_get_attrib_request(Some(IDENTIFIER), &DEST, None, None, Some(ATTRIB_ENC_DATA)).unwrap();
            check_request_operation(&request, expected_result);
        }

        #[test]
        #[cfg(feature = "local_nodes_pool")]
        fn indy_build_get_attrib_requests_works_for_fully_qualifieds() {
            let raw = "endpoint";

            let expected_result = json!({
                "type": constants::GET_ATTR,
                "dest": DEST,
                "raw": raw
            });

            let request = ledger::build_get_attrib_request(Some(IDENTIFIER_V1), &DEST_V1, Some(raw), None, None).unwrap();
            check_request(&request, expected_result, IDENTIFIER);
        }

        #[test]
        #[cfg(feature = "local_nodes_pool")]
        fn indy_build_get_attrib_requests_works_for_default_submitter_did() {
            let request = ledger::build_get_attrib_request(None, &DEST, Some(ATTRIB_RAW_DATA), None, None).unwrap();
            check_default_identifier(&request);
        }

        #[test]
        #[cfg(feature = "local_nodes_pool")]
        fn indy_attrib_requests_works_for_raw_value() {
            let setup = Setup::new_identity();

            let attrib_request = ledger::build_attrib_request(&setup.did,
                                                              &setup.did,
                                                              None,
                                                              Some(ATTRIB_RAW_DATA),
                                                              None).unwrap();
            let attrib_req_resp = ledger::sign_and_submit_request(setup.pool_handle, setup.wallet_handle, &setup.did, &attrib_request).unwrap();
            pool::check_response_type(&attrib_req_resp, ResponseType::REPLY);

            let get_attrib_request = ledger::build_get_attrib_request(Some(&setup.did), &setup.did, Some("endpoint"), None, None).unwrap();
            let get_attrib_response = ledger::submit_request_with_retries(setup.pool_handle, &get_attrib_request, &attrib_req_resp).unwrap();

            let get_attrib_response: Reply<GetAttribReplyResult> = serde_json::from_str(&get_attrib_response).unwrap();
            assert_eq!(get_attrib_response.result.data.unwrap().as_str(), ATTRIB_RAW_DATA);
        }
    }

    mod schema_requests {
        use super::*;

        #[test]
        #[cfg(feature = "local_nodes_pool")]
        fn indy_build_schema_requests_works_for_correct_data_json() {
            let expected_result = json!({
                "type": constants::SCHEMA,
                "data": {
                    "name": GVT_SCHEMA_NAME,
                    "version": SCHEMA_VERSION,
                    "attr_names": ["name"]
                },
            });

            let request = ledger::build_schema_request(IDENTIFIER, SCHEMA_DATA).unwrap();
            check_request_operation(&request, expected_result);
        }

        #[test]
        #[cfg(feature = "local_nodes_pool")]
        fn indy_build_schema_requests_works_for_fully_qualified() {
            let expected_result = json!({
                "type": constants::SCHEMA,
                "data": {
                    "name": GVT_SCHEMA_NAME,
                    "version": SCHEMA_VERSION,
                    "attr_names": ["name"]
                },
            });

            let request = ledger::build_schema_request(IDENTIFIER_V1, SCHEMA_DATA).unwrap();
            check_request(&request, expected_result, IDENTIFIER);
        }

        #[test]
        #[cfg(feature = "local_nodes_pool")]
        fn indy_build_get_schema_requests_works_for_correct_data_json() {
            let expected_result = json!({
                "type": constants::GET_SCHEMA,
                "dest": ISSUER_DID,
                "data": {
                    "name": GVT_SCHEMA_NAME,
                    "version": SCHEMA_VERSION
                },
            });

            let request = ledger::build_get_schema_request(Some(IDENTIFIER), &anoncreds::gvt_schema_id()).unwrap();
            check_request_operation(&request, expected_result);
        }

        #[test]
        #[cfg(feature = "local_nodes_pool")]
        fn indy_build_get_schema_requests_works_for_fully_qualified() {
            let expected_result = json!({
                "type": constants::GET_SCHEMA,
                "dest": ISSUER_DID,
                "data": {
                    "name": GVT_SCHEMA_NAME,
                    "version": SCHEMA_VERSION
                },
            });

            let request = ledger::build_get_schema_request(Some(IDENTIFIER_V1), &anoncreds::gvt_schema_id_fully_qualified()).unwrap();
            check_request(&request, expected_result, IDENTIFIER);
        }

        #[test]
        #[cfg(feature = "local_nodes_pool")]
        fn indy_build_get_schema_requests_works_for_default_submitter_did() {
            let request = ledger::build_get_schema_request(None, &anoncreds::gvt_schema_id()).unwrap();
            check_default_identifier(&request);
        }

        #[test]
        #[cfg(feature = "local_nodes_pool")]
        fn indy_schema_requests_works() {
            let setup = Setup::pool();

            let (schema_id, _, _) = ledger::post_entities();

            let get_schema_request = ledger::build_get_schema_request(Some(DID_MY1), &schema_id).unwrap();
            let get_schema_response = ledger::submit_request(setup.pool_handle, &get_schema_request).unwrap();
            let (_, schema_json) = ledger::parse_get_schema_response(&get_schema_response).unwrap();

            let _schema: SchemaV1 = serde_json::from_str(&schema_json).unwrap();
        }
    }

    mod node_request {
        use super::*;

        #[test]
        fn indy_build_node_request_works_for_correct_data_json() {
            let expected_result = json!({
                "type": constants::NODE,
                "dest": DEST,
                "data": {
                    "node_ip": "10.0.0.100",
                    "node_port": 2,
                    "client_ip": "10.0.0.100",
                    "client_port": 1,
                    "alias": "Node5",
                    "services": ["VALIDATOR"],
                    "blskey": "4N8aUNHSgjQVgkpm8nhNEfDf6txHznoYREg9kirmJrkivgL4oSEimFF6nsQ6M41QvhM2Z33nves5vfSn9n1UwNFJBYtWVnHYMATn76vLuL3zU88KyeAYcHfsih3He6UHcXDxcaecHVz6jhCYz1P2UZn2bDVruL5wXpehgBfBaLKm3Ba",
                    "blskey_pop": "RahHYiCvoNCtPTrVtP7nMC5eTYrsUA8WjXbdhNc8debh1agE9bGiJxWBXYNFbnJXoXhWFMvyqhqhRoq737YQemH5ik9oL7R4NTTCz2LEZhkgLJzB3QRQqJyBNyv7acbdHrAT8nQ9UkLbaVL9NBpnWXBTw4LEMePaSHEw66RzPNdAX1",
                },
            });

            let request = ledger::build_node_request(IDENTIFIER, DEST, NODE_DATA).unwrap();
            check_request_operation(&request, expected_result);
        }

        #[test]
        fn indy_build_node_request_works_for_fully_qualified() {
            let expected_result = json!({
                "type": constants::NODE,
                "dest": DEST,
                "data": {
                    "node_ip": "10.0.0.100",
                    "node_port": 2,
                    "client_ip": "10.0.0.100",
                    "client_port": 1,
                    "alias": "Node5",
                    "services": ["VALIDATOR"],
                    "blskey": "4N8aUNHSgjQVgkpm8nhNEfDf6txHznoYREg9kirmJrkivgL4oSEimFF6nsQ6M41QvhM2Z33nves5vfSn9n1UwNFJBYtWVnHYMATn76vLuL3zU88KyeAYcHfsih3He6UHcXDxcaecHVz6jhCYz1P2UZn2bDVruL5wXpehgBfBaLKm3Ba",
                    "blskey_pop": "RahHYiCvoNCtPTrVtP7nMC5eTYrsUA8WjXbdhNc8debh1agE9bGiJxWBXYNFbnJXoXhWFMvyqhqhRoq737YQemH5ik9oL7R4NTTCz2LEZhkgLJzB3QRQqJyBNyv7acbdHrAT8nQ9UkLbaVL9NBpnWXBTw4LEMePaSHEw66RzPNdAX1",
                },
            });

            let request = ledger::build_node_request(IDENTIFIER_V1, DEST_V1, NODE_DATA).unwrap();
            check_request(&request, expected_result, IDENTIFIER);
        }

        #[test]
        #[cfg(feature = "local_nodes_pool")]
        #[ignore] //FIXME currently unstable pool behaviour after new non-existing node was added
        fn indy_submit_node_request_works_for_new_steward() {
            let setup = Setup::wallet_and_pool();

            let (my_did, _) = did::create_store_and_publish_my_did_from_steward(setup.wallet_handle, setup.pool_handle).unwrap();

            let dest = "A5iWQVT3k8Zo9nXj4otmeqaUziPQPCiDqcydXkAJBk1Y"; // random(32) and base58

            let node_request = ledger::build_node_request(&my_did, dest, NODE_DATA).unwrap();
            let response = ledger::sign_and_submit_request(setup.pool_handle, setup.wallet_handle, &my_did, &node_request).unwrap();
            pool::check_response_type(&response, ResponseType::REPLY);
        }
    }

    mod cred_def_requests {
        use super::*;

        #[test]
        fn indy_build_cred_def_request_works_for_correct_data_json() {
            let cred_def_json = json!({
               "ver":"1.0",
               "id": anoncreds::gvt_cred_def_id(),
               "schemaId": "1",
               "type":"CL",
               "tag":"TAG_1",
               "value":{
                  "primary":{
                     "n":"1",
                     "s":"2",
                     "r":{"name":"1","master_secret":"3"},
                     "rctxt":"1",
                     "z":"1"
                  }
               }
            }).to_string();

            let expected_result = json!({
               "ref":1,
               "type":"102",
               "signature_type":"CL",
               "tag":"TAG_1",
               "data":{
                  "primary":{
                     "n":"1",
                     "s":"2",
                     "r":{"name":"1","master_secret":"3"},
                     "rctxt":"1",
                     "z":"1"
                  }
               }
            });

            let request = ledger::build_cred_def_txn(IDENTIFIER, &cred_def_json).unwrap();
            check_request_operation(&request, expected_result);
        }

        #[test]
        fn indy_build_get_cred_def_request_works() {
            let expected_result = json!({
                "type": constants::GET_CRED_DEF,
                "ref": SEQ_NO,
                "signature_type": SIGNATURE_TYPE,
                "origin": IDENTIFIER,
                "tag": TAG_1
            });

            let id = anoncreds::cred_def_id(IDENTIFIER, &SEQ_NO.to_string(), SIGNATURE_TYPE, TAG_1);
            let request = ledger::build_get_cred_def_request(Some(IDENTIFIER), &id).unwrap();
            check_request_operation(&request, expected_result);
        }

        #[test]
        fn indy_build_get_cred_def_request_works_for_fully_qualified() {
            let expected_result = json!({
                "type": constants::GET_CRED_DEF,
                "ref": SEQ_NO,
                "signature_type": SIGNATURE_TYPE,
                "origin": ISSUER_DID,
                "tag": TAG_1
            });
            let request = ledger::build_get_cred_def_request(Some(IDENTIFIER_V1), &anoncreds::gvt_cred_def_id_fully_qualified()).unwrap();
            check_request_operation(&request, expected_result);
        }

        #[test]
        fn indy_build_get_cred_def_request_works_for_default_submitter_did() {
            let id = anoncreds::cred_def_id(IDENTIFIER, &SEQ_NO.to_string(), SIGNATURE_TYPE, TAG_1);
            let request = ledger::build_get_cred_def_request(None, &id).unwrap();
            check_default_identifier(&request);
        }

        #[test]
        #[cfg(feature = "local_nodes_pool")]
        fn indy_cred_def_requests_works() {
            let setup = Setup::pool();

            let (_, cred_def_id, _) = ledger::post_entities();

            let get_cred_def_request = ledger::build_get_cred_def_request(Some(DID_MY1), &cred_def_id).unwrap();
            let get_cred_def_response = ledger::submit_request(setup.pool_handle, &get_cred_def_request).unwrap();
            let (_, cred_def_json) = ledger::parse_get_cred_def_response(&get_cred_def_response).unwrap();

            let _cred_def: CredentialDefinitionV1 = serde_json::from_str(&cred_def_json).unwrap();
        }
    }

    mod get_validator_info {
        use super::*;

        #[test]
        fn indy_build_get_validator_info_request() {
            let expected_result = json!({
                "type": constants::GET_VALIDATOR_INFO,
            });

            let request = ledger::build_get_validator_info_request(IDENTIFIER).unwrap();
            check_request_operation(&request, expected_result);
        }

        #[test]
        #[cfg(feature = "local_nodes_pool")]
        fn indy_get_validator_info_request_works() {
            let setup = Setup::trustee();

            let get_validator_info_request = ledger::build_get_validator_info_request(&setup.did).unwrap();
            let get_validator_info_response = ledger::sign_and_submit_request(setup.pool_handle, setup.wallet_handle, &setup.did, &get_validator_info_request).unwrap();

            let get_validator_info_response: HashMap<String, String> = serde_json::from_str(&get_validator_info_response).unwrap();
            for value in get_validator_info_response.values() {
                serde_json::from_str::<Reply<GetValidatorInfoResult>>(value).unwrap();
            }
        }
    }

    mod get_txn_requests {
        use super::*;

        #[test]
        fn indy_build_get_txn_request() {
            let expected_result = json!({
                "type": constants::GET_TXN,
                "data": SEQ_NO,
                "ledgerId": 1
            });

            let request = ledger::build_get_txn_request(Some(IDENTIFIER), SEQ_NO, None).unwrap();
            check_request_operation(&request, expected_result);
        }

        #[test]
        fn indy_build_get_txn_request_for_fully_qualified() {
            let expected_result = json!({
                "type": constants::GET_TXN,
                "data": SEQ_NO,
                "ledgerId": 1
            });

            let request = ledger::build_get_txn_request(Some(IDENTIFIER_V1), SEQ_NO, None).unwrap();
            check_request(&request, expected_result, IDENTIFIER);
        }

        #[test]
        fn indy_build_get_txn_request_for_default_submitter_did() {
            let request = ledger::build_get_txn_request(None, SEQ_NO, None).unwrap();
            check_default_identifier(&request);
        }

        #[test]
        fn indy_build_get_txn_request_for_ledger_type_as_number() {
            let expected_result = json!({
                "type": constants::GET_TXN,
                "data": SEQ_NO,
                "ledgerId": 10
            });

            let request = ledger::build_get_txn_request(Some(IDENTIFIER), SEQ_NO, Some("10")).unwrap();
            check_request_operation(&request, expected_result);
        }

        #[test]
        fn indy_build_get_txn_request_for_ledger_type() {
            let expected_result = json!({
                "type": constants::GET_TXN,
                "data": SEQ_NO,
                "ledgerId": 0
            });

            let request = ledger::build_get_txn_request(Some(IDENTIFIER), SEQ_NO, Some("POOL")).unwrap();
            check_request_operation(&request, expected_result);
        }

        #[test]
        #[cfg(feature = "local_nodes_pool")]
        fn indy_get_txn_request_works() {
            let setup = Setup::new_identity();

            let schema_request = ledger::build_schema_request(&setup.did, &anoncreds::gvt_schema_json()).unwrap();
            let schema_response = ledger::sign_and_submit_request(setup.pool_handle, setup.wallet_handle, &setup.did, &schema_request).unwrap();
            pool::check_response_type(&schema_response, ResponseType::REPLY);

            let seq_no = ledger::extract_seq_no_from_reply(&schema_response).unwrap() as i32;

            thread::sleep(std::time::Duration::from_secs(1));

            let get_txn_request = ledger::build_get_txn_request(Some(&setup.did), seq_no, None).unwrap();
            let get_txn_response = ledger::submit_request(setup.pool_handle, &get_txn_request).unwrap();

            let get_txn_response: Reply<GetTxnResult> = serde_json::from_str(&get_txn_response).unwrap();
            let get_txn_schema_data: SchemaData = serde_json::from_value(
                serde_json::Value::Object(get_txn_response.result.data.unwrap()["txn"]["data"]["data"].as_object().unwrap().clone())
            ).unwrap();

            let expected_schema_data: SchemaData = serde_json::from_str(r#"{"name":"gvt","version":"1.0","attr_names":["name", "age", "sex", "height"]}"#).unwrap();
            assert_eq!(expected_schema_data, get_txn_schema_data);
        }
    }

    mod pool_config {
        use super::*;

        #[test]
        #[cfg(feature = "local_nodes_pool")]
        fn indy_build_pool_config_request_works() {
            let expected_result = json!({
                "type": constants::POOL_CONFIG,
                "writes": true,
                "force": false
            });

            let request = ledger::build_pool_config_request(DID_TRUSTEE, true, false).unwrap();
            check_request_operation(&request, expected_result);
        }

        #[test]
        #[cfg(feature = "local_nodes_pool")]
        fn indy_pool_config_request_works() {
            let setup = Setup::trustee();

            let request = ledger::build_pool_config_request(&setup.did, true, false).unwrap();
            ledger::sign_and_submit_request(setup.pool_handle, setup.wallet_handle, &setup.did, &request).unwrap();
        }

        #[test]
        #[cfg(feature = "local_nodes_pool")]
        fn indy_pool_config_request_works_for_disabling_writing() {
            let setup = Setup::trustee();

            // set Ledger as readonly
            let request = ledger::build_pool_config_request(&setup.did, false, false).unwrap();
            ledger::sign_and_submit_request(setup.pool_handle, setup.wallet_handle, &setup.did, &request).unwrap();

            // try send schema request
            let schema_request = ledger::build_schema_request(&setup.did, &anoncreds::gvt_schema_json()).unwrap();
            let response = ledger::sign_and_submit_request(setup.pool_handle, setup.wallet_handle, &setup.did, &schema_request).unwrap();
            pool::check_response_type(&response, ResponseType::REQNACK);

            // return Ledger to the previous state
            let request = ledger::build_pool_config_request(&setup.did, true, false).unwrap();
            ledger::sign_and_submit_request(setup.pool_handle, setup.wallet_handle, &setup.did, &request).unwrap();
        }
    }

    mod pool_restart {
        use super::*;

        #[test]
        #[cfg(feature = "local_nodes_pool")]
        fn indy_build_pool_restart_request_works_for_start_action() {
            let expected_result = json!({
                "type": constants::POOL_RESTART,
                "action": "start",
                "datetime": "0"
            });

            let request = ledger::build_pool_restart_request(DID_TRUSTEE, "start", Some("0")).unwrap();
            check_request_operation(&request, expected_result);
        }

        #[test]
        #[cfg(feature = "local_nodes_pool")]
        fn indy_build_pool_restart_request_works_for_cancel_action() {
            let expected_result = json!({
                "type": constants::POOL_RESTART,
                "action": "cancel"
            });

            let request = ledger::build_pool_restart_request(DID_TRUSTEE, "cancel", None).unwrap();
            check_request_operation(&request, expected_result);
        }

        lazy_static! {
            static ref DATETIME: String = {
                let next_year = time::now().tm_year + 1900 + 1;
                format!("{}-01-25T12:49:05.258870+00:00", next_year)
            };
        }

        #[test]
        #[cfg(feature = "local_nodes_pool")]
        fn indy_pool_restart_request_works_for_start_cancel_works() {
            let setup = Setup::trustee();

            //start
            let request = ledger::build_pool_restart_request(&setup.did, "start", Some(&DATETIME)).unwrap();
            ledger::sign_and_submit_request(setup.pool_handle, setup.wallet_handle, &setup.did, &request).unwrap();

            //cancel
            let request = ledger::build_pool_restart_request(&setup.did, "cancel", None).unwrap();
            ledger::sign_and_submit_request(setup.pool_handle, setup.wallet_handle, &setup.did, &request).unwrap();
        }
    }

    mod pool_upgrade {
        use super::*;

        #[test]
        #[cfg(feature = "local_nodes_pool")]
        fn indy_build_pool_upgrade_request_works_for_start_action() {
            let expected_result = json!({
                "type": constants::POOL_UPGRADE,
                "name": "upgrade-libindy",
                "version": "2.0.0",
                "action": "start",
                "sha256": "f284b",
                "schedule": {},
                "reinstall": false,
                "force": false
            });

            let request = ledger::build_pool_upgrade_request(DID_TRUSTEE,
                                                             "upgrade-libindy",
                                                             "2.0.0",
                                                             "start",
                                                             "f284b",
                                                             None,
                                                             Some("{}"),
                                                             None,
                                                             false,
                                                             false,
                                                             None).unwrap();
            check_request_operation(&request, expected_result);
        }

        #[test]
        #[cfg(feature = "local_nodes_pool")]
        fn indy_build_pool_upgrade_request_works_for_cancel_action() {
            let expected_result = json!({
                "type": constants::POOL_UPGRADE,
                "name": "upgrade-libindy",
                "version": "2.0.0",
                "action": "cancel",
                "sha256": "f284b",
                "reinstall": false,
                "force": false
            });

            let request = ledger::build_pool_upgrade_request(DID_TRUSTEE,
                                                             "upgrade-libindy",
                                                             "2.0.0",
                                                             "cancel",
                                                             "f284b",
                                                             None,
                                                             None,
                                                             None,
                                                             false,
                                                             false,
                                                             None).unwrap();
            check_request_operation(&request, expected_result);
        }

        #[test]
        #[cfg(feature = "local_nodes_pool")]
        fn indy_build_pool_upgrade_request_works_for_package() {
            let expected_result = json!({
                "type": constants::POOL_UPGRADE,
                "name": "upgrade-libindy",
                "version": "2.0.0",
                "action": "start",
                "sha256": "f284b",
                "schedule": {},
                "reinstall": false,
                "force": false,
                "package": "some_package"
            });

            let request = ledger::build_pool_upgrade_request(DID_TRUSTEE,
                                                             "upgrade-libindy",
                                                             "2.0.0",
                                                             "start",
                                                             "f284b",
                                                             None,
                                                             Some("{}"),
                                                             None,
                                                             false,
                                                             false,
                                                             Some("some_package")).unwrap();
            check_request_operation(&request, expected_result);
        }

        lazy_static! {
            static ref SCHEDULE: String = {
                let next_year = time::now().tm_year + 1900 + 1;
                format!(r#"{{"Gw6pDLhcBcoQesN72qfotTgFa7cbuqZpkX3Xo6pLhPhv":"{}-01-25T12:49:05.258870+00:00",
                             "8ECVSk179mjsjKRLWiQtssMLgp6EPhWXtaYyStWPSGAb":"{}-01-25T13:49:05.258870+00:00",
                             "DKVxG2fXXTU8yT5N7hGEbXB3dfdAnYv1JczDUHpmDxya":"{}-01-25T14:49:05.258870+00:00",
                             "4PS3EDQ3dW1tci1Bp6543CfuuebjFrg36kLAUcskGfaA":"{}-01-25T15:49:05.258870+00:00"}}"#,
                             next_year, next_year, next_year, next_year)
            };
        }

        #[test]
        #[cfg(feature = "local_nodes_pool")]
        fn indy_pool_upgrade_request_works_for_start_cancel_works() {
            let setup = Setup::trustee();

            //start
            let request = ledger::build_pool_upgrade_request(&setup.did,
                                                             "upgrade-libindy",
                                                             "2.0.0",
                                                             "start",
                                                             "f284bdc3c1c9e24a494e285cb387c69510f28de51c15bb93179d9c7f28705398",
                                                             None,
                                                             Some(&SCHEDULE),
                                                             None,
                                                             false,
                                                             false,
                                                             None).unwrap();
            ledger::sign_and_submit_request(setup.pool_handle, setup.wallet_handle, &setup.did, &request).unwrap();

            //cancel
            let request = ledger::build_pool_upgrade_request(&setup.did,
                                                             "upgrade-libindy",
                                                             "2.0.0",
                                                             "cancel",
                                                             "ac3eb2cc3ac9e24a494e285cb387c69510f28de51c15bb93179d9c7f28705398",
                                                             None,
                                                             None,
                                                             Some("Upgrade is not required"),
                                                             false,
                                                             false,
                                                             None).unwrap();
            ledger::sign_and_submit_request(setup.pool_handle, setup.wallet_handle, &setup.did, &request).unwrap();
        }
    }

    mod revoc_reg_def_requests {
        use super::*;

        #[test]
        #[cfg(all(feature = "local_nodes_pool", target_pointer_width = "64"))] //FIXME: fix AMCL hex serializing
        fn indy_build_revoc_reg_def_request() {
            let data = json!({
                "ver": "1.0",
                "id": anoncreds::gvt_rev_reg_id(),
                "revocDefType": REVOC_REG_TYPE,
                "tag": TAG_1,
                "credDefId": anoncreds::gvt_cred_def_id(),
                "value": {
                    "issuanceType":"ISSUANCE_ON_DEMAND",
                    "maxCredNum":5,
                    "tailsHash":"s",
                    "tailsLocation":"http://tails.location.com",
                    "publicKeys": {
                        "accumKey": {
                            "z": "1 0000000000000000000000000000000000000000000000000000000000001111 1 0000000000000000000000000000000000000000000000000000000000000000 1 0000000000000000000000000000000000000000000000000000000000000000 1 0000000000000000000000000000000000000000000000000000000000000000 1 0000000000000000000000000000000000000000000000000000000000000000 1 0000000000000000000000000000000000000000000000000000000000000000 1 0000000000000000000000000000000000000000000000000000000000000000 1 0000000000000000000000000000000000000000000000000000000000000000 1 0000000000000000000000000000000000000000000000000000000000000000 1 0000000000000000000000000000000000000000000000000000000000000000 1 0000000000000000000000000000000000000000000000000000000000000000 1 0000000000000000000000000000000000000000000000000000000000000000"
                        }
                    }
                }
            }).to_string();

            let expected_result = json!({
                "id":anoncreds::gvt_rev_reg_id(),
                "credDefId": anoncreds::gvt_cred_def_id(),
                "revocDefType":"CL_ACCUM",
                "tag":"TAG_1",
                "type":"113",
                "value": {
                    "issuanceType":"ISSUANCE_ON_DEMAND",
                    "maxCredNum":5,
                    "tailsHash":"s",
                    "tailsLocation":"http://tails.location.com",
                    "publicKeys": {
                        "accumKey": {
                            "z": "1 0000000000000000000000000000000000000000000000000000000000001111 1 0000000000000000000000000000000000000000000000000000000000000000 1 0000000000000000000000000000000000000000000000000000000000000000 1 0000000000000000000000000000000000000000000000000000000000000000 1 0000000000000000000000000000000000000000000000000000000000000000 1 0000000000000000000000000000000000000000000000000000000000000000 1 0000000000000000000000000000000000000000000000000000000000000000 1 0000000000000000000000000000000000000000000000000000000000000000 1 0000000000000000000000000000000000000000000000000000000000000000 1 0000000000000000000000000000000000000000000000000000000000000000 1 0000000000000000000000000000000000000000000000000000000000000000 1 0000000000000000000000000000000000000000000000000000000000000000"
                        }
                    }
                }
            });

            let request = ledger::build_revoc_reg_def_request(DID, &data).unwrap();
            check_request_operation(&request, expected_result);
        }

        #[test]
        #[cfg(feature = "local_nodes_pool")]
        fn indy_build_get_revoc_reg_def_request() {
            let expected_result = json!({
                "type": constants::GET_REVOC_REG_DEF,
                "id": anoncreds::gvt_rev_reg_id()
            });

            let request = ledger::build_get_revoc_reg_def_request(Some(DID), &anoncreds::gvt_rev_reg_id()).unwrap();
            check_request_operation(&request, expected_result);
        }

        #[test]
        #[cfg(feature = "local_nodes_pool")]
        fn indy_build_get_revoc_reg_def_request_for_fully_qualified() {
            let expected_result = json!({
                "type": constants::GET_REVOC_REG_DEF,
                "id": anoncreds::gvt_rev_reg_id()
            });

            let request = ledger::build_get_revoc_reg_def_request(Some(DID_V1), &anoncreds::gvt_rev_reg_id_fully_qualified()).unwrap();
            check_request_operation(&request, expected_result);
        }

        #[test]
        #[cfg(feature = "local_nodes_pool")]
        fn indy_build_get_revoc_reg_def_request_for_default_submitter_did() {
            let request = ledger::build_get_revoc_reg_def_request(None, &anoncreds::gvt_rev_reg_id()).unwrap();
            check_default_identifier(&request);
        }

        #[test]
        #[cfg(feature = "local_nodes_pool")]
        fn indy_revoc_reg_def_requests_works() {
            let setup = Setup::pool();

            let (_, _, rev_reg_id) = ledger::post_entities();

            let get_rev_reg_def_request = ledger::build_get_revoc_reg_def_request(Some(DID_MY1), &rev_reg_id).unwrap();
            let get_rev_reg_def_response = ledger::submit_request(setup.pool_handle, &get_rev_reg_def_request).unwrap();

            let (_, revoc_reg_def_json) = ledger::parse_get_revoc_reg_def_response(&get_rev_reg_def_response).unwrap();
            let _revoc_reg_def: RevocationRegistryDefinitionV1 = serde_json::from_str(&revoc_reg_def_json).unwrap();
        }
    }

    mod revoc_reg_entry_request {
        use super::*;

        #[test]
        fn indy_build_revoc_reg_entry_request() {
            let expected_result = json!({
                "type": constants::REVOC_REG_ENTRY,
                "revocRegDefId": anoncreds::gvt_rev_reg_id(),
                "revocDefType": "CL_ACCUM",
                "value": {
                    "accum": "1 0000000000000000000000000000000000000000000000000000000000000000 1 0000000000000000000000000000000000000000000000000000000000000000 1 0000000000000000000000000000000000000000000000000000000000000000 1 0000000000000000000000000000000000000000000000000000000000000000 1 0000000000000000000000000000000000000000000000000000000000000000 1 0000000000000000000000000000000000000000000000000000000000000000"
                }
            });

            let rev_reg_entry_value = r#"{"value":{"accum":"1 0000000000000000000000000000000000000000000000000000000000000000 1 0000000000000000000000000000000000000000000000000000000000000000 1 0000000000000000000000000000000000000000000000000000000000000000 1 0000000000000000000000000000000000000000000000000000000000000000 1 0000000000000000000000000000000000000000000000000000000000000000 1 0000000000000000000000000000000000000000000000000000000000000000"}, "ver":"1.0"}"#;

            let request = ledger::build_revoc_reg_entry_request(DID, &anoncreds::gvt_rev_reg_id(), REVOC_REG_TYPE, rev_reg_entry_value).unwrap();
            check_request_operation(&request, expected_result);
        }

        #[test]
        #[cfg(feature = "local_nodes_pool")]
        fn indy_revoc_reg_entry_requests_works() {
            ledger::post_entities();
        }
    }

    mod get_revoc_reg_request {
        use super::*;

        #[test]
        #[cfg(feature = "local_nodes_pool")]
        fn indy_build_get_revoc_reg_request() {
            let expected_result = json!({
                "type": constants::GET_REVOC_REG,
                "revocRegDefId": anoncreds::gvt_rev_reg_id(),
                "timestamp": 100
            });

            let request = ledger::build_get_revoc_reg_request(Some(DID), &anoncreds::gvt_rev_reg_id(), 100).unwrap();
            check_request_operation(&request, expected_result);
        }

        #[test]
        #[cfg(feature = "local_nodes_pool")]
        fn indy_build_get_revoc_reg_request_for_fully_qualified() {
            let expected_result = json!({
                "type": constants::GET_REVOC_REG,
                "revocRegDefId": anoncreds::gvt_rev_reg_id(),
                "timestamp": 100
            });

            let request = ledger::build_get_revoc_reg_request(Some(DID_V1), &anoncreds::gvt_rev_reg_id_fully_qualified(), 100).unwrap();
            check_request(&request, expected_result, DID);
        }

        #[test]
        #[cfg(feature = "local_nodes_pool")]
        fn indy_build_get_revoc_reg_request_for_default_submitter_did() {
            let request = ledger::build_get_revoc_reg_request(None, &anoncreds::gvt_rev_reg_id(), 100).unwrap();
            check_default_identifier(&request);
        }

        #[test]
        #[cfg(feature = "local_nodes_pool")]
        fn indy_get_revoc_reg_request_works() {
            let setup = Setup::pool();

            let (_, _, rev_reg_id) = ledger::post_entities();

            let timestamp = time::get_time().sec as u64 + 1000;

            let get_rev_reg_req = ledger::build_get_revoc_reg_request(Some(DID_MY1), &rev_reg_id, timestamp).unwrap();
            let get_rev_reg_resp = ledger::submit_request(setup.pool_handle, &get_rev_reg_req).unwrap();

            let (_, revoc_reg_json, _) = ledger::parse_get_revoc_reg_response(&get_rev_reg_resp).unwrap();
            let _revoc_reg: RevocationRegistryV1 = serde_json::from_str(&revoc_reg_json).unwrap();
        }
    }

    mod get_revoc_reg_delta_request {
        use super::*;

        #[test]
        #[cfg(feature = "local_nodes_pool")]
        fn indy_build_get_revoc_reg_delta_request() {
            let expected_result = json!({
                "type": constants::GET_REVOC_REG_DELTA,
                "revocRegDefId": anoncreds::gvt_rev_reg_id(),
                "to": 100
            });

            let request = ledger::build_get_revoc_reg_delta_request(Some(DID), &anoncreds::gvt_rev_reg_id(), None, 100).unwrap();
            check_request_operation(&request, expected_result);
        }

        #[test]
        #[cfg(feature = "local_nodes_pool")]
        fn indy_build_get_revoc_reg_delta_request_for_fully_qualified() {
            let expected_result = json!({
                "type": constants::GET_REVOC_REG_DELTA,
                "revocRegDefId": anoncreds::gvt_rev_reg_id(),
                "to": 100
            });

            let request = ledger::build_get_revoc_reg_delta_request(Some(DID_V1), &anoncreds::gvt_rev_reg_id_fully_qualified(), None, 100).unwrap();
            check_request_operation(&request, expected_result);
        }

        #[test]
        #[cfg(feature = "local_nodes_pool")]
        fn indy_build_get_revoc_reg_delta_request_for_default_submitter_did() {
            let request = ledger::build_get_revoc_reg_delta_request(None, &anoncreds::gvt_rev_reg_id(), None, 100).unwrap();
            check_default_identifier(&request);
        }

        #[test]
        #[cfg(feature = "local_nodes_pool")]
        fn indy_get_revoc_reg_delta_request_works() {
            let setup = Setup::pool();

            let (_, _, rev_reg_id) = ledger::post_entities();

            let to = time::get_time().sec as u64 + 300;
            let get_rev_reg_delta_req = ledger::build_get_revoc_reg_delta_request(Some(DID_MY1), &rev_reg_id, None, to).unwrap();
            let get_rev_reg_delta_resp = ledger::submit_request(setup.pool_handle, &get_rev_reg_delta_req).unwrap();

            let (_, revoc_reg_delta_json, _) = ledger::parse_get_revoc_reg_delta_response(&get_rev_reg_delta_resp).unwrap();

            let _revoc_reg_delta: RevocationRegistryDeltaV1 = serde_json::from_str(&revoc_reg_delta_json).unwrap();
        }

        #[test]
        #[cfg(feature = "local_nodes_pool")]
        fn indy_get_revoc_reg_delta_request_works_for_two_timestamps() {
            let setup = Setup::pool();

            let (_, _, rev_reg_id) = ledger::post_entities();

            let from = time::get_time().sec as u64;
            let to = time::get_time().sec as u64 + 300;
            let get_rev_reg_delta_req = ledger::build_get_revoc_reg_delta_request(Some(DID_MY1), &rev_reg_id, Some(from), to).unwrap();
            let get_rev_reg_delta_resp = ledger::submit_request(setup.pool_handle, &get_rev_reg_delta_req).unwrap();

            let (_, revoc_reg_delta_json, _) = ledger::parse_get_revoc_reg_delta_response(&get_rev_reg_delta_resp).unwrap();

            let _revoc_reg_delta: RevocationRegistryDeltaV1 = serde_json::from_str(&revoc_reg_delta_json).unwrap();
        }
    }

    mod indy_register_transaction_parser_for_sp {
        extern crate libc;

        use super::*;

        use self::libc::c_char;

        #[test]
        fn indy_register_transaction_parser_for_sp_works() {
            Setup::empty();

            extern fn parse(msg: *const c_char, parsed: *mut *const c_char) -> i32 {
                unsafe { *parsed = msg; }
                ErrorCode::Success as i32
            }
            extern fn free(_buf: *const c_char) -> i32 { ErrorCode::Success as i32 }

            ledger::register_transaction_parser_for_sp("my_txn_type", parse, free).unwrap();
        }
    }

    mod get_response_metadata {
        use super::*;

        #[test]
        #[cfg(feature = "local_nodes_pool")]
        fn get_response_metadata_works_for_nym_requests() {
            let setup = Setup::trustee();

            let (did, _) = did::create_and_store_my_did(setup.wallet_handle, None).unwrap();

            let nym_request = ledger::build_nym_request(&setup.did, &did, None, None, None).unwrap();
            let nym_resp = ledger::sign_and_submit_request(setup.pool_handle, setup.wallet_handle, &setup.did, &nym_request).unwrap();
            pool::check_response_type(&nym_resp, ResponseType::REPLY);

            let response_metadata = ledger::get_response_metadata(&nym_resp).unwrap();
            _check_write_response_metadata(&response_metadata);

            let get_nym_request = ledger::build_get_nym_request(None, &did).unwrap();
            let get_nym_response = ledger::submit_request_with_retries(setup.pool_handle, &get_nym_request, &nym_resp).unwrap();

            let response_metadata = ledger::get_response_metadata(&get_nym_response).unwrap();
            _check_read_response_metadata(&response_metadata);
        }

        #[test]
        #[cfg(feature = "local_nodes_pool")]
        fn get_response_metadata_works_for_get_txn_request() {
            let setup = Setup::pool();

            let get_txn_request = ledger::build_get_txn_request(None, 1, None).unwrap();
            let get_txn_response = ledger::submit_request(setup.pool_handle, &get_txn_request).unwrap();

            let response_metadata = ledger::get_response_metadata(&get_txn_response).unwrap();
            let response_metadata: serde_json::Value = serde_json::from_str(&response_metadata).unwrap();
            assert!(response_metadata["seqNo"].as_u64().is_some());
            assert!(response_metadata["txnTime"].as_u64().is_none());
            assert!(response_metadata["lastTxnTime"].as_u64().is_none());
            assert!(response_metadata["lastSeqNo"].as_u64().is_none());
        }

        #[test]
        #[cfg(feature = "local_nodes_pool")]
        fn get_response_metadata_works_for_pool_config_request() {
            let setup = Setup::trustee();

            let request = ledger::build_pool_config_request(&setup.did, true, false).unwrap();
            let response = ledger::sign_and_submit_request(setup.pool_handle, setup.wallet_handle, &setup.did, &request).unwrap();
            pool::check_response_type(&response, ResponseType::REPLY);

            let response_metadata = ledger::get_response_metadata(&response).unwrap();
            _check_write_response_metadata(&response_metadata);
        }

        #[test]
        #[cfg(feature = "local_nodes_pool")]
        fn get_response_metadata_works_for_revocation_related_get_requests() {
            let setup = Setup::pool();

            let (_, _, rev_reg_id) = ledger::post_entities();

            let timestamp = time::get_time().sec as u64 + 1000;

            let get_rev_reg_req = ledger::build_get_revoc_reg_request(Some(DID_MY1), &rev_reg_id, timestamp).unwrap();
            let get_rev_reg_resp = ledger::submit_request(setup.pool_handle, &get_rev_reg_req).unwrap();

            let response_metadata = ledger::get_response_metadata(&get_rev_reg_resp).unwrap();
            _check_read_response_metadata(&response_metadata);

            let get_rev_reg_delta_req = ledger::build_get_revoc_reg_delta_request(Some(DID_MY1), &rev_reg_id, None, timestamp).unwrap();
            let get_rev_reg_delta_resp = ledger::submit_request(setup.pool_handle, &get_rev_reg_delta_req).unwrap();

            let response_metadata = ledger::get_response_metadata(&get_rev_reg_delta_resp).unwrap();
            _check_read_response_metadata(&response_metadata);
        }


        fn _check_write_response_metadata(response_metadata: &str) {
            let response_metadata: serde_json::Value = serde_json::from_str(response_metadata).unwrap();

            assert!(response_metadata["seqNo"].as_u64().is_some());
            assert!(response_metadata["txnTime"].as_u64().is_some());
            assert!(response_metadata["lastTxnTime"].as_u64().is_none());
            assert!(response_metadata["lastSeqNo"].as_u64().is_none());
        }

        fn _check_read_response_metadata(response_metadata: &str) {
            let response_metadata: serde_json::Value = serde_json::from_str(response_metadata).unwrap();

            assert!(response_metadata["seqNo"].as_u64().is_some());
            assert!(response_metadata["txnTime"].as_u64().is_some());
            assert!(response_metadata["lastTxnTime"].as_u64().is_some());
            assert!(response_metadata["lastSeqNo"].as_u64().is_none());
        }
    }

    mod auth_rule {
        use super::*;

        const ADD_AUTH_ACTION: &str = "ADD";
        const EDIT_AUTH_ACTION: &str = "EDIT";
        const FIELD: &str = "role";
        const VALUE: &str = "0";
        const NEW_VALUE: &str = "101";
        const ROLE_CONSTRAINT: &str = r#"{
            "sig_count": 1,
            "metadata": {},
            "role": "0",
            "constraint_id": "ROLE",
            "need_to_be_owner": false
        }"#;

        #[test]
        fn indy_build_auth_rule_requests_works_for_adding_new_trustee() {
            // write
            let expected_result = json!({
                "type": constants::AUTH_RULE,
                "auth_type": constants::NYM,
                "auth_action": ADD_AUTH_ACTION,
                "field": FIELD,
                "new_value": VALUE,
                "constraint": json!({
                    "sig_count": 1,
                    "metadata": {},
                    "role": "0",
                    "constraint_id": "ROLE",
                    "need_to_be_owner": false
                }),
            });

            let request = ledger::build_auth_rule_request(DID_TRUSTEE,
                                                          constants::NYM,
                                                          &ADD_AUTH_ACTION,
                                                          FIELD,
                                                          None,
                                                          Some(VALUE),
                                                          ROLE_CONSTRAINT).unwrap();
            check_request_operation(&request, expected_result);

            // read
            let expected_result = json!({
                "type": constants::GET_AUTH_RULE,
                "auth_type": constants::NYM,
                "auth_action": ADD_AUTH_ACTION,
                "field": FIELD,
                "new_value": VALUE,
            });

            let request = ledger::build_get_auth_rule_request(None,
                                                              Some(constants::NYM),
                                                              Some(ADD_AUTH_ACTION),
                                                              Some(FIELD),
                                                              None,
                                                              Some(VALUE)).unwrap();
            check_request_operation(&request, expected_result);
        }

        #[test]
        fn indy_build_auth_rule_requests_works_for_adding_new_identity_owner() {
            // write
            let expected_result = json!({
                "type": constants::AUTH_RULE,
                "auth_type": constants::NYM,
                "auth_action": ADD_AUTH_ACTION,
                "field": FIELD,
                "new_value": serde_json::Value::Null,
                "constraint": json!({
                    "sig_count": 1,
                    "metadata": {},
                    "role": "0",
                    "constraint_id": "ROLE",
                    "need_to_be_owner": false
                }),
            });

            let request = ledger::build_auth_rule_request(DID_TRUSTEE,
                                                          constants::NYM,
                                                          &ADD_AUTH_ACTION,
                                                          FIELD,
                                                          None,
                                                          None,
                                                          ROLE_CONSTRAINT).unwrap();
            check_request_operation(&request, expected_result);

            // read
            let expected_result = json!({
                "type": constants::GET_AUTH_RULE,
                "auth_type": constants::NYM,
                "auth_action": ADD_AUTH_ACTION,
                "field": FIELD,
                "new_value": serde_json::Value::Null,
            });

            let request = ledger::build_get_auth_rule_request(None,
                                                              Some(constants::NYM),
                                                              Some(ADD_AUTH_ACTION),
                                                              Some(FIELD),
                                                              None,
                                                              None).unwrap();
            check_request_operation(&request, expected_result);
        }

        #[test]
        fn indy_build_auth_rule_requests_works_for_demote_trustee() {
            // write
            let expected_result = json!({
                "type": constants::AUTH_RULE,
                "auth_type": constants::NYM,
                "auth_action": EDIT_AUTH_ACTION,
                "field": FIELD,
                "old_value": VALUE,
                "new_value": serde_json::Value::Null,
                "constraint": json!({
                    "sig_count": 1,
                    "metadata": {},
                    "role": "0",
                    "constraint_id": "ROLE",
                    "need_to_be_owner": false
                }),
            });

            let request = ledger::build_auth_rule_request(DID_TRUSTEE,
                                                          constants::NYM,
                                                          &EDIT_AUTH_ACTION,
                                                          FIELD,
                                                          Some(VALUE),
                                                          None,
                                                          ROLE_CONSTRAINT).unwrap();
            check_request_operation(&request, expected_result);

            // read
            let expected_result = json!({
                "type": constants::GET_AUTH_RULE,
                "auth_type": constants::NYM,
                "auth_action": EDIT_AUTH_ACTION,
                "field": FIELD,
                "old_value": VALUE,
                "new_value": serde_json::Value::Null,
            });

            let request = ledger::build_get_auth_rule_request(None,
                                                              Some(constants::NYM),
                                                              Some(EDIT_AUTH_ACTION),
                                                              Some(FIELD),
                                                              Some(VALUE),
                                                              None).unwrap();
            check_request_operation(&request, expected_result);
        }

        #[test]
        fn indy_build_auth_rule_requests_works_for_promote_role_to_trustee() {
            // write
            let expected_result = json!({
                "type": constants::AUTH_RULE,
                "auth_type": constants::NYM,
                "auth_action": EDIT_AUTH_ACTION,
                "field": FIELD,
                "old_value": serde_json::Value::Null,
                "new_value": VALUE,
                "constraint": json!({
                    "sig_count": 1,
                    "metadata": {},
                    "role": "0",
                    "constraint_id": "ROLE",
                    "need_to_be_owner": false
                }),
            });

            let request = ledger::build_auth_rule_request(DID_TRUSTEE,
                                                          constants::NYM,
                                                          &EDIT_AUTH_ACTION,
                                                          FIELD,
                                                          None,
                                                          Some(VALUE),
                                                          ROLE_CONSTRAINT).unwrap();
            check_request_operation(&request, expected_result);

            // read
            let expected_result = json!({
                "type": constants::GET_AUTH_RULE,
                "auth_type": constants::NYM,
                "auth_action": EDIT_AUTH_ACTION,
                "field": FIELD,
                "old_value": serde_json::Value::Null,
                "new_value": VALUE,
            });

            let request = ledger::build_get_auth_rule_request(None,
                                                              Some(constants::NYM),
                                                              Some(EDIT_AUTH_ACTION),
                                                              Some(FIELD),
                                                              None,
                                                              Some(VALUE)).unwrap();
            check_request_operation(&request, expected_result);
        }

        #[test]
        fn indy_build_auth_rule_requests_works_for_change_trustee_to_steward() {
            // write
            let expected_result = json!({
                "type": constants::AUTH_RULE,
                "auth_type": constants::NYM,
                "auth_action": EDIT_AUTH_ACTION,
                "field": FIELD,
                "old_value": "0",
                "new_value": "2",
                "constraint": json!({
                    "sig_count": 1,
                    "metadata": {},
                    "role": "0",
                    "constraint_id": "ROLE",
                    "need_to_be_owner": false
                }),
            });

            let request = ledger::build_auth_rule_request(DID_TRUSTEE,
                                                          constants::NYM,
                                                          &EDIT_AUTH_ACTION,
                                                          FIELD,
                                                          Some("0"),
                                                          Some("2"),
                                                          ROLE_CONSTRAINT).unwrap();
            check_request_operation(&request, expected_result);

            // read
            let expected_result = json!({
                "type": constants::GET_AUTH_RULE,
                "auth_type": constants::NYM,
                "auth_action": EDIT_AUTH_ACTION,
                "field": FIELD,
                "old_value": "0",
                "new_value": "2",
            });

            let request = ledger::build_get_auth_rule_request(None,
                                                              Some(constants::NYM),
                                                              Some(EDIT_AUTH_ACTION),
                                                              Some(FIELD),
                                                              Some("0"),
                                                              Some("2")).unwrap();
            check_request_operation(&request, expected_result);
        }

        #[test]
        fn indy_build_auth_rule_request_works_for_complex_constraint() {
            let constraint = r#"{
                "constraint_id": "AND",
                "auth_constraints": [
                    {
                        "constraint_id": "ROLE",
                        "role": "0",
                        "sig_count": 1,
                        "need_to_be_owner": false,
                        "metadata": {}
                    },
                    {
                        "constraint_id": "OR",
                        "auth_constraints": [
                            {
                                "constraint_id": "ROLE",
                                "role": "0",
                                "sig_count": 1,
                                "need_to_be_owner": false,
                                "metadata": {}
                            },
                            {
                                "constraint_id": "ROLE",
                                "role": "0",
                                "sig_count": 1,
                                "need_to_be_owner": false
                            }
                        ]
                    }
                ]
            }"#;

            let expected_result = json!({
                "type": constants::AUTH_RULE,
                "auth_type": constants::NYM,
                "field": FIELD,
                "new_value": NEW_VALUE,
                "auth_action": ADD_AUTH_ACTION,
                "constraint": serde_json::from_str::<serde_json::Value>(constraint).unwrap(),
            });

            let request = ledger::build_auth_rule_request(DID_TRUSTEE,
                                                          constants::NYM,
                                                          &ADD_AUTH_ACTION,
                                                          FIELD,
                                                          None,
                                                          Some(NEW_VALUE),
                                                          constraint).unwrap();
            check_request_operation(&request, expected_result);
        }

        #[test]
        fn indy_build_auth_rule_request_works_for_invalid_constraint() {
            let res = ledger::build_auth_rule_request(DID_TRUSTEE,
                                                      constants::NYM,
                                                      &ADD_AUTH_ACTION,
                                                      FIELD,
                                                      None,
                                                      Some(NEW_VALUE),
                                                      r#"{"field":"value"}"#);
            assert_code!(ErrorCode::CommonInvalidStructure, res);
        }

        #[test]
        fn indy_build_auth_rule_requests_works_for_any_type() {
            let txn_type = "1000000000001";

            // write
            let expected_result = json!({
                "type": constants::AUTH_RULE,
                "auth_type": txn_type,
                "auth_action": ADD_AUTH_ACTION,
                "field": FIELD,
                "new_value": serde_json::Value::Null,
                "constraint": json!({
                    "sig_count": 1,
                    "metadata": {},
                    "role": "0",
                    "constraint_id": "ROLE",
                    "need_to_be_owner": false
                }),
            });

            let request = ledger::build_auth_rule_request(DID_TRUSTEE,
                                                          txn_type,
                                                          &ADD_AUTH_ACTION,
                                                          FIELD,
                                                          None,
                                                          None,
                                                          ROLE_CONSTRAINT).unwrap();
            check_request_operation(&request, expected_result);

            // read
            let expected_result = json!({
                "type": constants::GET_AUTH_RULE,
                "auth_type": txn_type,
                "auth_action": ADD_AUTH_ACTION,
                "field": FIELD,
                "new_value": serde_json::Value::Null,
            });

            let request = ledger::build_get_auth_rule_request(None,
                                                              Some(txn_type),
                                                              Some(ADD_AUTH_ACTION),
                                                              Some(FIELD),
                                                              None,
                                                              None).unwrap();
            check_request_operation(&request, expected_result);
        }

        #[test]
        fn indy_build_auth_rules_request_works() {
            let data = json!([
                {
                    "auth_type": constants::NYM,
                    "auth_action": ADD_AUTH_ACTION,
                    "field": FIELD,
                    "new_value": VALUE,
                    "constraint": json!({
                        "sig_count": 1,
                        "metadata": {},
                        "role": "0",
                        "constraint_id": "ROLE",
                        "need_to_be_owner": false
                    })
                },
                {
                    "auth_type": constants::NYM,
                    "auth_action": EDIT_AUTH_ACTION,
                    "field": FIELD,
                    "old_value": VALUE,
                    "new_value": NEW_VALUE,
                    "constraint": json!({
                        "sig_count": 1,
                        "metadata": {},
                        "role": "0",
                        "constraint_id": "ROLE",
                        "need_to_be_owner": false
                    })
                }
            ]);

            let expected_result = json!({
                "type": constants::AUTH_RULES,
                "rules": data.clone()
            });

            let request = ledger::build_auth_rules_request(DID_TRUSTEE, &data.to_string()).unwrap();
            check_request_operation(&request, expected_result);
        }

        #[test]
        fn indy_build_auth_rule_requests_works_for_off_ledger_signature() {
            let constraint = json!({
                "sig_count": 1,
                "metadata": {},
                "role": "0",
                "constraint_id": "ROLE",
                "need_to_be_owner": false,
                "off_ledger_signature": true,
            });

            // write
            let expected_result = json!({
                "type": constants::AUTH_RULE,
                "auth_type": constants::NYM,
                "auth_action": ADD_AUTH_ACTION,
                "field": FIELD,
                "new_value": VALUE,
                "constraint": constraint,
            });

            let request = ledger::build_auth_rule_request(DID_TRUSTEE,
                                                          constants::NYM,
                                                          &ADD_AUTH_ACTION,
                                                          FIELD,
                                                          None,
                                                          Some(VALUE),
                                                          &constraint.to_string()).unwrap();
            check_request_operation(&request, expected_result);
        }


        #[test]
        fn indy_build_get_auth_rule_request_works_for_get_all() {
            let expected_result = json!({
                "type": constants::GET_AUTH_RULE,
            });

            let request = ledger::build_get_auth_rule_request(Some(DID_TRUSTEE),
                                                              None,
                                                              None,
                                                              None,
                                                              None,
                                                              None).unwrap();
            check_request_operation(&request, expected_result);
        }

        #[test]
        fn indy_build_get_auth_rule_request_works_for_some_fields_are_specified() {
            let res = ledger::build_get_auth_rule_request(Some(DID_TRUSTEE),
                                                          Some(constants::NYM),
                                                          None,
                                                          Some(FIELD),
                                                          None,
                                                          None);
            assert_code!(ErrorCode::CommonInvalidStructure, res);
        }

        #[test]
        #[cfg(feature = "local_nodes_pool")]
        fn indy_auth_rule_requests_works_for_adding_new_trustee() {
            let setup = Setup::trustee();

            let (_, default_constraint_json) = _get_constraint(setup.pool_handle, ADD_AUTH_ACTION,
                                                               constants::NYM, FIELD,
                                                               None, Some(VALUE));

            _change_constraint(setup.pool_handle, setup.wallet_handle, &setup.did, ADD_AUTH_ACTION,
                               constants::NYM, FIELD,
                               None, Some(VALUE), ROLE_CONSTRAINT);

            ::std::thread::sleep(::std::time::Duration::from_secs(1));

            let (actual_constraint, _) = _get_constraint(setup.pool_handle, ADD_AUTH_ACTION,
                                                         constants::NYM, FIELD,
                                                         None, Some(VALUE));

            let expected_constraint: serde_json::Value = serde_json::from_str(ROLE_CONSTRAINT).unwrap();

            assert_eq!(expected_constraint, actual_constraint);

            _change_constraint(setup.pool_handle, setup.wallet_handle, &setup.did, ADD_AUTH_ACTION,
                               constants::NYM, FIELD,
                               None, Some(VALUE), &default_constraint_json);
        }

        #[test]
        #[cfg(feature = "local_nodes_pool")]
        fn indy_auth_rule_requests_works_for_adding_new_identity_owner() {
            let setup = Setup::trustee();

            let (_, default_constraint_json) = _get_constraint(setup.pool_handle,
                                                               &ADD_AUTH_ACTION,
                                                               constants::NYM,
                                                               FIELD,
                                                               None,
                                                               None);

            _change_constraint(setup.pool_handle, setup.wallet_handle, &setup.did, ADD_AUTH_ACTION,
                               constants::NYM, FIELD, None, None, ROLE_CONSTRAINT);

            ::std::thread::sleep(::std::time::Duration::from_secs(1));

            let (actual_constraint, _) = _get_constraint(setup.pool_handle, ADD_AUTH_ACTION,
                                                         constants::NYM, FIELD, None, None);

            let expected_constraint: serde_json::Value = serde_json::from_str(ROLE_CONSTRAINT).unwrap();

            assert_eq!(expected_constraint, actual_constraint);

            _change_constraint(setup.pool_handle, setup.wallet_handle, &setup.did, ADD_AUTH_ACTION, constants::NYM,
                               FIELD, None, None, &default_constraint_json);
        }

        #[test]
        #[cfg(feature = "local_nodes_pool")]
        #[cfg(not(feature = "only_high_cases"))]
        fn indy_auth_rule_requests_works_for_demote_trustee() {
            let setup = Setup::trustee();

            let (_, default_constraint_json) = _get_constraint(setup.pool_handle,
                                                               &EDIT_AUTH_ACTION,
                                                               constants::NYM,
                                                               FIELD,
                                                               Some(VALUE),
                                                               None);

            _change_constraint(setup.pool_handle, setup.wallet_handle, &setup.did, EDIT_AUTH_ACTION,
                               constants::NYM, FIELD, Some(VALUE), None, ROLE_CONSTRAINT);

            ::std::thread::sleep(::std::time::Duration::from_secs(1));

            let (actual_constraint, _) = _get_constraint(setup.pool_handle, EDIT_AUTH_ACTION, constants::NYM,
                                                         FIELD, Some(VALUE), None);

            let expected_constraint: serde_json::Value = serde_json::from_str(ROLE_CONSTRAINT).unwrap();

            assert_eq!(expected_constraint, actual_constraint);

            _change_constraint(setup.pool_handle, setup.wallet_handle, &setup.did, EDIT_AUTH_ACTION, constants::NYM,
                               FIELD, Some(VALUE), None, &default_constraint_json);
        }

        #[test]
        #[cfg(feature = "local_nodes_pool")]
        #[cfg(not(feature = "only_high_cases"))]
        fn indy_auth_rule_requests_works_for_promote_role_to_trustee() {
            let setup = Setup::trustee();

            let (_, default_constraint_json) = _get_constraint(setup.pool_handle,
                                                               &EDIT_AUTH_ACTION,
                                                               constants::NYM,
                                                               FIELD,
                                                               None,
                                                               Some(VALUE));

            _change_constraint(setup.pool_handle, setup.wallet_handle, &setup.did, EDIT_AUTH_ACTION,
                               constants::NYM, FIELD, None, Some(VALUE), ROLE_CONSTRAINT);

            ::std::thread::sleep(::std::time::Duration::from_secs(1));

            let (actual_constraint, _) = _get_constraint(setup.pool_handle, EDIT_AUTH_ACTION, constants::NYM,
                                                         FIELD, None, Some(VALUE));

            let expected_constraint: serde_json::Value = serde_json::from_str(ROLE_CONSTRAINT).unwrap();

            assert_eq!(expected_constraint, actual_constraint);

            _change_constraint(setup.pool_handle, setup.wallet_handle, &setup.did, EDIT_AUTH_ACTION, constants::NYM,
                               FIELD, None, Some(VALUE), &default_constraint_json);
        }

        #[test]
        #[cfg(feature = "local_nodes_pool")]
        #[cfg(not(feature = "only_high_cases"))]
        fn indy_auth_rule_requests_works_for_change_trustee_to_steward() {
            let setup = Setup::trustee();

            let (_, default_constraint_json) = _get_constraint(setup.pool_handle,
                                                               &EDIT_AUTH_ACTION,
                                                               constants::NYM,
                                                               FIELD,
                                                               Some("0"),
                                                               Some("2"));

            _change_constraint(setup.pool_handle, setup.wallet_handle, &setup.did, EDIT_AUTH_ACTION,
                               constants::NYM, FIELD, Some("0"),
                               Some("2"), ROLE_CONSTRAINT);

            ::std::thread::sleep(::std::time::Duration::from_secs(1));

            let (actual_constraint, _) = _get_constraint(setup.pool_handle, EDIT_AUTH_ACTION,
                                                         constants::NYM, FIELD, Some("0"), Some("2"));

            let expected_constraint: serde_json::Value = serde_json::from_str(ROLE_CONSTRAINT).unwrap();

            assert_eq!(expected_constraint, actual_constraint);

            _change_constraint(setup.pool_handle, setup.wallet_handle, &setup.did, EDIT_AUTH_ACTION,
                               constants::NYM, FIELD, Some("0"), Some("2"), &default_constraint_json);
        }

        fn _change_constraint(pool_handle: PoolHandle, wallet_handle: WalletHandle, trustee_did: &str, action: &str, txn_type: &str, field: &str,
                              old_value: Option<&str>, new_value: Option<&str>, constraint: &str) {
            let auth_rule_request = ledger::build_auth_rule_request(&trustee_did,
                                                                    txn_type,
                                                                    &action,
                                                                    field,
                                                                    old_value,
                                                                    new_value,
                                                                    constraint).unwrap();
            let response = ledger::sign_and_submit_request(pool_handle, wallet_handle, &trustee_did, &auth_rule_request).unwrap();
            pool::check_response_type(&response, ResponseType::REPLY);
        }

        fn _get_constraint(pool_handle: PoolHandle, action: &str, txn_type: &str, field: &str,
                           old_value: Option<&str>, new_value: Option<&str>) -> (serde_json::Value, String) {
            let get_auth_rule_request = ledger::build_get_auth_rule_request(None,
                                                                            Some(txn_type),
                                                                            Some(action),
                                                                            Some(field),
                                                                            old_value,
                                                                            new_value).unwrap();
            let response = ledger::submit_request(pool_handle, &get_auth_rule_request).unwrap();
            let mut response: Reply<serde_json::Value> = serde_json::from_str(&response).unwrap();
            let auth_rules = response.result["data"].as_array_mut().unwrap();
            assert_eq!(auth_rules.len(), 1);

            let constraint = auth_rules.pop().unwrap();
            let constraint = constraint["constraint"].clone();
            let constraint_json = serde_json::to_string(&constraint).unwrap();
            (constraint, constraint_json)
        }

        #[test]
        #[cfg(feature = "local_nodes_pool")]
        fn indy_get_auth_rule_request_works_for_getting_all() {
            let setup = Setup::pool();

            let get_auth_rule_request = ledger::build_get_auth_rule_request(None,
                                                                            None,
                                                                            None,
                                                                            None,
                                                                            None,
                                                                            None).unwrap();

            let response = ledger::submit_request(setup.pool_handle, &get_auth_rule_request).unwrap();

            let response: Reply<serde_json::Value> = serde_json::from_str(&response).unwrap();

            let constraints = response.result["data"].as_array().unwrap();
            assert!(constraints.len() > 0);
        }

        #[test]
        #[cfg(feature = "local_nodes_pool")]
        fn indy_get_auth_rule_request_works_for_no_constraint() {
            let setup = Setup::pool();

            let get_auth_rule_request = ledger::build_get_auth_rule_request(None,
                                                                            Some(constants::NYM),
                                                                            Some(ADD_AUTH_ACTION),
                                                                            Some("wrong_filed"),
                                                                            None,
                                                                            Some("wrong_new_value")).unwrap();

            let response = ledger::submit_request(setup.pool_handle, &get_auth_rule_request).unwrap();
            pool::check_response_type(&response, ResponseType::REQNACK);
        }

        #[test]
        #[cfg(feature = "local_nodes_pool")]
        fn indy_auth_rules_request_works() {
            let setup = Setup::trustee();

            let action1: (&str, &str, &str, Option<&str>, Option<&str>) = (ADD_AUTH_ACTION, constants::NYM, FIELD, None, Some(VALUE));
            let action2: (&str, &str, &str, Option<&str>, Option<&str>) = (EDIT_AUTH_ACTION, constants::NYM, FIELD, Some(VALUE), Some(NEW_VALUE));

            let (_, default_constraint_action_1) = _get_constraint(setup.pool_handle, action1.0,
                                                                   action1.1, action1.2, action1.3, action1.4);

            let (_, default_constraint_action_2) = _get_constraint(setup.pool_handle, action2.0,
                                                                   action2.1, action2.2, action2.3, action2.4);

            let data = json!([
                {
                    "auth_type": action1.1,
                    "auth_action": action1.0,
                    "field": action1.2,
                    "new_value": action1.4,
                    "constraint": json!({
                        "sig_count": 1,
                        "metadata": {},
                        "role": "0",
                        "constraint_id": "ROLE",
                        "need_to_be_owner": false
                    })
                },
                {
                    "auth_type": action2.1,
                    "auth_action": action2.0,
                    "field": action2.2,
                    "old_value": action2.3,
                    "new_value": action2.4,
                    "constraint": json!({
                        "sig_count": 1,
                        "metadata": {},
                        "role": "0",
                        "constraint_id": "ROLE",
                        "need_to_be_owner": false
                    })
                }
            ]);

            let auth_rule_request = ledger::build_auth_rules_request(&setup.did, &data.to_string()).unwrap();
            let response = ledger::sign_and_submit_request(setup.pool_handle, setup.wallet_handle, &setup.did, &auth_rule_request).unwrap();
            pool::check_response_type(&response, ResponseType::REPLY);

            ::std::thread::sleep(::std::time::Duration::from_secs(1));

            let (actual_constraint, _) = _get_constraint(setup.pool_handle, action1.0, action1.1, action1.2, action1.3, action1.4);

            let expected_constraint: serde_json::Value = serde_json::from_str(ROLE_CONSTRAINT).unwrap();
            assert_eq!(expected_constraint, actual_constraint);

            let (actual_constraint, _) = _get_constraint(setup.pool_handle, action2.0,
                                                         action2.1, action2.2, action2.3, action2.4);

            let expected_constraint: serde_json::Value = serde_json::from_str(ROLE_CONSTRAINT).unwrap();
            assert_eq!(expected_constraint, actual_constraint);

            _change_constraint(setup.pool_handle, setup.wallet_handle, &setup.did, action1.0,
                               action1.1, action1.2, action1.3, action1.4, &default_constraint_action_1);

            _change_constraint(setup.pool_handle, setup.wallet_handle, &setup.did, action2.0,
                               action2.1, action2.2, action2.3, action2.4, &default_constraint_action_2);
        }
    }

    mod author_agreement {
        use super::*;

        const TEXT: &str = "indy agreement";
        const VERSION: &str = "1.0.0";
        const TAA_DIGEST: &str = "83d907821df1c87db829e96569a11f6fc2e7880acba5e43d07ab786959e13bd3";

        #[test]
        fn indy_build_txn_author_agreement_request() {
            let expected_result = json!({
                "type": constants::TXN_AUTHR_AGRMT,
                "text": TEXT,
                "version": VERSION
            });

            let request = ledger::build_txn_author_agreement_request(DID_TRUSTEE,
                                                                     TEXT,
                                                                     VERSION).unwrap();
            check_request_operation(&request, expected_result);
        }

        #[test]
        fn indy_build_txn_author_agreement_request_works_for_empty() {
            let expected_result = json!({
                "type": constants::TXN_AUTHR_AGRMT,
                "text": "",
                "version": VERSION
            });

            let request = ledger::build_txn_author_agreement_request(DID_TRUSTEE,
                                                                     "",
                                                                     VERSION).unwrap();
            check_request_operation(&request, expected_result);
        }

        #[test]
        fn indy_build_get_txn_author_agreement_request() {
            let expected_result = json!({
                "type": constants::GET_TXN_AUTHR_AGRMT,
            });

            let request = ledger::build_get_txn_author_agreement_request(None, None).unwrap();
            check_request_operation(&request, expected_result);
        }

        #[test]
        fn indy_build_get_txn_author_agreement_request_for_digest() {
            let expected_result = json!({
                "type": constants::GET_TXN_AUTHR_AGRMT,
                "digest": TAA_DIGEST,
            });

            let data = json!({
                "digest": TAA_DIGEST
            }).to_string();

            let request = ledger::build_get_txn_author_agreement_request(None, Some(&data)).unwrap();
            check_request_operation(&request, expected_result);
        }

        #[test]
        fn indy_build_get_txn_author_agreement_request_for_version() {
            let expected_result = json!({
                "type": constants::GET_TXN_AUTHR_AGRMT,
                "version": VERSION,
            });

            let data = json!({
                "version": VERSION
            }).to_string();

            let request = ledger::build_get_txn_author_agreement_request(None, Some(&data)).unwrap();
            check_request_operation(&request, expected_result);
        }

        #[test]
        fn indy_build_get_txn_author_agreement_request_for_timestamp() {
            let timestamp = time::get_time().sec as u64;
            let expected_result = json!({
                "type": constants::GET_TXN_AUTHR_AGRMT,
                "timestamp": timestamp,
            });

            let data = json!({
                "timestamp": timestamp
            }).to_string();

            let request = ledger::build_get_txn_author_agreement_request(None, Some(&data)).unwrap();
            check_request_operation(&request, expected_result);
        }
    }

    mod acceptance_mechanism {
        use super::*;

        const VERSION: &str = "1.0.0";

        #[test]
        fn indy_build_acceptance_mechanisms_request() {
            let aml = json!({
                "acceptance mechanism label 1": "some acceptance mechanism description 1"
            });

            let expected_result = json!({
                "type": constants::TXN_AUTHR_AGRMT_AML,
                "aml": aml.clone(),
                "version": VERSION
            });

            let request = ledger::build_acceptance_mechanisms_request(DID_TRUSTEE,
                                                                      &aml.to_string(),
                                                                      VERSION,
                                                                      None).unwrap();
            check_request_operation(&request, expected_result);
        }

        #[test]
        fn indy_build_acceptance_mechanisms_request_with_context() {
            let aml = json!({
                "acceptance mechanism label 1": "some acceptance mechanism description 1"
            });
            let context = "Some aml context";

            let expected_result = json!({
                "type": constants::TXN_AUTHR_AGRMT_AML,
                "aml": aml.clone(),
                "version": VERSION,
                "amlContext": context,
            });

            let request = ledger::build_acceptance_mechanisms_request(DID_TRUSTEE,
                                                                      &aml.to_string(),
                                                                      VERSION,
                                                                      Some(context)).unwrap();
            check_request_operation(&request, expected_result);
        }

        #[test]
        fn indy_build_get_acceptance_mechanisms_request() {
            let expected_result = json!({
                "type": constants::GET_TXN_AUTHR_AGRMT_AML,
            });

            let request = ledger::build_get_acceptance_mechanisms_request(None, None, None).unwrap();
            check_request_operation(&request, expected_result);
        }

        #[test]
        fn indy_build_get_acceptance_mechanisms_request_for_timestamp() {
            let timestamp = time::get_time().sec as i64;

            let expected_result = json!({
                "type": constants::GET_TXN_AUTHR_AGRMT_AML,
                "timestamp": timestamp
            });

            let request = ledger::build_get_acceptance_mechanisms_request(None, Some(timestamp), None).unwrap();
            check_request_operation(&request, expected_result);
        }

        #[test]
        fn indy_build_get_acceptance_mechanisms_request_for_version() {
            let expected_result = json!({
                "type": constants::GET_TXN_AUTHR_AGRMT_AML,
                "version": VERSION,
            });

            let request = ledger::build_get_acceptance_mechanisms_request(None, None, Some(VERSION)).unwrap();
            check_request_operation(&request, expected_result);
        }

        #[test]
        fn indy_build_get_acceptance_mechanisms_request_for_timestamp_and_version() {
            let res = ledger::build_get_acceptance_mechanisms_request(None, Some(123456789), Some(VERSION));
            assert_code!(ErrorCode::CommonInvalidStructure, res);
        }
    }

    mod author_agreement_acceptance {
        use super::*;
        use rand::Rng;

        const TEXT: &str = "some agreement text";
        const VERSION: &str = "1.0.0";
        const HASH: &str = "050e52a57837fff904d3d059c8a123e3a04177042bf467db2b2c27abd8045d5e";
        const ACCEPTANCE_MECH_TYPE: &str = "acceptance type 1";
        const TIME_OF_ACCEPTANCE: u64 = 123456789;

        fn _datetime_to_date_timestamp(time: u64) -> u64 {
            const SEC_IN_DAY: u64 = 86400;
            time / SEC_IN_DAY * SEC_IN_DAY
        }

        fn _check_request_meta(request: &str) {
            let request: serde_json::Value = serde_json::from_str(&request).unwrap();

            let expected_meta = json!({
                "mechanism": ACCEPTANCE_MECH_TYPE,
                "taaDigest": HASH,
                "time": _datetime_to_date_timestamp(TIME_OF_ACCEPTANCE)
            });

            assert_eq!(request["taaAcceptance"], expected_meta);
        }

        #[test]
        fn indy_append_txn_author_agreement_acceptance_to_request_works_for_text_version() {
            Setup::empty();

            let request = ledger::append_txn_author_agreement_acceptance_to_request(REQUEST,
                                                                                    Some(TEXT),
                                                                                    Some(VERSION),
                                                                                    None,
                                                                                    ACCEPTANCE_MECH_TYPE,
                                                                                    TIME_OF_ACCEPTANCE).unwrap();
            _check_request_meta(&request);
        }

        #[test]
        fn indy_append_txn_author_agreement_acceptance_to_request_works_for_hash() {
            Setup::empty();

            let request = ledger::append_txn_author_agreement_acceptance_to_request(REQUEST,
                                                                                    None,
                                                                                    None,
                                                                                    Some(HASH),
                                                                                    ACCEPTANCE_MECH_TYPE,
                                                                                    TIME_OF_ACCEPTANCE).unwrap();
            _check_request_meta(&request);
        }

        #[test]
        fn indy_append_txn_author_agreement_acceptance_to_request_works_for_text_version_and_hash() {
            Setup::empty();

            let request = ledger::append_txn_author_agreement_acceptance_to_request(REQUEST,
                                                                                    Some(TEXT),
                                                                                    Some(VERSION),
                                                                                    Some(HASH),
                                                                                    ACCEPTANCE_MECH_TYPE,
                                                                                    TIME_OF_ACCEPTANCE).unwrap();
            _check_request_meta(&request);
        }

        #[test]
        fn indy_append_txn_author_agreement_acceptance_to_request_works_for_text_version_not_correspond_to_hash() {
            Setup::empty();

            let res = ledger::append_txn_author_agreement_acceptance_to_request(REQUEST,
                                                                                Some("other text"),
                                                                                Some("0.0.1"),
                                                                                Some(HASH),
                                                                                ACCEPTANCE_MECH_TYPE,
                                                                                TIME_OF_ACCEPTANCE);
            assert_code!(ErrorCode::CommonInvalidStructure, res);
        }

        #[test]
        fn indy_append_txn_author_agreement_acceptance_to_request_works_for_invalid_request() {
            Setup::empty();

            let res = ledger::append_txn_author_agreement_acceptance_to_request("Invalid request string",
                                                                                None,
                                                                                None,
                                                                                Some(HASH),
                                                                                ACCEPTANCE_MECH_TYPE,
                                                                                TIME_OF_ACCEPTANCE);
            assert_code!(ErrorCode::CommonInvalidStructure, res);
        }

        #[test]
        fn indy_append_txn_author_agreement_acceptance_to_request_works_for_missed_text_version_hash() {
            Setup::empty();

            let res = ledger::append_txn_author_agreement_acceptance_to_request(REQUEST,
                                                                                None,
                                                                                None,
                                                                                None,
                                                                                ACCEPTANCE_MECH_TYPE,
                                                                                TIME_OF_ACCEPTANCE);
            assert_code!(ErrorCode::CommonInvalidStructure, res);
        }

        #[test]
        fn indy_append_txn_author_agreement_acceptance_to_request_works_for_partial_combination_of_text_version() {
            Setup::empty();

            let res = ledger::append_txn_author_agreement_acceptance_to_request(REQUEST,
                                                                                Some(TEXT),
                                                                                None,
                                                                                None,
                                                                                ACCEPTANCE_MECH_TYPE,
                                                                                TIME_OF_ACCEPTANCE);
            assert_code!(ErrorCode::CommonInvalidStructure, res);

            let res = ledger::append_txn_author_agreement_acceptance_to_request(REQUEST,
                                                                                None,
                                                                                Some(VERSION),
                                                                                None,
                                                                                ACCEPTANCE_MECH_TYPE,
                                                                                TIME_OF_ACCEPTANCE);
            assert_code!(ErrorCode::CommonInvalidStructure, res);
        }

        fn _rand_string() -> String {
            rand::thread_rng()
                .sample_iter(&Alphanumeric)
                .take(30)
                .collect()
        }

        fn _rand_version() -> String {
            let version: u32 = rand::thread_rng().gen();
            version.to_string()
        }

        fn _gen_aml_data() -> (String, String, String, String) {
            let aml_label = _rand_string();
            let aml = json!({
                aml_label.clone(): _rand_string()
            }).to_string();
            let version: String = _rand_version();
            let aml_context: String = _rand_string();
            (aml, aml_label, version, aml_context)
        }

        fn _gen_taa_data() -> (String, String) {
            let text: String = _rand_string();
            let version: String = _rand_version();
            (text, version)
        }

        fn _send_taa(pool_handle: PoolHandle, wallet_handle: WalletHandle, trustee_did: &str, taa_text: &str, taa_version: &str) {
            let request = ledger::build_txn_author_agreement_request(&trustee_did, &taa_text, &taa_version).unwrap();
            let response = ledger::sign_and_submit_request(pool_handle, wallet_handle, &trustee_did, &request).unwrap();
            pool::check_response_type(&response, ResponseType::REPLY);
        }

        fn _set_taa(pool_handle: PoolHandle, wallet_handle: WalletHandle, trustee_did: &str) -> (String, String) {
            let (taa_text, taa_version) = _gen_taa_data();
            _send_taa(pool_handle, wallet_handle, trustee_did, &taa_text, &taa_version);
            (taa_text, taa_version)
        }

        fn _reset_taa(pool_handle: PoolHandle, wallet_handle: WalletHandle, trustee_did: &str) {
            let taa_version = _rand_version();
            _send_taa(pool_handle, wallet_handle, trustee_did, "", &taa_version);
        }

        fn _set_aml(pool_handle: PoolHandle, wallet_handle: WalletHandle, trustee_did: &str) -> (String, String, String, String) {
            let (aml, aml_label, aml_version, aml_context) = _gen_aml_data();
            let request = ledger::build_acceptance_mechanisms_request(trustee_did, &aml, &aml_version, Some(&aml_context)).unwrap();
            let response = ledger::sign_and_submit_request(pool_handle, wallet_handle, trustee_did, &request).unwrap();
            pool::check_response_type(&response, ResponseType::REPLY);
            (aml, aml_label, aml_version, aml_context)
        }

        #[test]
        fn indy_txn_author_agreement_requests_works() {
            let setup = Setup::trustee();

            _set_aml(setup.pool_handle, setup.wallet_handle, &setup.did);

            let (taa_text, taa_version) = _gen_taa_data();

            let txn_author_agreement_request = ledger::build_txn_author_agreement_request(&setup.did, &taa_text, &taa_version).unwrap();
            let txn_author_agreement_response = ledger::sign_and_submit_request(setup.pool_handle, setup.wallet_handle, &setup.did, &txn_author_agreement_request).unwrap();
            pool::check_response_type(&txn_author_agreement_response, ResponseType::REPLY);

            let get_txn_author_agreement_request = ledger::build_get_txn_author_agreement_request(Some(&setup.did), None).unwrap();
            let get_txn_author_agreement_response = ledger::submit_request_with_retries(setup.pool_handle, &get_txn_author_agreement_request, &txn_author_agreement_response).unwrap();
            pool::check_response_type(&get_txn_author_agreement_response, ResponseType::REPLY);

            let response: serde_json::Value = serde_json::from_str(&get_txn_author_agreement_response).unwrap();
            let expected_data = json!({"text": taa_text, "version": taa_version});
            assert_eq!(response["result"]["data"], expected_data);

            _reset_taa(setup.pool_handle, setup.wallet_handle, &setup.did);
        }

        #[test]
        fn indy_acceptance_mechanism_requests_works() {
            let setup = Setup::trustee();

            let (aml, _, aml_version, aml_context) = _gen_aml_data();

            let acceptance_mechanisms_request = ledger::build_acceptance_mechanisms_request(&setup.did, &aml, &aml_version, Some(&aml_context)).unwrap();
            let acceptance_mechanisms_response = ledger::sign_and_submit_request(setup.pool_handle, setup.wallet_handle, &setup.did, &acceptance_mechanisms_request).unwrap();
            pool::check_response_type(&acceptance_mechanisms_response, ResponseType::REPLY);

            //            {
            //                let request = ledger::build_get_acceptance_mechanisms_request(Some(&trustee_did), None, None).unwrap();
            //                let response = ledger::submit_request(pool_handle, &request).unwrap();
            //                pool::check_response_type(&response, ResponseType::REPLY);
            //
            //                let response: serde_json::Value = serde_json::from_str(&response).unwrap();
            //                let expected_data = json!({"aml": aml, "version": aml_version, "amlContext": aml_context});
            //                assert_eq!(response["result"]["data"], expected_data);
            //            }
        }

        #[test]
        fn indy_author_agreement_works() {
            let setup = Setup::trustee();

            let (_, aml_label, _, _) = _set_aml(setup.pool_handle, setup.wallet_handle, &setup.did);
            let (taa_text, taa_version) = _set_taa(setup.pool_handle, setup.wallet_handle, &setup.did);

            let (did_, verkey_) = did::create_and_store_my_did(setup.wallet_handle, None).unwrap();

            let nym_req = ledger::build_nym_request(&setup.did, &did_, Some(&verkey_), None, None).unwrap();
            let nym_resp = ledger::sign_and_submit_request(setup.pool_handle, setup.wallet_handle, &setup.did, &nym_req).unwrap();
            pool::check_response_type(&nym_resp, ResponseType::REJECT);

            let nym_req = ledger::build_nym_request(&setup.did, &did_, Some(&verkey_), None, None).unwrap();
            let nym_req = ledger::append_txn_author_agreement_acceptance_to_request(&nym_req,
                                                                                    Some(&taa_text), Some(&taa_version),
                                                                                    None, &aml_label,
                                                                                    time::get_time().sec as u64).unwrap();

            let nym_resp = ledger::sign_and_submit_request(setup.pool_handle, setup.wallet_handle, &setup.did, &nym_req).unwrap();
            pool::check_response_type(&nym_resp, ResponseType::REPLY);

            let get_nym_req = ledger::build_get_nym_request(Some(&setup.did), &did_).unwrap();
            let get_nym_resp = ledger::submit_request_with_retries(setup.pool_handle, &get_nym_req, &nym_resp).unwrap();
            pool::check_response_type(&get_nym_resp, ResponseType::REPLY);

            _reset_taa(setup.pool_handle, setup.wallet_handle, &setup.did);
        }

        #[test]
        #[cfg(not(feature = "only_high_cases"))]
        fn indy_reset_author_agreement_works() {
            let setup = Setup::trustee();

            _set_aml(setup.pool_handle, setup.wallet_handle, &setup.did);
            _set_taa(setup.pool_handle, setup.wallet_handle, &setup.did);

            let (did_, verkey_) = did::create_and_store_my_did(setup.wallet_handle, None).unwrap();

            let nym_req = ledger::build_nym_request(&setup.did, &did_, Some(&verkey_), None, None).unwrap();

            let nym_resp = ledger::sign_and_submit_request(setup.pool_handle, setup.wallet_handle, &setup.did, &nym_req).unwrap();
            pool::check_response_type(&nym_resp, ResponseType::REJECT);

            _reset_taa(setup.pool_handle, setup.wallet_handle, &setup.did);

            let nym_req = ledger::build_nym_request(&setup.did, &did_, Some(&verkey_), None, None).unwrap();
            let nym_resp = ledger::sign_and_submit_request(setup.pool_handle, setup.wallet_handle, &setup.did, &nym_req).unwrap();
            pool::check_response_type(&nym_resp, ResponseType::REPLY);
        }

        #[test]
        fn indy_author_agreement_works_for_using_invalid_taa() {
            let setup = Setup::trustee();

            let (_, aml_label, _, _) = _set_aml(setup.pool_handle, setup.wallet_handle, &setup.did);
            _set_taa(setup.pool_handle, setup.wallet_handle, &setup.did);

            let (did_, verkey_) = did::create_and_store_my_did(setup.wallet_handle, None).unwrap();

            {
                let nym_req = ledger::build_nym_request(&setup.did, &did_, Some(&verkey_), None, None).unwrap();

                let nym_req = ledger::append_txn_author_agreement_acceptance_to_request(&nym_req,
                                                                                        Some("INVALID TAA TEXT"),
                                                                                        Some(&VERSION),
                                                                                        None, &aml_label,
                                                                                        time::get_time().sec as u64).unwrap();

                let nym_resp = ledger::sign_and_submit_request(setup.pool_handle, setup.wallet_handle, &setup.did, &nym_req).unwrap();
                pool::check_response_type(&nym_resp, ResponseType::REJECT);
            }

            _reset_taa(setup.pool_handle, setup.wallet_handle, &setup.did);
        }

        #[test]
        #[cfg(not(feature = "only_high_cases"))]
        fn indy_author_agreement_works_for_using_invalid_aml() {
            let setup = Setup::trustee();

            _set_aml(setup.pool_handle, setup.wallet_handle, &setup.did);
            let (taa_text, taa_version) = _set_taa(setup.pool_handle, setup.wallet_handle, &setup.did);

            let (did_, verkey_) = did::create_and_store_my_did(setup.wallet_handle, None).unwrap();

            {
                let nym_req = ledger::build_nym_request(&setup.did, &did_, Some(&verkey_), None, None).unwrap();
                let nym_req = ledger::append_txn_author_agreement_acceptance_to_request(&nym_req,
                                                                                        Some(&taa_text),
                                                                                        Some(&taa_version),
                                                                                        None,
                                                                                        "INVALID AML LABEL",
                                                                                        time::get_time().sec as u64).unwrap();

                let nym_resp = ledger::sign_and_submit_request(setup.pool_handle, setup.wallet_handle, &setup.did, &nym_req).unwrap();
                pool::check_response_type(&nym_resp, ResponseType::REJECT);
            }

            _reset_taa(setup.pool_handle, setup.wallet_handle, &setup.did);
        }

        #[test]
        #[cfg(not(feature = "only_high_cases"))]
        fn indy_author_agreement_works_for_using_not_last_taa() {
            let setup = Setup::trustee();

            let (_, aml_label, _, _) = _set_aml(setup.pool_handle, setup.wallet_handle, &setup.did);
            let (taa_text, taa_version) = _set_taa(setup.pool_handle, setup.wallet_handle, &setup.did);
            let (taa_text_2, taa_version_2) = _set_taa(setup.pool_handle, setup.wallet_handle, &setup.did);

            let (did_, verkey_) = did::create_and_store_my_did(setup.wallet_handle, None).unwrap();

            let nym_req = ledger::build_nym_request(&setup.did, &did_, Some(&verkey_), None, None).unwrap();

            {
                let nym_req = ledger::append_txn_author_agreement_acceptance_to_request(&nym_req,
                                                                                        Some(&taa_text), Some(&taa_version),
                                                                                        None, &aml_label,
                                                                                        time::get_time().sec as u64).unwrap();

                let nym_resp = ledger::sign_and_submit_request(setup.pool_handle, setup.wallet_handle, &setup.did, &nym_req).unwrap();
                pool::check_response_type(&nym_resp, ResponseType::REJECT);
            }

            let nym_req = ledger::build_nym_request(&setup.did, &did_, Some(&verkey_), None, None).unwrap();

            {
                let nym_req = ledger::append_txn_author_agreement_acceptance_to_request(&nym_req,
                                                                                        Some(&taa_text_2), Some(&taa_version_2),
                                                                                        None, &aml_label,
                                                                                        time::get_time().sec as u64).unwrap();

                let nym_resp = ledger::sign_and_submit_request(setup.pool_handle, setup.wallet_handle, &setup.did, &nym_req).unwrap();
                pool::check_response_type(&nym_resp, ResponseType::REPLY);
            }

            _reset_taa(setup.pool_handle, setup.wallet_handle, &setup.did);
        }
    }

    mod append_request_endorser {
        use super::*;

        fn _setup_new_identity(wallet_handle: WalletHandle, pool_handle: PoolHandle) -> String {
            let (my_did, my_vk) = did::create_and_store_my_did(wallet_handle, None).unwrap();
            let nym = ledger::build_nym_request(DID_TRUSTEE, &my_did, Some(&my_vk), None, None).unwrap();
            let response = ledger::sign_and_submit_request(pool_handle, wallet_handle, DID_TRUSTEE, &nym).unwrap();
            pool::check_response_type(&response, ResponseType::REPLY);
            my_did
        }

        #[test]
        fn indy_append_request_endorser_works() {
            Setup::empty();

            let endorser_did = DID_TRUSTEE;

            let request = ledger::append_request_endorser(REQUEST, endorser_did).unwrap();
            let request: serde_json::Value = serde_json::from_str(&request).unwrap();
            assert_eq!(endorser_did, request["endorser"].as_str().unwrap());
        }

        #[test]
        fn indy_append_request_endorser_works_for_fully_qualified() {
            Setup::empty();

            let endorser_did = DID_V1;

            let request = ledger::append_request_endorser(REQUEST, endorser_did).unwrap();
            let request: serde_json::Value = serde_json::from_str(&request).unwrap();
            assert_eq!(DID, request["endorser"].as_str().unwrap());
        }

        #[test]
        fn indy_send_request_by_endorser_works() {
            let setup = Setup::endorser();

            // Multi sign + Multi Sign

            let my_did = _setup_new_identity(setup.wallet_handle, setup.pool_handle);

            let request = ledger::build_schema_request(&my_did, SCHEMA_DATA).unwrap();
            let request = ledger::append_request_endorser(&request, &setup.did).unwrap();
            let request = ledger::multi_sign_request(setup.wallet_handle, &my_did, &request).unwrap();
            let request = ledger::multi_sign_request(setup.wallet_handle, &setup.did, &request).unwrap();
            let response = ledger::submit_request(setup.pool_handle, &request).unwrap();
            pool::check_response_type(&response, ResponseType::REPLY);

            // Sign + Multi Sign

            let my_did = _setup_new_identity(setup.wallet_handle, setup.pool_handle);

            let request = ledger::build_schema_request(&my_did, SCHEMA_DATA).unwrap();
            let request = ledger::append_request_endorser(&request, &setup.did).unwrap();
            let request = ledger::sign_request(setup.wallet_handle, &my_did, &request).unwrap();
            let request = ledger::multi_sign_request(setup.wallet_handle, &setup.did, &request).unwrap();
            let response = ledger::submit_request(setup.pool_handle, &request).unwrap();
            pool::check_response_type(&response, ResponseType::REPLY);
        }

        #[test]
        #[cfg(not(feature = "only_high_cases"))]
        fn indy_send_request_by_endorser_for_both_author_and_endorser_must_sign() {
            let setup = Setup::endorser();
            let my_did = _setup_new_identity(setup.wallet_handle, setup.pool_handle);

            let request = ledger::build_schema_request(&my_did, SCHEMA_DATA).unwrap();

            // Sign and Send by an unknown DID
            let request_1 = ledger::multi_sign_request(setup.wallet_handle, &my_did, &request).unwrap();
            let response = ledger::submit_request(setup.pool_handle, &request_1).unwrap();
            pool::check_response_type(&response, ResponseType::REJECT);

            // Sign and Send by an Endorser only
            let my_did = _setup_new_identity(setup.wallet_handle, setup.pool_handle);
            let request = ledger::build_schema_request(&my_did, SCHEMA_DATA).unwrap();

            let request_2 = ledger::append_request_endorser(&request, &setup.did).unwrap();
            let request_2 = ledger::multi_sign_request(setup.wallet_handle, &setup.did, &request_2).unwrap();
            let response = ledger::submit_request(setup.pool_handle, &request_2).unwrap();
            pool::check_response_type(&response, ResponseType::REQNACK);
        }
    }
}

#[cfg(not(feature = "only_high_cases"))]
mod medium_cases {
    use super::*;
    use openssl::hash::{MessageDigest, Hasher};
    use sodiumoxide::crypto::secretbox;
    use utils::domain::anoncreds::schema::Schema;

    mod requests {
        use super::*;

        #[test]
        #[cfg(feature = "local_nodes_pool")]
        fn indy_sign_and_submit_request_works_for_not_found_signer() {
            let setup = Setup::wallet_and_pool();

            let res = ledger::sign_and_submit_request(setup.pool_handle, setup.wallet_handle, &DID, REQUEST);
            assert_code!(ErrorCode::WalletItemNotFound, res);
        }

        #[test]
        #[cfg(feature = "local_nodes_pool")]
        fn indy_submit_request_works_for_invalid_message() {
            let setup = Setup::pool();

            let res = ledger::submit_request(setup.pool_handle, "request");
            assert_code!(ErrorCode::CommonInvalidStructure, res);
        }

        #[test]
        #[cfg(feature = "local_nodes_pool")]
        fn indy_sign_and_submit_request_works_for_invalid_json() {
            let setup = Setup::new_identity();

            let res = ledger::sign_and_submit_request(setup.pool_handle, setup.wallet_handle, &setup.did, "request");
            assert_code!(ErrorCode::CommonInvalidStructure, res);
        }
    }

    mod submit_action {
        use super::*;

        #[test]
        #[cfg(feature = "local_nodes_pool")]
        fn indy_submit_action_works_for_validator_info() {
            let setup = Setup::trustee();

            let get_validator_info_request = ledger::build_get_validator_info_request(&setup.did).unwrap();
            let get_validator_info_request = ledger::sign_request(setup.wallet_handle, &setup.did, &get_validator_info_request).unwrap();
            ledger::submit_action(setup.pool_handle, &get_validator_info_request, None, None).unwrap();
        }

        #[test]
        #[cfg(feature = "local_nodes_pool")]
        fn indy_submit_action_works_for_not_supported_request_type() {
            let setup = Setup::trustee();

            let get_nym_request = ledger::build_get_nym_request(Some(&setup.did), &setup.did).unwrap();
            let res = ledger::submit_action(setup.pool_handle, &get_nym_request, None, None);
            assert_code!(ErrorCode::CommonInvalidStructure, res);
        }

        #[test]
        #[cfg(feature = "local_nodes_pool")]
        fn indy_submit_action_works_for_pool_restart_for_unknown_node_name() {
            let setup = Setup::trustee();

            let get_validator_info_request = ledger::build_get_validator_info_request(&setup.did).unwrap();
            let get_validator_info_request = ledger::sign_request(setup.wallet_handle, &setup.did, &get_validator_info_request).unwrap();

            let nodes = r#"["Other Node"]"#;
            let res = ledger::submit_action(setup.pool_handle, &get_validator_info_request, Some(nodes), None);
            assert_code!(ErrorCode::CommonInvalidStructure, res);
        }

        #[test]
        #[cfg(feature = "local_nodes_pool")]
        fn indy_submit_action_works_for_pool_restart_for_invalid_nodes_format() {
            let setup = Setup::trustee();

            let get_validator_info_request = ledger::build_get_validator_info_request(&setup.did).unwrap();
            let get_validator_info_request = ledger::sign_request(setup.wallet_handle, &setup.did, &get_validator_info_request).unwrap();

            let nodes = r#""Node1""#;
            let res = ledger::submit_action(setup.pool_handle, &get_validator_info_request, Some(nodes), None);
            assert_code!(ErrorCode::CommonInvalidStructure, res);
        }

        #[test]
        #[cfg(feature = "local_nodes_pool")]
        fn indy_submit_action_works_for_pool_restart_for_invalid_pool_handle() {
            let setup = Setup::did();

            let get_validator_info_request = ledger::build_get_validator_info_request(&setup.did).unwrap();
            let get_validator_info_request = ledger::sign_request(setup.wallet_handle, &setup.did, &get_validator_info_request).unwrap();

            let res = ledger::submit_action(INVALID_POOL_HANDLE, &get_validator_info_request, None, None);
            assert_code!(ErrorCode::PoolLedgerInvalidPoolHandle, res);
        }
    }

    mod sign_request {
        use super::*;

        #[test]
        fn indy_sign_request_works_for_invalid_message_format() {
            let setup = Setup::did();

            let res = ledger::sign_request(setup.wallet_handle, &setup.did, "1495034346617224651");
            assert_code!(ErrorCode::CommonInvalidStructure, res);
        }

        #[test]
        fn indy_sign_request_works_for_invalid_handle() {
            Setup::empty();

            let res = ledger::sign_request(INVALID_WALLET_HANDLE, DID, MESSAGE);
            assert_code!(ErrorCode::WalletInvalidHandle, res);
        }
    }

    mod multi_sign_request {
        use super::*;

        #[test]
        fn indy_multi_sign_request_works_for_invalid_message_format() {
            let setup = Setup::did();

            let res = ledger::multi_sign_request(setup.wallet_handle, &setup.did, "1495034346617224651");
            assert_code!(ErrorCode::CommonInvalidStructure, res);
        }

        #[test]
        fn indy_multi_sign_request_works_for_twice_use_same_did() {
            let setup = Setup::wallet();

            let (did, _) = did::create_and_store_my_did(setup.wallet_handle, Some(MY1_SEED)).unwrap();

            let message = ledger::multi_sign_request(setup.wallet_handle, &did, REQUEST).unwrap();
            let message = ledger::multi_sign_request(setup.wallet_handle, &did, &message).unwrap();
            let msg: serde_json::Value = serde_json::from_str(&message).unwrap();
            let signatures = msg["signatures"].as_object().unwrap();

            assert_eq!(1, signatures.len());
            assert_eq!(signatures[DID_MY1], r#"49aXkbrtTE3e522AefE76J51WzUiakw3ZbxxWzf44cv7RS21n8mMr4vJzi4TymuqDupzCz7wEtuGz6rA94Y73kKR"#);
        }
    }

    mod nym_requests {
        use super::*;

        #[test]
        #[cfg(feature = "local_nodes_pool")]
        fn indy_send_get_nym_request_works_default_submitter_did() {
            let setup = Setup::trustee();

            let get_nym_request = ledger::build_get_nym_request(None, DID_TRUSTEE).unwrap();
            let get_nym_response = ledger::submit_request(setup.pool_handle, &get_nym_request).unwrap();
            let get_nym_response: Reply<GetNymReplyResult> = serde_json::from_str(&get_nym_response).unwrap();
            assert!(get_nym_response.result.data.is_some());
        }

        #[test]
        #[cfg(feature = "local_nodes_pool")]
        fn indy_nym_request_works_without_signature() {
            let setup = Setup::trustee();

            let (did, _) = did::create_and_store_my_did(setup.wallet_handle, None).unwrap();
            let nym_request = ledger::build_nym_request(&setup.did, &did, None, None, None).unwrap();
            let response = ledger::submit_request(setup.pool_handle, &nym_request).unwrap();
            pool::check_response_type(&response, ResponseType::REQNACK);
        }

        #[test]
        #[cfg(feature = "local_nodes_pool")]
        fn indy_send_nym_request_works_for_only_required_fields() {
            let setup = Setup::trustee();
            let (my_did, _) = did::create_and_store_my_did(setup.wallet_handle, None).unwrap();

            let nym_request = ledger::build_nym_request(&setup.did, &my_did, None, None, None).unwrap();
            let response = ledger::sign_and_submit_request(setup.pool_handle, setup.wallet_handle, &setup.did, &nym_request).unwrap();
            pool::check_response_type(&response, ResponseType::REPLY);
        }

        #[test]
        #[cfg(feature = "local_nodes_pool")]
        fn indy_send_nym_request_works_with_option_fields() {
            let setup = Setup::trustee();
            let (my_did, my_verkey) = did::create_and_store_my_did(setup.wallet_handle, None).unwrap();

            let nym_request = ledger::build_nym_request(&setup.did, &my_did, Some(&my_verkey), Some("some_alias"), Some("STEWARD")).unwrap();
            let response = ledger::sign_and_submit_request(setup.pool_handle, setup.wallet_handle, &setup.did, &nym_request).unwrap();
            pool::check_response_type(&response, ResponseType::REPLY);
        }

        #[test]
        #[cfg(feature = "local_nodes_pool")]
        fn indy_send_nym_request_works_for_different_roles() {
            let setup = Setup::trustee();

            for role in ["STEWARD", "TRUSTEE", "TRUST_ANCHOR", "ENDORSER", "NETWORK_MONITOR"].iter() {
                let (my_did, _) = did::create_and_store_my_did(setup.wallet_handle, None).unwrap();
                let nym_request = ledger::build_nym_request(&setup.did, &my_did, None, None, Some(role)).unwrap();
                let response = ledger::sign_and_submit_request(setup.pool_handle, setup.wallet_handle, &setup.did, &nym_request).unwrap();
                pool::check_response_type(&response, ResponseType::REPLY);
            }
        }

        #[test]
        #[cfg(feature = "local_nodes_pool")]
        fn indy_build_nym_requests_works_for_wrong_role() {
            let res = ledger::build_nym_request(&IDENTIFIER, &DEST, None, None, Some("WRONG_ROLE"));
            assert_code!(ErrorCode::CommonInvalidStructure, res);
        }

        #[test]
        #[cfg(feature = "local_nodes_pool")]
        fn indy_nym_request_works_for_wrong_signer_role() {
            let setup = Setup::trustee();
            let (my_did, _) = did::create_and_store_my_did(setup.wallet_handle, None).unwrap();

            let nym_request = ledger::build_nym_request(&setup.did, &my_did, None, None, None).unwrap();
            let response = ledger::sign_and_submit_request(setup.pool_handle, setup.wallet_handle, &setup.did, &nym_request).unwrap();
            pool::check_response_type(&response, ResponseType::REPLY);

            let (my_did2, _) = did::create_and_store_my_did(setup.wallet_handle, None).unwrap();
            let nym_request = ledger::build_nym_request(&my_did, &my_did2, None, None, None).unwrap();
            let response = ledger::sign_and_submit_request(setup.pool_handle, setup.wallet_handle, &my_did, &nym_request).unwrap();
            pool::check_response_type(&response, ResponseType::REQNACK);
        }

        #[test]
        #[cfg(feature = "local_nodes_pool")]
        fn indy_nym_request_works_for_unknown_signer_did() {
            let setup = Setup::wallet_and_pool();

            let (did, _) = did::create_and_store_my_did(setup.wallet_handle, None).unwrap();

            let nym_request = ledger::build_nym_request(&did, DID, None, None, None).unwrap();
            let response = ledger::sign_and_submit_request(setup.pool_handle, setup.wallet_handle, &did, &nym_request).unwrap();
            pool::check_response_type(&response, ResponseType::REQNACK);
        }

        #[test]
        #[cfg(feature = "local_nodes_pool")]
        fn indy_get_nym_request_works_for_unknown_did() {
            let setup = Setup::wallet_and_pool();

            let (did, _) = did::create_and_store_my_did(setup.wallet_handle, None).unwrap();

            let get_nym_request = ledger::build_get_nym_request(Some(&did), &did).unwrap();
            let get_nym_response = ledger::submit_request(setup.pool_handle, &get_nym_request).unwrap();
            let get_nym_response: Reply<GetNymReplyResult> = serde_json::from_str(&get_nym_response).unwrap();
            assert!(get_nym_response.result.data.is_none());
        }

        #[test]
        #[cfg(feature = "local_nodes_pool")]
        fn indy_build_nym_request_works_for_invalid_submitter_identifier() {
            let res = ledger::build_nym_request(INVALID_IDENTIFIER, IDENTIFIER, None, None, None);
            assert_code!(ErrorCode::CommonInvalidStructure, res);
        }

        #[test]
        #[cfg(feature = "local_nodes_pool")]
        fn indy_build_nym_request_works_for_invalid_target_identifier() {
            let res = ledger::build_nym_request(IDENTIFIER, INVALID_IDENTIFIER, None, None, None);
            assert_code!(ErrorCode::CommonInvalidStructure, res);
        }

        #[test]
        #[cfg(feature = "local_nodes_pool")]
        fn indy_build_get_nym_request_works_for_invalid_submitter_identifier() {
            let res = ledger::build_get_nym_request(Some(INVALID_IDENTIFIER), IDENTIFIER);
            assert_code!(ErrorCode::CommonInvalidStructure, res);
        }

        #[test]
        #[cfg(feature = "local_nodes_pool")]
        fn indy_build_get_nym_request_works_for_invalid_target_identifier() {
            let res = ledger::build_get_nym_request(Some(IDENTIFIER), INVALID_IDENTIFIER);
            assert_code!(ErrorCode::CommonInvalidStructure, res);
        }

        #[test]
        #[cfg(feature = "local_nodes_pool")]
        fn indy_nym_requests_works_for_reset_role() {
            let setup = Setup::trustee();
            let (my_did, my_verkey) = did::create_and_store_my_did(setup.wallet_handle, None).unwrap();

            let mut nym_request = ledger::build_nym_request(&setup.did, &my_did,
                                                            Some(&my_verkey), None, Some("TRUSTEE")).unwrap();
            let nym_req_resp = ledger::sign_and_submit_request(setup.pool_handle, setup.wallet_handle, &setup.did, &nym_request).unwrap();
            pool::check_response_type(&nym_req_resp, ResponseType::REPLY);

            let mut get_nym_request = ledger::build_get_nym_request(Some(&my_did), &my_did).unwrap();
            let get_nym_response_with_role = ledger::submit_request_with_retries(setup.pool_handle, &get_nym_request, &nym_req_resp).unwrap();

            let get_nym_response_with_role: Reply<GetNymReplyResult> = serde_json::from_str(&get_nym_response_with_role).unwrap();
            let get_nym_response_data_with_role: GetNymResultData = serde_json::from_str(&get_nym_response_with_role.result.data.unwrap()).unwrap();

            nym_request = ledger::build_nym_request(&my_did, &my_did,
                                                    Some(&my_verkey), None, Some("")).unwrap();
            let nym_req_resp = ledger::sign_and_submit_request(setup.pool_handle, setup.wallet_handle, &my_did, &nym_request).unwrap();
            pool::check_response_type(&nym_req_resp, ResponseType::REPLY);

            get_nym_request = ledger::build_get_nym_request(Some(&my_did), &my_did).unwrap();
            let get_nym_response_without_role = ledger::submit_request_with_retries(setup.pool_handle, &get_nym_request, &nym_req_resp).unwrap();

            let get_nym_response_without_role: Reply<GetNymReplyResult> = serde_json::from_str(&get_nym_response_without_role).unwrap();
            let get_nym_response_data_without_role: GetNymResultData = serde_json::from_str(&get_nym_response_without_role.result.data.unwrap()).unwrap();

            assert!(get_nym_response_data_without_role.role.is_none());
            assert_ne!(get_nym_response_data_without_role.role, get_nym_response_data_with_role.role);
        }
    }

    mod attrib_requests {
        use super::*;

        #[test]
        #[cfg(feature = "local_nodes_pool")]
        fn indy_attrib_requests_works_for_hash_value() {
            let setup = Setup::new_identity();

            let mut ctx = Hasher::new(MessageDigest::sha256()).unwrap();
            ctx.update(&ATTRIB_RAW_DATA.as_bytes()).unwrap();
            let hashed_attr = hex::encode(ctx.finish().unwrap().as_ref());

            let attrib_request = ledger::build_attrib_request(&setup.did,
                                                              &setup.did,
                                                              Some(&hashed_attr),
                                                              None,
                                                              None).unwrap();
            let attrib_req_resp = ledger::sign_and_submit_request(setup.pool_handle, setup.wallet_handle, &setup.did, &attrib_request).unwrap();
            pool::check_response_type(&attrib_req_resp, ResponseType::REPLY);

            let get_attrib_request = ledger::build_get_attrib_request(Some(&setup.did), &setup.did, None, Some(&hashed_attr), None).unwrap();
            let get_attrib_response = ledger::submit_request_with_retries(setup.pool_handle, &get_attrib_request, &attrib_req_resp).unwrap();

            let get_attrib_response: Reply<GetAttribReplyResult> = serde_json::from_str(&get_attrib_response).unwrap();
            assert_eq!(get_attrib_response.result.data.unwrap().as_str(), hashed_attr.as_str());
        }

        #[test]
        #[cfg(feature = "local_nodes_pool")]
        fn indy_attrib_requests_works_for_encrypted_value() {
            let setup = Setup::new_identity();

            let key = secretbox::gen_key();
            let nonce = secretbox::gen_nonce();
            let encryted_attr = hex::encode(secretbox::seal(&ATTRIB_RAW_DATA.as_bytes(), &nonce, &key));

            let attrib_request = ledger::build_attrib_request(&setup.did,
                                                              &setup.did,
                                                              None,
                                                              None,
                                                              Some(&encryted_attr)).unwrap();
            let attrib_req_resp = ledger::sign_and_submit_request(setup.pool_handle, setup.wallet_handle, &setup.did, &attrib_request).unwrap();
            pool::check_response_type(&attrib_req_resp, ResponseType::REPLY);

            let get_attrib_request = ledger::build_get_attrib_request(Some(&setup.did), &setup.did, None, None, Some(&encryted_attr)).unwrap();
            let get_attrib_response = ledger::submit_request_with_retries(setup.pool_handle, &get_attrib_request, &attrib_req_resp).unwrap();

            let get_attrib_response: Reply<GetAttribReplyResult> = serde_json::from_str(&get_attrib_response).unwrap();
            assert_eq!(get_attrib_response.result.data.unwrap().as_str(), encryted_attr.as_str());
        }

        #[test]
        #[cfg(feature = "local_nodes_pool")]
        fn indy_attrib_request_works_without_signature() {
            let setup = Setup::trustee();

            let attrib_request = ledger::build_attrib_request(&setup.did, &setup.did, None, Some(ATTRIB_RAW_DATA), None).unwrap();
            let response = ledger::submit_request(setup.pool_handle, &attrib_request).unwrap();
            pool::check_response_type(&response, ResponseType::REQNACK);
        }

        #[test]
        #[cfg(feature = "local_nodes_pool")]
        fn indy_attrib_request_works_for_unknown_did() {
            let setup = Setup::wallet_and_pool();

            let (did, _) = did::create_and_store_my_did(setup.wallet_handle, None).unwrap();

            let attrib_request = ledger::build_attrib_request(&did, &did, None, Some(ATTRIB_RAW_DATA), None).unwrap();

            let response = ledger::submit_request(setup.pool_handle, &attrib_request).unwrap();
            pool::check_response_type(&response, ResponseType::REQNACK);
        }

        #[test]
        #[cfg(feature = "local_nodes_pool")]
        fn indy_get_attrib_requests_works_for_default_submitter_did() {
            let setup = Setup::new_identity();

            let attrib_request = ledger::build_attrib_request(&setup.did,
                                                              &setup.did,
                                                              None,
                                                              Some(ATTRIB_RAW_DATA),
                                                              None).unwrap();
            let attrib_req_resp = ledger::sign_and_submit_request(setup.pool_handle, setup.wallet_handle, &setup.did, &attrib_request).unwrap();
            pool::check_response_type(&attrib_req_resp, ResponseType::REPLY);

            let get_attrib_request = ledger::build_get_attrib_request(None, &setup.did, Some("endpoint"), None, None).unwrap();
            let get_attrib_response = ledger::submit_request_with_retries(setup.pool_handle, &get_attrib_request, &attrib_req_resp).unwrap();

            let get_attrib_response: Reply<GetAttribReplyResult> = serde_json::from_str(&get_attrib_response).unwrap();
            assert_eq!(get_attrib_response.result.data.unwrap().as_str(), ATTRIB_RAW_DATA);
        }

        #[test]
        #[cfg(feature = "local_nodes_pool")]
        fn indy_get_attrib_request_works_for_unknown_did() {
            let setup = Setup::wallet_and_pool();
            let (did, _) = did::create_and_store_my_did(setup.wallet_handle, None).unwrap();

            let get_attrib_request = ledger::build_get_attrib_request(Some(&did), &did, Some("endpoint"), None, None).unwrap();
            let get_attrib_response = ledger::submit_request(setup.pool_handle, &get_attrib_request).unwrap();
            let get_attrib_response: Reply<GetAttribReplyResult> = serde_json::from_str(&get_attrib_response).unwrap();
            assert!(get_attrib_response.result.data.is_none());
        }

        #[test]
        #[cfg(feature = "local_nodes_pool")]
        fn indy_get_attrib_request_works_for_unknown_attribute() {
            let setup = Setup::new_identity();

            let get_attrib_request = ledger::build_get_attrib_request(Some(&setup.did), &setup.did, Some("some_attribute"), None, None).unwrap();
            let get_attrib_response = ledger::submit_request(setup.pool_handle, &get_attrib_request).unwrap();
            let get_attrib_response: Reply<GetAttribReplyResult> = serde_json::from_str(&get_attrib_response).unwrap();
            assert!(get_attrib_response.result.data.is_none());
        }


        #[test]
        #[cfg(feature = "local_nodes_pool")]
        fn indy_build_attrib_request_works_for_invalid_submitter_did() {
            let res = ledger::build_attrib_request(INVALID_IDENTIFIER, IDENTIFIER, None, Some(ATTRIB_RAW_DATA), None);
            assert_code!(ErrorCode::CommonInvalidStructure, res);
        }

        #[test]
        #[cfg(feature = "local_nodes_pool")]
        fn indy_build_attrib_request_works_for_invalid_target_did() {
            let res = ledger::build_attrib_request(IDENTIFIER, INVALID_IDENTIFIER, None, Some(ATTRIB_RAW_DATA), None);
            assert_code!(ErrorCode::CommonInvalidStructure, res);
        }

        #[test]
        #[cfg(feature = "local_nodes_pool")]
        fn indy_build_get_attrib_request_works_for_invalid_submitter_identifier() {
            let res = ledger::build_get_attrib_request(Some(INVALID_IDENTIFIER), IDENTIFIER, Some("endpoint"), None, None);
            assert_code!(ErrorCode::CommonInvalidStructure, res);
        }

        #[test]
        #[cfg(feature = "local_nodes_pool")]
        fn indy_build_get_attrib_request_works_for_invalid_target_identifier() {
            let res = ledger::build_get_attrib_request(Some(IDENTIFIER), INVALID_IDENTIFIER, Some("endpoint"), None, None);
            assert_code!(ErrorCode::CommonInvalidStructure, res);
        }
    }

    mod schemas_requests {
        use super::*;
        use utils::domain::anoncreds::schema::SchemaId;

        #[test]
        #[cfg(feature = "local_nodes_pool")]
        fn indy_schema_request_works_without_signature() {
            let setup = Setup::trustee();

            let schema_request = ledger::build_schema_request(&setup.did, SCHEMA_DATA).unwrap();
            let response = ledger::submit_request(setup.pool_handle, &schema_request).unwrap();
            pool::check_response_type(&response, ResponseType::REQNACK);
        }

        #[test]
        #[cfg(feature = "local_nodes_pool")]
        fn indy_get_schema_requests_works_for_default_submitter_did() {
            let setup = Setup::pool();

            let (schema_id, _, _) = ledger::post_entities();

            let get_schema_request = ledger::build_get_schema_request(None, &schema_id).unwrap();
            let get_schema_response = ledger::submit_request(setup.pool_handle, &get_schema_request).unwrap();
            let (_, schema_json) = ledger::parse_get_schema_response(&get_schema_response).unwrap();

            let _schema: SchemaV1 = serde_json::from_str(&schema_json).unwrap();
        }

        #[test]
        #[cfg(feature = "local_nodes_pool")]
        fn indy_build_schema_requests_works_for_missed_field_in_data_json() {
            let res = ledger::build_schema_request(IDENTIFIER, r#"{"name":"name"}"#);
            assert_code!(ErrorCode::CommonInvalidStructure, res);
        }

        #[test]
        #[cfg(feature = "local_nodes_pool")]
        fn indy_build_schema_requests_works_for_invalid_data_json_format() {
            let res = ledger::build_schema_request(IDENTIFIER, r#"{"name":"name", "keys":"name"}"#);
            assert_code!(ErrorCode::CommonInvalidStructure, res);
        }

        #[test]
        #[cfg(feature = "local_nodes_pool")]
        fn indy_build_schema_requests_works_for_invalid_submitter_identifier() {
            let res = ledger::build_schema_request(INVALID_IDENTIFIER, SCHEMA_DATA);
            assert_code!(ErrorCode::CommonInvalidStructure, res);
        }

        #[test]
        #[cfg(feature = "local_nodes_pool")]
        fn indy_build_schema_request_works_for_attrs_count_more_than_acceptable() {
            use utils::domain::anoncreds::schema::MAX_ATTRIBUTES_COUNT;

            let mut schema = utils::anoncreds::gvt_schema();
            schema.attr_names = (0..MAX_ATTRIBUTES_COUNT + 1).map(|i| i.to_string()).collect();
            let schema = Schema::SchemaV1(schema);
            let schema_json = serde_json::to_string(&schema).unwrap();

            let res = ledger::build_schema_request(DID_TRUSTEE, &schema_json);
            assert_code!(ErrorCode::CommonInvalidStructure, res);
        }

        #[test]
        #[cfg(feature = "local_nodes_pool")]
        fn indy_build_get_schema_requests_works_for_invalid_id() {
            let res = ledger::build_get_schema_request(Some(IDENTIFIER), "invalid_schema_id");
            assert_code!(ErrorCode::CommonInvalidStructure, res);
        }

        #[test]
        #[cfg(feature = "local_nodes_pool")]
        fn indy_build_get_schema_requests_works_for_invalid_submitter_identifier() {
            let res = ledger::build_get_schema_request(Some(INVALID_IDENTIFIER), &anoncreds::gvt_schema_id());
            assert_code!(ErrorCode::CommonInvalidStructure, res);
        }

        #[test]
        #[cfg(feature = "local_nodes_pool")]
        fn indy_schema_request_works_for_unknown_did() {
            let setup = Setup::wallet_and_pool();
            let (did, _) = did::create_and_store_my_did(setup.wallet_handle, None).unwrap();

            let schema_request = ledger::build_schema_request(&did, SCHEMA_DATA).unwrap();
            let response = ledger::sign_and_submit_request(setup.pool_handle, setup.wallet_handle, &did, &schema_request).unwrap();
            pool::check_response_type(&response, ResponseType::REQNACK);
        }

        #[test]
        #[cfg(feature = "local_nodes_pool")]
        fn indy_get_schema_request_works_for_unknown_schema() {
            let setup = Setup::pool();

            let get_schema_request = ledger::build_get_schema_request(Some(DID_TRUSTEE), &SchemaId::new(&DidValue(DID.to_string()), "other_schema", "1.0").0).unwrap();
            let get_schema_response = ledger::submit_request(setup.pool_handle, &get_schema_request).unwrap();

            let res = ledger::parse_get_schema_response(&get_schema_response);
            assert_code!(ErrorCode::LedgerNotFound, res);
        }

        #[test]
        #[cfg(feature = "local_nodes_pool")]
        fn indy_get_parse_returns_error_for_wrong_type() {
            let setup = Setup::pool();

            let (schema_id, _, _) = ledger::post_entities();

            let get_schema_request = ledger::build_get_schema_request(Some(DID_MY1), &schema_id).unwrap();
            let get_schema_response = ledger::submit_request(setup.pool_handle, &get_schema_request).unwrap();

            let res = ledger::parse_get_cred_def_response(&get_schema_response);
            assert_code!(ErrorCode::LedgerInvalidTransaction, res);
        }

        #[test]
        #[cfg(feature = "local_nodes_pool")]
        fn indy_get_parse_returns_error_for_wrong_type_and_unknown_schema() {
            let setup = Setup::pool();

            let get_schema_request = ledger::build_get_schema_request(Some(DID_TRUSTEE), &SchemaId::new(&DidValue(DID.to_string()), "other_schema", "1.0").0).unwrap();
            let get_schema_response = ledger::submit_request(setup.pool_handle, &get_schema_request).unwrap();

            let res = ledger::parse_get_cred_def_response(&get_schema_response);
            assert_code!(ErrorCode::LedgerInvalidTransaction, res);
        }
    }

    mod node_requests {
        use super::*;

        #[test]
        #[cfg(feature = "local_nodes_pool")]
        fn indy_send_node_request_works_without_signature() {
            let setup = Setup::steward();

            let node_request = ledger::build_node_request(&setup.did, &setup.did, NODE_DATA).unwrap();
            let response = ledger::submit_request(setup.pool_handle, &node_request).unwrap();
            pool::check_response_type(&response, ResponseType::REQNACK);
        }

        #[test]
        fn indy_build_node_request_works_for_missed_fields_in_data_json() {
            let res = ledger::build_node_request(IDENTIFIER, DEST, r#"{ }"#);
            assert_code!(ErrorCode::CommonInvalidStructure, res);
        }

        #[test]
        fn indy_build_node_request_works_for_wrong_service() {
            let data = r#"{"node_ip":"10.0.0.100", "node_port": 1, "client_ip": "10.0.0.100", "client_port": 1, "alias":"some", "services": ["SERVICE"], "blskey": "CnEDk9HrMnmiHXEV1WFgbVCRteYnPqsJwrTdcZaNhFVW", "blskey_pop": "CnEDk9HrMnmiHXEV1WFgbVCRteYnPqsJwrTdcZaNhFVW"}"#;
            let res = ledger::build_node_request(IDENTIFIER, DEST, data);
            assert_code!(ErrorCode::CommonInvalidStructure, res);
        }

        #[test]
        #[cfg(feature = "local_nodes_pool")]
        fn indy_send_node_request_works_for_wrong_role() {
            let setup = Setup::trustee();

            let key = utils::crypto::create_key(setup.wallet_handle, None).unwrap();
            let node_request = ledger::build_node_request(&setup.did, &key, NODE_DATA).unwrap();
            let response = ledger::sign_and_submit_request(setup.pool_handle, setup.wallet_handle, &setup.did, &node_request).unwrap();
            pool::check_response_type(&response, ResponseType::REJECT);
        }

        #[test]
        #[cfg(feature = "local_nodes_pool")]
        fn indy_submit_node_request_works_for_steward_already_has_node() {
            let setup = Setup::steward();

            let key = utils::crypto::create_key(setup.wallet_handle, None).unwrap();
            let node_request = ledger::build_node_request(&setup.did, &key, NODE_DATA).unwrap();
            let response = ledger::sign_and_submit_request(setup.pool_handle, setup.wallet_handle, &setup.did, &node_request).unwrap();
            pool::check_response_type(&response, ResponseType::REJECT);
        }

        #[test]
        #[cfg(feature = "local_nodes_pool")]
        fn indy_submit_node_request_works_for_new_node_without_bls_pop() {
            let setup = Setup::wallet_and_pool();

            let (my_did, _) = did::create_store_and_publish_my_did_from_steward(setup.wallet_handle, setup.pool_handle).unwrap();

            let node_data = r#"{"node_ip":"10.0.0.100", "node_port": 1, "client_ip": "10.0.0.100", "client_port": 2, "alias":"some", "services": ["VALIDATOR"], "blskey": "4N8aUNHSgjQVgkpm8nhNEfDf6txHznoYREg9kirmJrkivgL4oSEimFF6nsQ6M41QvhM2Z33nves5vfSn9n1UwNFJBYtWVnHYMATn76vLuL3zU88KyeAYcHfsih3He6UHcXDxcaecHVz6jhCYz1P2UZn2bDVruL5wXpehgBfBaLKm3Ba"}"#;
            let node_request = ledger::build_node_request(&my_did, DEST, node_data).unwrap();
            let response = ledger::sign_and_submit_request(setup.pool_handle, setup.wallet_handle, &my_did, &node_request).unwrap();
            pool::check_response_type(&response, ResponseType::REQNACK);
        }

        #[test]
        #[cfg(feature = "local_nodes_pool")]
        fn indy_submit_node_request_works_for_pop_not_correspond_blskey() {
            let setup = Setup::wallet_and_pool();

            let (my_did, _) = did::create_store_and_publish_my_did_from_steward(setup.wallet_handle, setup.pool_handle).unwrap();

            let node_data = r#"{"node_ip":"10.0.0.100", "node_port": 1, "client_ip": "10.0.0.100", "client_port": 2, "alias":"some", "services": ["VALIDATOR"], "blskey": "4N8aUNHSgjQVgkpm8nhNEfDf6txHznoYREg9kirmJrkivgL4oSEimFF6nsQ6M41QvhM2Z33nves5vfSn9n1UwNFJBYtWVnHYMATn76vLuL3zU88KyeAYcHfsih3He6UHcXDxcaecHVz6jhCYz1P2UZn2bDVruL5wXpehgBfBaLKm3Ba", "blskey_pop": "RPLagxaR5xdimFzwmzYnz4ZhWtYQEj8iR5ZU53T2gitPCyCHQneUn2Huc4oeLd2B2HzkGnjAff4hWTJT6C7qHYB1Mv2wU5iHHGFWkhnTX9WsEAbunJCV2qcaXScKj4tTfvdDKfLiVuU2av6hbsMztirRze7LvYBkRHV3tGwyCptsrP"}"#;
            let node_request = ledger::build_node_request(&my_did, DEST, node_data).unwrap();
            let response = ledger::sign_and_submit_request(setup.pool_handle, setup.wallet_handle, &my_did, &node_request).unwrap();
            pool::check_response_type(&response, ResponseType::REQNACK);
        }
    }

    mod cred_def_requests {
        use super::*;

        #[test]
        #[cfg(feature = "local_nodes_pool")]
        fn indy_cred_def_request_works_without_signature() {
            let setup = Setup::trustee();

            let cred_def_request = ledger::build_cred_def_txn(&setup.did, &anoncreds::credential_def_json()).unwrap();
            let response = ledger::submit_request(setup.pool_handle, &cred_def_request).unwrap();
            pool::check_response_type(&response, ResponseType::REQNACK);
        }

        #[test]
        #[cfg(feature = "local_nodes_pool")]
        fn indy_get_cred_def_requests_works_for_default_submitter_did() {
            let setup = Setup::pool();

            let (_, cred_def_id, _) = ledger::post_entities();

            let get_cred_def_request = ledger::build_get_cred_def_request(None, &cred_def_id).unwrap();
            let get_cred_def_response = ledger::submit_request(setup.pool_handle, &get_cred_def_request).unwrap();
            let (_, cred_def_json) = ledger::parse_get_cred_def_response(&get_cred_def_response).unwrap();

            let _cred_def: CredentialDefinitionV1 = serde_json::from_str(&cred_def_json).unwrap();
        }

        #[test]
        fn indy_build_cred_def_request_works_for_invalid_data_json() {
            let data = r#"{"primary":{"n":"1","s":"2","rms":"3","r":{"name":"1"}}}"#;
            let res = ledger::build_cred_def_txn(IDENTIFIER, data);
            assert_code!(ErrorCode::CommonInvalidStructure, res);
        }

        #[test]
        fn indy_build_cred_def_request_works_for_invalid_submitter_did() {
            let res = ledger::build_cred_def_txn(INVALID_IDENTIFIER, &anoncreds::credential_def_json());
            assert_code!(ErrorCode::CommonInvalidStructure, res);
        }

        #[test]
        fn indy_build_get_cred_def_request_works_for_invalid_submitter_did() {
            let res = ledger::build_get_cred_def_request(Some(INVALID_IDENTIFIER), &anoncreds::issuer_1_gvt_cred_def_id());
            assert_code!(ErrorCode::CommonInvalidStructure, res);
        }

        #[test]
        #[cfg(feature = "local_nodes_pool")]
        fn indy_cred_def_requests_works_for_hash_field() {
            let setup = Setup::new_identity();

            let (schema_id, schema_json) = anoncreds::issuer_create_schema(&setup.did,
                                                                           GVT_SCHEMA_NAME,
                                                                           SCHEMA_VERSION,
                                                                           r#"["enc", "raw", "hash"]"#).unwrap();

            let schema_request = ledger::build_schema_request(&setup.did, &schema_json).unwrap();
            let schema_response = ledger::sign_and_submit_request(setup.pool_handle, setup.wallet_handle, &setup.did, &schema_request).unwrap();
            pool::check_response_type(&schema_response, ::utils::types::ResponseType::REPLY);

            let get_schema_request = ledger::build_get_schema_request(Some(&setup.did), &schema_id).unwrap();
            let get_schema_response = ledger::submit_request_with_retries(setup.pool_handle, &get_schema_request, &schema_response).unwrap();
            let (_, schema_json) = ledger::parse_get_schema_response(&get_schema_response).unwrap();

            let (cred_def_id, cred_def_json) = anoncreds::issuer_create_credential_definition(setup.wallet_handle,
                                                                                              &setup.did,
                                                                                              &schema_json,
                                                                                              TAG_1,
                                                                                              None,
                                                                                              Some(&anoncreds::default_cred_def_config())).unwrap();
            let cred_def_request = ledger::build_cred_def_txn(&setup.did, &cred_def_json).unwrap();
            let cred_def_response = ledger::sign_and_submit_request(setup.pool_handle, setup.wallet_handle, &setup.did, &cred_def_request).unwrap();
            pool::check_response_type(&cred_def_response, ::utils::types::ResponseType::REPLY);

            let get_cred_def_request = ledger::build_get_cred_def_request(Some(DID_MY1), &cred_def_id).unwrap();
            let get_cred_def_response = ledger::submit_request_with_retries(setup.pool_handle, &get_cred_def_request, &cred_def_response).unwrap();
            let (_, cred_def_json) = ledger::parse_get_cred_def_response(&get_cred_def_response).unwrap();

            let _cred_def: CredentialDefinitionV1 = serde_json::from_str(&cred_def_json).unwrap();
        }
    }

    mod get_txn_requests {
        use super::*;

        #[test]
        #[cfg(feature = "local_nodes_pool")]
        fn indy_get_txn_request_works_for_invalid_seq_no() {
            let setup = Setup::new_identity();

            let schema_request = ledger::build_schema_request(&setup.did, &anoncreds::gvt_schema_json()).unwrap();
            let schema_response = ledger::sign_and_submit_request(setup.pool_handle, setup.wallet_handle, &setup.did, &schema_request).unwrap();
            pool::check_response_type(&schema_response, ResponseType::REPLY);

            let seq_no = ledger::extract_seq_no_from_reply(&schema_response).unwrap() as i32;

            thread::sleep(std::time::Duration::from_secs(1));

            let get_txn_request = ledger::build_get_txn_request(Some(DID), seq_no + 1, None).unwrap();

            let get_txn_response = ledger::submit_request(setup.pool_handle, &get_txn_request).unwrap();
            let get_txn_response: Reply<GetTxnResult> = serde_json::from_str(&get_txn_response).unwrap();
            assert!(get_txn_response.result.data.is_none());
        }
    }

    mod revoc_reg_def_requests {
        use super::*;

        #[test]
        #[cfg(feature = "local_nodes_pool")]
        fn indy_revoc_get_reg_def_requests_works_for_default_submitter_did() {
            let setup = Setup::pool();

            let (_, _, rev_reg_id) = ledger::post_entities();

            let get_rev_reg_def_request = ledger::build_get_revoc_reg_def_request(None, &rev_reg_id).unwrap();
            let get_rev_reg_def_response = ledger::submit_request(setup.pool_handle, &get_rev_reg_def_request).unwrap();

            let (_, revoc_reg_def_json) = ledger::parse_get_revoc_reg_def_response(&get_rev_reg_def_response).unwrap();
            let _revoc_reg_def: RevocationRegistryDefinitionV1 = serde_json::from_str(&revoc_reg_def_json).unwrap();
        }
    }

    mod get_revoc_reg_request {
        use super::*;

        #[test]
        #[cfg(feature = "local_nodes_pool")]
        fn indy_get_revoc_reg_request_works_for_default_submitter_did() {
            let setup = Setup::pool();

            let (_, _, rev_reg_id) = ledger::post_entities();

            let timestamp = time::get_time().sec as u64 + 1000;

            let get_rev_reg_req = ledger::build_get_revoc_reg_request(None, &rev_reg_id, timestamp).unwrap();
            let get_rev_reg_resp = ledger::submit_request(setup.pool_handle, &get_rev_reg_req).unwrap();

            let (_, revoc_reg_json, _) = ledger::parse_get_revoc_reg_response(&get_rev_reg_resp).unwrap();
            let _revoc_reg: RevocationRegistryV1 = serde_json::from_str(&revoc_reg_json).unwrap();
        }
    }

    mod get_revoc_reg_delta_request {
        use super::*;

        #[test]
        #[cfg(feature = "local_nodes_pool")]
        fn indy_get_revoc_reg_delta_request_works_for_default_submitter_did() {
            let setup = Setup::pool();

            let (_, _, rev_reg_id) = ledger::post_entities();

            let to = time::get_time().sec as u64 + 1000;
            let get_rev_reg_delta_req = ledger::build_get_revoc_reg_delta_request(None, &rev_reg_id, None, to).unwrap();
            let get_rev_reg_delta_resp = ledger::submit_request(setup.pool_handle, &get_rev_reg_delta_req).unwrap();

            let (_, revoc_reg_delta_json, _) = ledger::parse_get_revoc_reg_delta_response(&get_rev_reg_delta_resp).unwrap();

            let _revoc_reg_delta: RevocationRegistryDeltaV1 = serde_json::from_str(&revoc_reg_delta_json).unwrap();
        }
    }

    mod get_response_metadata {
        use super::*;

        #[test]
        #[cfg(feature = "local_nodes_pool")]
        fn get_response_metadata_works_for_invalid_response() {
            Setup::empty();

            let res = ledger::get_response_metadata("{}");
            assert_code!(ErrorCode::LedgerInvalidTransaction, res);
        }

        #[test]
        #[cfg(feature = "local_nodes_pool")]
        fn get_response_metadata_works_for_not_found_response() {
            let setup = Setup::wallet_and_pool();

            let (did, _) = did::create_and_store_my_did(setup.wallet_handle, None).unwrap();

            let get_nym_request = ledger::build_get_nym_request(Some(&did), &did).unwrap();
            let get_nym_response = ledger::submit_request(setup.pool_handle, &get_nym_request).unwrap();

            let response_metadata = ledger::get_response_metadata(&get_nym_response).unwrap();
            let response_metadata: serde_json::Value = serde_json::from_str(&response_metadata).unwrap();

            assert!(response_metadata["lastTxnTime"].as_u64().is_some());
            assert!(response_metadata["seqNo"].as_u64().is_none());
            assert!(response_metadata["txnTime"].as_u64().is_none());
            assert!(response_metadata["lastSeqNo"].as_u64().is_none());
        }
    }
}

fn check_request(request: &str, expected_operation: serde_json::Value, expected_identifier: &str) {
    let request: serde_json::Value = serde_json::from_str(request).unwrap();
    assert_eq!(request["operation"], expected_operation);
    assert_eq!(request["identifier"].as_str().unwrap(), expected_identifier);
}

fn check_request_operation(request: &str, expected_operation: serde_json::Value) {
    let request: serde_json::Value = serde_json::from_str(request).unwrap();
    assert_eq!(request["operation"], expected_operation);
}

fn check_default_identifier(request: &str) {
    let request: serde_json::Value = serde_json::from_str(request).unwrap();
    assert_eq!(request["identifier"].as_str().unwrap(), DEFAULT_LIBIDY_DID);
}

fn ensure_did_first_version(did: &str) {
    assert!(did.starts_with(DEFAULT_PREFIX));
}<|MERGE_RESOLUTION|>--- conflicted
+++ resolved
@@ -5,23 +5,6 @@
 
 extern crate indyrs as indy;
 extern crate indyrs as api;
-<<<<<<< HEAD
-extern crate ursa;
-extern crate uuid;
-extern crate named_type;
-extern crate openssl;
-extern crate rmp_serde;
-extern crate rust_base58;
-extern crate time;
-extern crate serde;
-extern crate sodiumoxide;
-extern crate rand;
-extern crate indy_sys;
-
-#[macro_use]
-mod utils;
-=======
->>>>>>> 1507eb9b
 
 use self::indy::ErrorCode;
 #[cfg(feature = "local_nodes_pool")]
