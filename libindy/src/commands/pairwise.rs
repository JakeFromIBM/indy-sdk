extern crate serde_json;
extern crate indy_crypto;

use errors::common::CommonError;
use errors::indy::IndyError;
use services::wallet::{WalletService, RecordOptions};
use domain::pairwise::{Pairwise, PairwiseInfo};
use domain::crypto::did::{Did, TheirDid};

use std::rc::Rc;
use std::str;

use self::indy_crypto::utils::json::JsonEncodable;

pub enum PairwiseCommand {
    PairwiseExists(
        i32, // wallet handle
        String, // their_did
        Box<Fn(Result<bool, IndyError>) + Send>),
    CreatePairwise(
        i32, // wallet handle
        String, // their_did
        String, // my_did
        Option<String>, // metadata
        Box<Fn(Result<(), IndyError>) + Send>),
    ListPairwise(
        i32, // wallet handle
        Box<Fn(Result<String, IndyError>) + Send>),
    GetPairwise(
        i32, // wallet handle
        String, // their_did
        Box<Fn(Result<String, IndyError>) + Send>),
    SetPairwiseMetadata(
        i32, // wallet handle
        String, // their_did
        Option<String>, // metadata
        Box<Fn(Result<(), IndyError>) + Send>)
}

pub struct PairwiseCommandExecutor {
    wallet_service: Rc<WalletService>
}

impl PairwiseCommandExecutor {
    pub fn new(wallet_service: Rc<WalletService>) -> PairwiseCommandExecutor {
        PairwiseCommandExecutor {
            wallet_service
        }
    }

    pub fn execute(&self, command: PairwiseCommand) {
        match command {
            PairwiseCommand::PairwiseExists(wallet_handle, their_did, cb) => {
                info!(target: "pairwise_command_executor", "PairwiseExists command received");
                cb(self.pairwise_exists(wallet_handle, &their_did));
            }
            PairwiseCommand::CreatePairwise(wallet_handle, their_did, my_did, metadata, cb) => {
                info!(target: "pairwise_command_executor", "CreatePairwise command received");
                cb(self.create_pairwise(wallet_handle, &their_did, &my_did, metadata.as_ref().map(String::as_str)));
            }
            PairwiseCommand::ListPairwise(wallet_handle, cb) => {
                info!(target: "pairwise_command_executor", "ListPairwise command received");
                cb(self.list_pairwise(wallet_handle));
            }
            PairwiseCommand::GetPairwise(wallet_handle, their_did, cb) => {
                info!(target: "pairwise_command_executor", "GetPairwise command received");
                cb(self.get_pairwise(wallet_handle, &their_did));
            }
            PairwiseCommand::SetPairwiseMetadata(wallet_handle, their_did, metadata, cb) => {
                info!(target: "pairwise_command_executor", "SetPairwiseMetadata command received");
                cb(self.set_pairwise_metadata(wallet_handle, &their_did, metadata.as_ref().map(String::as_str)));
            }
        };
    }

    fn pairwise_exists(&self,
                       wallet_handle: i32,
                       their_did: &str) -> Result<bool, IndyError> {
<<<<<<< HEAD
        info!("pairwise_exists >>> wallet_handle: {:?}, their_did: {:?}", wallet_handle, their_did);

        let res = self.wallet_service.record_exists::<Pairwise>(wallet_handle, their_did)?;

        info!("pairwise_exists <<< res: {:?}", res);

        Ok(res)
    }

    fn create_pairwise(&self,
                       wallet_handle: i32,
                       their_did: &str,
                       my_did: &str,
                       metadata: Option<&str>) -> Result<(), IndyError> {
        info!("create_pairwise >>> wallet_handle: {:?}, their_did: {:?}, my_did: {:?}, metadata: {:?}", wallet_handle, their_did, my_did, metadata);

        self.wallet_service.get_indy_record::<Did>(wallet_handle, &my_did, &RecordOptions::id())?;
        self.wallet_service.get_indy_record::<TheirDid>(wallet_handle, &their_did, &RecordOptions::id())?;

        let pairwise = Pairwise {
            my_did: my_did.to_string(),
            their_did: their_did.to_string(),
            metadata: metadata.map(str::to_string)
        };
=======
        debug!("pairwise_exists >>> wallet_handle: {:?}, their_did: {:?}", wallet_handle, their_did);

        let res = match self.wallet_service.get(wallet_handle, &format!("pairwise::{}", their_did)) {
            Ok(_) => Ok(true),
            Err(WalletError::NotFound(_)) => Ok(false),
            Err(err) => Err(IndyError::WalletError(err)),
        }?;

        debug!("pairwise_exists << res: {:?}", res);

        Ok(res)
    }

    fn create_pairwise(&self,
                        wallet_handle: i32,
                        their_did: &str,
                        my_did: &str,
                        metadata: Option<&str>) -> Result<(), IndyError> {
        debug!("create_pairwise >>> wallet_handle: {:?}, their_did: {:?}, my_did: {:?}, metadata: {:?}", wallet_handle, their_did, my_did, metadata);

        self.wallet_service.get(wallet_handle, &format!("my_did::{}", my_did))?;
        self.wallet_service.get(wallet_handle, &format!("their_did::{}", their_did))?;
>>>>>>> 710c424c

        self.wallet_service.add_indy_object(wallet_handle, &their_did, &pairwise, "{}")?;

<<<<<<< HEAD
        info!("create_pairwise <<<");
=======
        let res = self.wallet_service.set(wallet_handle, &format!("pairwise::{}", their_did), &pairwise_json)?;
>>>>>>> 710c424c

        debug!("create_pairwise <<< res: {:?}", res);

<<<<<<< HEAD
    fn list_pairwise(&self,
                     wallet_handle: i32) -> Result<String, IndyError> {
        info!("list_pairwise >>> wallet_handle: {:?}", wallet_handle);

        let mut pairwise_search =
            self.wallet_service.search_indy_records::<Pairwise>(wallet_handle, "{}", &RecordOptions::id_value())?;

        let mut list_pairwise: Vec<String> = Vec::new();

        while let Some(pairwise_record) = pairwise_search.fetch_next_record()? {
            let pairwise_id = pairwise_record.get_id();

            let pairwise_value = pairwise_record.get_value()
                .ok_or(CommonError::InvalidStructure(format!("Pairwise not found for id: {}", pairwise_id)))?.to_string();

            list_pairwise.push(pairwise_value);
        }

        let res = serde_json::to_string(&list_pairwise)
            .map_err(|err| CommonError::InvalidStructure(format!("Can't serialize {:?}", err)))?;

        info!("list_pairwise <<< res: {:?}", res);

        Ok(res)
    }

    fn get_pairwise(&self,
                    wallet_handle: i32,
                    their_did: &str) -> Result<String, IndyError> {
        info!("get_pairwise >>> wallet_handle: {:?}, their_did: {:?}", wallet_handle, their_did);
=======
        Ok(res)
    }

    fn list_pairwise(&self,
                      wallet_handle: i32) -> Result<String, IndyError> {
        debug!("list_pairwise >>> wallet_handle: {:?}", wallet_handle);

        let list_pairwise: Vec<String> =
            self.wallet_service.list(wallet_handle, &format!("pairwise::"))?
                .iter()
                .map(|&(_, ref pair)| pair.clone())
                .collect::<Vec<String>>();

        let res = serde_json::to_string(&list_pairwise)
            .map_err(|err| CommonError::InvalidStructure(format!("Can't serialize {}", err)))?;

        debug!("list_pairwise <<< res: {:?}", res);

        Ok(res)
    }

    fn get_pairwise(&self,
                     wallet_handle: i32,
                     their_did: &str) -> Result<String, IndyError> {
        debug!("get_pairwise >>> wallet_handle: {:?}, their_did: {:?}", wallet_handle, their_did);

        let pairwise = self.wallet_service.get(wallet_handle, &format!("pairwise::{}", their_did))?;
>>>>>>> 710c424c

        let pairwise_info =
            PairwiseInfo::from(
                self.wallet_service.get_indy_object::<Pairwise>(wallet_handle, &their_did, &RecordOptions::id_value(), &mut String::new())?);

        let res = pairwise_info.to_json()
            .map_err(|e|
                CommonError::InvalidState(format!("Can't serialize PairwiseInfo: {:?}", e)))?;

<<<<<<< HEAD
        info!("get_pairwise <<< res: {:?}", res);

        Ok(res)
    }

    fn set_pairwise_metadata(&self,
                             wallet_handle: i32,
                             their_did: &str,
                             metadata: Option<&str>) -> Result<(), IndyError> {
        info!("set_pairwise_metadata >>> wallet_handle: {:?}, their_did: {:?}, metadata: {:?}", wallet_handle, their_did, metadata);

        let mut pairwise: Pairwise =
            self.wallet_service.get_indy_object(wallet_handle, &their_did, &RecordOptions::id_value(), &mut String::new())?;
=======
        debug!("get_pairwise <<< res: {:?}", res);

        Ok(res)
    }

    fn set_pairwise_metadata(&self,
                              wallet_handle: i32,
                              their_did: &str,
                              metadata: Option<&str>) -> Result<(), IndyError> {
        debug!("set_pairwise_metadata >>> wallet_handle: {:?}, their_did: {:?}, metadata: {:?}", wallet_handle, their_did, metadata);

        let pairwise_json = self.wallet_service.get(wallet_handle, &format!("pairwise::{}", their_did))?;
>>>>>>> 710c424c

        pairwise.metadata = metadata.as_ref().map(|m| m.to_string());

        self.wallet_service.update_indy_object(wallet_handle, &their_did, &pairwise)?;

        info!("set_pairwise_metadata <<<");

<<<<<<< HEAD
        Ok(())
=======
        let res = self.wallet_service.set(wallet_handle, &format!("pairwise::{}", their_did), &pairwise_json)?;

        debug!("set_pairwise_metadata <<< res: {:?}", res);

        Ok(res)
>>>>>>> 710c424c
    }
}<|MERGE_RESOLUTION|>--- conflicted
+++ resolved
@@ -76,12 +76,11 @@
     fn pairwise_exists(&self,
                        wallet_handle: i32,
                        their_did: &str) -> Result<bool, IndyError> {
-<<<<<<< HEAD
-        info!("pairwise_exists >>> wallet_handle: {:?}, their_did: {:?}", wallet_handle, their_did);
+        debug!("pairwise_exists >>> wallet_handle: {:?}, their_did: {:?}", wallet_handle, their_did);
 
         let res = self.wallet_service.record_exists::<Pairwise>(wallet_handle, their_did)?;
 
-        info!("pairwise_exists <<< res: {:?}", res);
+        debug!("pairwise_exists <<< res: {:?}", res);
 
         Ok(res)
     }
@@ -91,7 +90,7 @@
                        their_did: &str,
                        my_did: &str,
                        metadata: Option<&str>) -> Result<(), IndyError> {
-        info!("create_pairwise >>> wallet_handle: {:?}, their_did: {:?}, my_did: {:?}, metadata: {:?}", wallet_handle, their_did, my_did, metadata);
+        debug!("create_pairwise >>> wallet_handle: {:?}, their_did: {:?}, my_did: {:?}, metadata: {:?}", wallet_handle, their_did, my_did, metadata);
 
         self.wallet_service.get_indy_record::<Did>(wallet_handle, &my_did, &RecordOptions::id())?;
         self.wallet_service.get_indy_record::<TheirDid>(wallet_handle, &their_did, &RecordOptions::id())?;
@@ -101,45 +100,17 @@
             their_did: their_did.to_string(),
             metadata: metadata.map(str::to_string)
         };
-=======
-        debug!("pairwise_exists >>> wallet_handle: {:?}, their_did: {:?}", wallet_handle, their_did);
-
-        let res = match self.wallet_service.get(wallet_handle, &format!("pairwise::{}", their_did)) {
-            Ok(_) => Ok(true),
-            Err(WalletError::NotFound(_)) => Ok(false),
-            Err(err) => Err(IndyError::WalletError(err)),
-        }?;
-
-        debug!("pairwise_exists << res: {:?}", res);
-
-        Ok(res)
-    }
-
-    fn create_pairwise(&self,
-                        wallet_handle: i32,
-                        their_did: &str,
-                        my_did: &str,
-                        metadata: Option<&str>) -> Result<(), IndyError> {
-        debug!("create_pairwise >>> wallet_handle: {:?}, their_did: {:?}, my_did: {:?}, metadata: {:?}", wallet_handle, their_did, my_did, metadata);
-
-        self.wallet_service.get(wallet_handle, &format!("my_did::{}", my_did))?;
-        self.wallet_service.get(wallet_handle, &format!("their_did::{}", their_did))?;
->>>>>>> 710c424c
 
         self.wallet_service.add_indy_object(wallet_handle, &their_did, &pairwise, "{}")?;
 
-<<<<<<< HEAD
-        info!("create_pairwise <<<");
-=======
-        let res = self.wallet_service.set(wallet_handle, &format!("pairwise::{}", their_did), &pairwise_json)?;
->>>>>>> 710c424c
+        debug!("create_pairwise <<<");
 
-        debug!("create_pairwise <<< res: {:?}", res);
+        Ok(())
+    }
 
-<<<<<<< HEAD
     fn list_pairwise(&self,
                      wallet_handle: i32) -> Result<String, IndyError> {
-        info!("list_pairwise >>> wallet_handle: {:?}", wallet_handle);
+        debug!("list_pairwise >>> wallet_handle: {:?}", wallet_handle);
 
         let mut pairwise_search =
             self.wallet_service.search_indy_records::<Pairwise>(wallet_handle, "{}", &RecordOptions::id_value())?;
@@ -158,7 +129,7 @@
         let res = serde_json::to_string(&list_pairwise)
             .map_err(|err| CommonError::InvalidStructure(format!("Can't serialize {:?}", err)))?;
 
-        info!("list_pairwise <<< res: {:?}", res);
+        debug!("list_pairwise <<< res: {:?}", res);
 
         Ok(res)
     }
@@ -166,36 +137,7 @@
     fn get_pairwise(&self,
                     wallet_handle: i32,
                     their_did: &str) -> Result<String, IndyError> {
-        info!("get_pairwise >>> wallet_handle: {:?}, their_did: {:?}", wallet_handle, their_did);
-=======
-        Ok(res)
-    }
-
-    fn list_pairwise(&self,
-                      wallet_handle: i32) -> Result<String, IndyError> {
-        debug!("list_pairwise >>> wallet_handle: {:?}", wallet_handle);
-
-        let list_pairwise: Vec<String> =
-            self.wallet_service.list(wallet_handle, &format!("pairwise::"))?
-                .iter()
-                .map(|&(_, ref pair)| pair.clone())
-                .collect::<Vec<String>>();
-
-        let res = serde_json::to_string(&list_pairwise)
-            .map_err(|err| CommonError::InvalidStructure(format!("Can't serialize {}", err)))?;
-
-        debug!("list_pairwise <<< res: {:?}", res);
-
-        Ok(res)
-    }
-
-    fn get_pairwise(&self,
-                     wallet_handle: i32,
-                     their_did: &str) -> Result<String, IndyError> {
         debug!("get_pairwise >>> wallet_handle: {:?}, their_did: {:?}", wallet_handle, their_did);
-
-        let pairwise = self.wallet_service.get(wallet_handle, &format!("pairwise::{}", their_did))?;
->>>>>>> 710c424c
 
         let pairwise_info =
             PairwiseInfo::from(
@@ -205,49 +147,27 @@
             .map_err(|e|
                 CommonError::InvalidState(format!("Can't serialize PairwiseInfo: {:?}", e)))?;
 
-<<<<<<< HEAD
-        info!("get_pairwise <<< res: {:?}", res);
+        debug!("get_pairwise <<< res: {:?}", res);
 
         Ok(res)
     }
+
 
     fn set_pairwise_metadata(&self,
                              wallet_handle: i32,
                              their_did: &str,
                              metadata: Option<&str>) -> Result<(), IndyError> {
-        info!("set_pairwise_metadata >>> wallet_handle: {:?}, their_did: {:?}, metadata: {:?}", wallet_handle, their_did, metadata);
+        debug!("set_pairwise_metadata >>> wallet_handle: {:?}, their_did: {:?}, metadata: {:?}", wallet_handle, their_did, metadata);
 
         let mut pairwise: Pairwise =
             self.wallet_service.get_indy_object(wallet_handle, &their_did, &RecordOptions::id_value(), &mut String::new())?;
-=======
-        debug!("get_pairwise <<< res: {:?}", res);
-
-        Ok(res)
-    }
-
-    fn set_pairwise_metadata(&self,
-                              wallet_handle: i32,
-                              their_did: &str,
-                              metadata: Option<&str>) -> Result<(), IndyError> {
-        debug!("set_pairwise_metadata >>> wallet_handle: {:?}, their_did: {:?}, metadata: {:?}", wallet_handle, their_did, metadata);
-
-        let pairwise_json = self.wallet_service.get(wallet_handle, &format!("pairwise::{}", their_did))?;
->>>>>>> 710c424c
 
         pairwise.metadata = metadata.as_ref().map(|m| m.to_string());
 
         self.wallet_service.update_indy_object(wallet_handle, &their_did, &pairwise)?;
 
-        info!("set_pairwise_metadata <<<");
+        debug!("set_pairwise_metadata <<<");
 
-<<<<<<< HEAD
         Ok(())
-=======
-        let res = self.wallet_service.set(wallet_handle, &format!("pairwise::{}", their_did), &pairwise_json)?;
-
-        debug!("set_pairwise_metadata <<< res: {:?}", res);
-
-        Ok(res)
->>>>>>> 710c424c
     }
 }