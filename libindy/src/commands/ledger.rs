--- conflicted
+++ resolved
@@ -214,13 +214,8 @@
     GetSchema(
         PoolHandle,
         Option<String>,
-<<<<<<< HEAD
         SchemaId,
-        Box<dyn Fn(IndyResult<(String, String)>) + Send>,
-=======
-        String,
         BoxedCallbackStringStringSend,
->>>>>>> a6a13449
     ),
     GetSchemaContinue(
         IndyResult<String>,
@@ -229,13 +224,8 @@
     GetCredDef(
         PoolHandle,
         Option<String>,
-<<<<<<< HEAD
         CredentialDefinitionId,
-        Box<dyn Fn(IndyResult<(String, String)>) + Send>,
-=======
-        String,
         BoxedCallbackStringStringSend,
->>>>>>> a6a13449
     ),
     GetCredDefContinue(
         IndyResult<String>,
@@ -1217,11 +1207,7 @@
         }
     }
 
-<<<<<<< HEAD
-    fn get_schema(&self, pool_handle: i32, submitter_did: Option<&str>, id: &SchemaId, cb: Box<dyn Fn(IndyResult<(String, String)>) + Send>) {
-=======
-    fn get_schema(&self, pool_handle: i32, submitter_did: Option<&str>, id: &str, cb: BoxedCallbackStringStringSend) {
->>>>>>> a6a13449
+    fn get_schema(&self, pool_handle: i32, submitter_did: Option<&str>, id: &SchemaId, cb: BoxedCallbackStringStringSend) {
         let request_json = try_cb!(self.build_get_schema_request(submitter_did, id), cb);
 
         let cb_id = next_command_handle();
@@ -1245,11 +1231,7 @@
         cb(self.parse_get_schema_response(&pool_response));
     }
 
-<<<<<<< HEAD
-    fn get_cred_def(&self, pool_handle: i32, submitter_did: Option<&str>, id: &CredentialDefinitionId, cb: Box<dyn Fn(IndyResult<(String, String)>) + Send>) {
-=======
-    fn get_cred_def(&self, pool_handle: i32, submitter_did: Option<&str>, id: &str, cb: BoxedCallbackStringStringSend) {
->>>>>>> a6a13449
+    fn get_cred_def(&self, pool_handle: i32, submitter_did: Option<&str>, id: &CredentialDefinitionId, cb: BoxedCallbackStringStringSend) {
         let request_json = try_cb!(self.build_get_cred_def_request(submitter_did, id), cb);
 
         let cb_id = next_command_handle();
