--- conflicted
+++ resolved
@@ -80,8 +80,7 @@
         IndyResult<(CredentialDefinitionData,
                     CredentialPrivateKey,
                     CredentialKeyCorrectnessProof)>,
-<<<<<<< HEAD
-        i32),
+        CommandHandle),
     RotateCredentialDefinitionStart(
         WalletHandle,
         String, // cred def id
@@ -96,14 +95,11 @@
         IndyResult<(CredentialDefinitionData,
                     CredentialPrivateKey,
                     CredentialKeyCorrectnessProof)>,
-        i32),
+        CommandHandle),
     RotateCredentialDefinitionApply(
         WalletHandle,
         String, // cred def did
         Box<Fn(IndyResult<()>) + Send>),
-=======
-        CommandHandle),
->>>>>>> 88d2a02e
     CreateAndStoreRevocationRegistry(
         WalletHandle,
         String, // issuer did
@@ -149,12 +145,8 @@
     pub pool_service: Rc<PoolService>,
     pub wallet_service: Rc<WalletService>,
     pub crypto_service: Rc<CryptoService>,
-<<<<<<< HEAD
-    pending_str_str_callbacks: RefCell<HashMap<i32, Box<Fn(IndyResult<(String, String)>) + Send>>>,
-    pending_str_callbacks: RefCell<HashMap<i32, Box<Fn(IndyResult<String>) + Send>>>,
-=======
-    pending_callbacks: RefCell<HashMap<CommandHandle, Box<Fn(IndyResult<(String, String)>) + Send>>>,
->>>>>>> 88d2a02e
+    pending_str_str_callbacks: RefCell<HashMap<CommandHandle, Box<Fn(IndyResult<(String, String)>) + Send>>>,
+    pending_str_callbacks: RefCell<HashMap<CommandHandle, Box<Fn(IndyResult<String>) + Send>>>,
 }
 
 impl IssuerCommandExecutor {
@@ -282,13 +274,8 @@
         let (cred_def_config, schema_id, cred_def_id, signature_type) =
             try_cb!(self._prepare_create_and_store_credential_definition(wallet_handle, issuer_did, schema, tag, type_, config), cb);
 
-<<<<<<< HEAD
-        let cb_id = ::utils::sequence::get_next_id();
+        let cb_id = next_command_handle();
         self.pending_str_str_callbacks.borrow_mut().insert(cb_id, cb);
-=======
-        let cb_id = next_command_handle();
-        self.pending_callbacks.borrow_mut().insert(cb_id, cb);
->>>>>>> 88d2a02e
 
         let tag = tag.to_string();
         let attr_names = schema.attr_names.clone();
