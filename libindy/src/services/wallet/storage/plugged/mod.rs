--- conflicted
+++ resolved
@@ -736,12 +736,7 @@
 
         let err = (self.open_handler)(id.as_ptr(),
                                       config.as_ref().map_or(ptr::null(), |x| x.as_ptr()),
-<<<<<<< HEAD
                                       credentials.as_ref().map_or(ptr::null(), |x| x.as_ptr()),
-=======
-                                      "".as_ptr() as *const _, // TODO!!!
-                                      credentials.as_ptr(),
->>>>>>> 12c5cdea
                                       &mut handle);
 
         if err != ErrorCode::Success {
