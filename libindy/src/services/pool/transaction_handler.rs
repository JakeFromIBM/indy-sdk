--- conflicted
+++ resolved
@@ -53,11 +53,7 @@
     pub fn process_msg(&mut self, msg: Message, raw_msg: &String, _src_ind: usize) -> Result<Option<MerkleTree>, PoolError> {
         match msg {
             Message::Reply(reply) => {
-<<<<<<< HEAD
-                self.process_reply(reply.result.req_id, raw_msg, _src_ind);
-=======
-                self.process_reply(reply.req_id(), raw_msg);
->>>>>>> f85f87d7
+                self.process_reply(reply.req_id(), raw_msg, _src_ind);
             }
             Message::Reject(response) | Message::ReqNACK(response) => {
                 self.process_reject(&response, raw_msg);
@@ -84,13 +80,8 @@
         trace!("TransactionHandler::process_ack: <<<");
     }
 
-<<<<<<< HEAD
     fn process_reply(&mut self, req_id: u64, raw_msg: &str, src_ind: usize) {
-        trace!("TransactionHandler::process_reply: >>> req_id: {:?}, raw_msg: {:?}, src_ind: {:?}", req_id, raw_msg, src_ind);
-=======
-    fn process_reply(&mut self, req_id: u64, raw_msg: &str) {
-        debug!("TransactionHandler::process_reply: >>> req_id: {:?}, raw_msg: {:?}", req_id, raw_msg);
->>>>>>> f85f87d7
+        debug!("TransactionHandler::process_reply: >>> req_id: {:?}, raw_msg: {:?}, src_ind: {:?}", req_id, raw_msg, src_ind);
 
         if !self.pending_commands.contains_key(&req_id) {
             return warn!("TransactionHandler::process_reply: <<< No pending command for request");
@@ -185,12 +176,7 @@
             pend_cmd.try_send_to_next_node_if_exists(&self.nodes);
         }
 
-<<<<<<< HEAD
-
-        trace!("TransactionHandler::process_reply: <<<");
-=======
         debug!("TransactionHandler::process_reply: <<<");
->>>>>>> f85f87d7
     }
 
     //TODO correct handling of Reject
