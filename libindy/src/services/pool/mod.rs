mod types;
mod catchup;
#[warn(dead_code)]
#[warn(unused_variables)]
mod state_proof;

extern crate byteorder;
extern crate digest;
extern crate hex;
extern crate rust_base58;
extern crate sha2;
extern crate zmq_pw as zmq;
extern crate rmp_serde;
extern crate indy_crypto;


use self::byteorder::{ByteOrder, LittleEndian};
use self::digest::{FixedOutput, Input};
use self::hex::ToHex;
use self::rust_base58::FromBase58;
use serde_json;
use serde_json::Value as SJsonValue;
use std::cell::RefCell;
use std::collections::HashMap;
use std::{fmt, fs, io, thread};
use std::fmt::{Debug, Display};
use std::io::{BufRead, Write};
use std::error::Error;

use base64;
use commands::{Command, CommandExecutor};
use commands::ledger::LedgerCommand;
use commands::pool::PoolCommand;
use errors::pool::PoolError;
use errors::common::CommonError;
use self::catchup::CatchupHandler;
use self::types::*;
use services::ledger::constants;
use services::ledger::merkletree::merkletree::MerkleTree;
use utils::crypto::box_::CryptoBox;
use utils::environment::EnvironmentUtils;
use utils::json::{JsonDecodable, JsonEncodable};
use utils::sequence::SequenceUtils;
use self::indy_crypto::bls::{Generator, VerKey};
use std::path::PathBuf;

pub struct PoolService {
    pools: RefCell<HashMap<i32, Pool>>,
}

struct Pool {
    name: String,
    id: i32,
    cmd_sock: zmq::Socket,
    worker: Option<thread::JoinHandle<()>>,
}

struct PoolWorker {
    cmd_sock: zmq::Socket,
    open_cmd_id: i32,
    pool_id: i32,
    name: String,
    handler: PoolWorkerHandler,
}

enum PoolWorkerHandler {
    //TODO trait ?
    CatchupHandler(CatchupHandler),
    TransactionHandler(TransactionHandler),
}

struct TransactionHandler {
    gen: Generator,
    f: usize,
    nodes: Vec<RemoteNode>,
    pending_commands: HashMap<u64 /* requestId */, CommandProcess>,
}

impl PoolWorkerHandler {
    fn process_msg(&mut self, raw_msg: &String, src_ind: usize) -> Result<Option<MerkleTree>, PoolError> {
        let msg = Message::from_raw_str(raw_msg)
            .map_err(map_err_trace!())
            .map_err(|err|
                CommonError::IOError(
                    io::Error::from(io::ErrorKind::InvalidData)))?;
        match self {
            &mut PoolWorkerHandler::CatchupHandler(ref mut ch) => ch.process_msg(msg, raw_msg, src_ind),
            &mut PoolWorkerHandler::TransactionHandler(ref mut ch) => ch.process_msg(msg, raw_msg, src_ind),
        }
    }

    fn send_request(&mut self, cmd: &str, cmd_id: i32) -> Result<(), PoolError> {
        match self {
            &mut PoolWorkerHandler::CatchupHandler(ref mut ch) => {
                Err(PoolError::CommonError(
                    CommonError::InvalidState("Try send request while CatchUp.".to_string())))
            }
            &mut PoolWorkerHandler::TransactionHandler(ref mut ch) => {
                ch.try_send_request(cmd, cmd_id)
            }
        }
    }

    fn flush_requests(&mut self, status: Result<(), PoolError>) -> Result<(), PoolError> {
        match self {
            &mut PoolWorkerHandler::CatchupHandler(ref mut ch) => ch.flush_requests(status),
            &mut PoolWorkerHandler::TransactionHandler(ref mut ch) => ch.flush_requests(status),
        }
    }

    fn nodes(&self) -> &Vec<RemoteNode> {
        match self {
            &PoolWorkerHandler::CatchupHandler(ref ch) => &ch.nodes,
            &PoolWorkerHandler::TransactionHandler(ref ch) => &ch.nodes,
        }
    }

    fn nodes_mut(&mut self) -> &mut Vec<RemoteNode> {
        match self {
            &mut PoolWorkerHandler::CatchupHandler(ref mut ch) => &mut ch.nodes,
            &mut PoolWorkerHandler::TransactionHandler(ref mut ch) => &mut ch.nodes,
        }
    }

    fn set_f(&mut self, f: usize) {
        match self {
            &mut PoolWorkerHandler::CatchupHandler(ref mut ch) => ch.f = f,
            &mut PoolWorkerHandler::TransactionHandler(ref mut ch) => ch.f = f,
        };
    }
}

impl TransactionHandler {
    fn process_msg(&mut self, msg: Message, raw_msg: &String, src_ind: usize) -> Result<Option<MerkleTree>, PoolError> {
        match msg {
            Message::Reply(reply) => {
                self.process_reply(reply.result.req_id, raw_msg)?;
            }
            Message::PoolLedgerTxns(response) => {
                self.process_reply(response.txn.req_id, raw_msg)?;
            }
            Message::Reject(response) | Message::ReqNACK(response) => {
                self.process_reject(&response, raw_msg);
            }
            _ => {
                warn!("unhandled msg {:?}", msg);
            }
        };
        Ok(None)
    }

    fn process_reply(&mut self, req_id: u64, raw_msg: &str) -> Result<(), PoolError> {
        trace!("TransactionHandler::process_reply: >>> req_id: {:?}, raw_msg: {:?}", req_id, raw_msg);

        if !self.pending_commands.contains_key(&req_id) {
            warn!("TransactionHandler::process_reply: <<< No pending command for request");
            return Ok(());
        }

        let json_msg: HashableValue =
            HashableValue {
                inner: serde_json::from_str(raw_msg)
                    .map_err(|err| CommonError::InvalidStructure("Invalid message structure".to_string()))?
            };

        let reply_cnt = *self.pending_commands
            .get(&req_id).unwrap()
            .replies.get(&json_msg).unwrap_or(&0usize);
        trace!("TransactionHandler::process_reply: reply_cnt: {:?}, f: {:?}", reply_cnt, self.f);

        let consensus_reached = reply_cnt >= self.f || {
            debug!("TransactionHandler::process_reply: Try to verify proof and signature");

            let data_to_check_proof = TransactionHandler::parse_reply_for_proof_checking(&json_msg.inner["result"]);
            let data_to_check_proof_signature = TransactionHandler::parse_reply_for_proof_signature_checking(&json_msg.inner["result"]);

            data_to_check_proof.is_some() && data_to_check_proof_signature.is_some() && {
                debug!("TransactionHandler::process_reply: Proof and signature are present");

                let (proofs, root_hash, key, value) = data_to_check_proof.unwrap();

                let proof_valid = self::state_proof::verify_proof(
                    base64::decode(proofs).unwrap().as_slice(),
                    root_hash.from_base58().unwrap().as_slice(),
                    key.as_slice(),
                    value.as_ref().map(String::as_str));


                debug!("TransactionHandler::process_reply: proof_valid: {:?}", proof_valid);

                proof_valid && {
                    let (signature, participants, value) = data_to_check_proof_signature.unwrap();
                    let signature_valid = self::state_proof::verify_proof_signature(
                        signature,
                        participants.as_slice(),
<<<<<<< HEAD
                        root_hash,
                        pool_state_root,
                        self.nodes.as_slice(), self.f, &self.gen)?;
=======
                        &value,
                        self.nodes.as_slice(), self.f, &self.gen);
>>>>>>> cf0dd895
                    debug!("TransactionHandler::process_reply: signature_valid: {:?}", signature_valid);
                    signature_valid
                }
            }
        };

        debug!("TransactionHandler::process_reply: consensus_reached {}", consensus_reached);

        if consensus_reached {
            let cmd_ids = self.pending_commands.get(&req_id).unwrap().cmd_ids.clone();

            for cmd_id in cmd_ids {
                CommandExecutor::instance().send(
                    Command::Ledger(LedgerCommand::SubmitAck(cmd_id, Ok(raw_msg.to_owned())))).unwrap();
            }

            self.pending_commands.remove(&req_id);
        } else {
            let pend_cmd: &mut CommandProcess = self.pending_commands.get_mut(&req_id).unwrap();
            pend_cmd.replies.insert(json_msg, reply_cnt + 1);
        }

        trace!("TransactionHandler::process_reply: <<<");
        Ok(())
    }

    //TODO correct handling of Reject
    fn process_reject(&mut self, response: &Response, raw_msg: &String) {
        let req_id = response.req_id;
        let mut remove = false;
        if let Some(pend_cmd) = self.pending_commands.get_mut(&req_id) {
            pend_cmd.nack_cnt += 1;
            if pend_cmd.nack_cnt == self.f + 1 {
                for &cmd_id in &pend_cmd.cmd_ids {
                    CommandExecutor::instance().send(
                        Command::Ledger(
                            LedgerCommand::SubmitAck(cmd_id,
                                                     Err(PoolError::Rejected(raw_msg.clone()))))
                    ).unwrap();
                }
                remove = true;
            }
        }
        if remove {
            self.pending_commands.remove(&req_id);
        }
    }

    fn try_send_request(&mut self, cmd: &str, cmd_id: i32) -> Result<(), PoolError> {
        info!("cmd {:?}", cmd);
        let request: SJsonValue = serde_json::from_str(cmd)
            .map_err(|err|
                CommonError::InvalidStructure(
                    format!("Invalid request json: {}", err.description())))?;

        let request_id: u64 = request["reqId"]
            .as_u64()
            .ok_or(CommonError::InvalidStructure("No reqId in request".to_string()))?;

        if self.pending_commands.contains_key(&request_id) {
            self.pending_commands.get_mut(&request_id).unwrap().cmd_ids.push(cmd_id);
        } else {
            let pc = CommandProcess {
                cmd_ids: vec!(cmd_id),
                nack_cnt: 0,
                replies: HashMap::new(),
            };
            self.pending_commands.insert(request_id, pc);
            for node in &self.nodes {
                let node: &RemoteNode = node;
                node.send_str(cmd)?;
            }
        }
        Ok(())
    }

    fn flush_requests(&mut self, status: Result<(), PoolError>) -> Result<(), PoolError> {
        match status {
            Ok(()) => {
                return Err(PoolError::CommonError(
                    CommonError::InvalidState(
                        "Can't flash all transaction requests with common success status".to_string())));
            }
            Err(err) => {
                for (_, pending_cmd) in &self.pending_commands {
                    let pending_cmd: &CommandProcess = pending_cmd;
                    for cmd_id in &pending_cmd.cmd_ids {
                        CommandExecutor::instance()
                            .send(Command::Ledger(LedgerCommand::SubmitAck(
                                cmd_id.clone(), Err(PoolError::Terminate))))
                            .map_err(|err|
                                CommonError::InvalidState("Can't send ACK cmd".to_string()))?;
                    }
                }
                Ok(())
            }
        }
    }

    fn parse_reply_for_proof_checking(json_msg: &SJsonValue)
                                      -> Option<(&str, &str, Vec<u8>, Option<String>)> {
        trace!("TransactionHandler::parse_reply_for_proof_checking: >>> json_msg: {:?}", json_msg);

        let xtype = if let Some(xtype) = json_msg["type"].as_str() {
            trace!("TransactionHandler::parse_reply_for_proof_checking: xtype: {:?}", xtype);
            xtype
        } else {
            trace!("TransactionHandler::parse_reply_for_proof_checking: <<< No type field");
            return None;
        };

        if ![constants::GET_NYM, constants::GET_SCHEMA, constants::GET_CLAIM_DEF, constants::GET_ATTR].contains(&xtype) {
            //TODO GET_DDO, GET_TXN
            trace!("TransactionHandler::parse_reply_for_proof_checking: <<< type not supported");
            return None;
        }

        let proof = if let Some(proof) = json_msg["state_proof"]["proof_nodes"].as_str() {
            trace!("TransactionHandler::parse_reply_for_proof_checking: proof: {:?}", proof);
            proof
        } else {
            trace!("TransactionHandler::parse_reply_for_proof_checking: <<< No proof");
            return None;
        };

        let root_hash = if let Some(root_hash) = json_msg["state_proof"]["root_hash"].as_str() {
            trace!("TransactionHandler::parse_reply_for_proof_checking: root_hash: {:?}", root_hash);
            root_hash
        } else {
            trace!("TransactionHandler::parse_reply_for_proof_checking: <<< No root hash");
            return None;
        };

        // TODO: FIXME: It is a workaround for Node's problem. Node returns some transactions as strings and some as objects.
        // If node returns marshaled json it can contain spaces and it can cause invalid hash.
        // So we have to save the original string too.
        // See https://jira.hyperledger.org/browse/INDY-699
        let (data, parsed_data): (Option<String>, SJsonValue) = match json_msg["data"] {
            SJsonValue::Null => {
                trace!("TransactionHandler::parse_reply_for_proof_checking: Data is null");
                (None, SJsonValue::Null)
            }
            SJsonValue::String(ref str) => {
                trace!("TransactionHandler::parse_reply_for_proof_checking: Data is string");
                if let Ok(parsed_data) = serde_json::from_str(str) {
                    (Some(str.to_owned()), parsed_data)
                } else {
                    trace!("TransactionHandler::parse_reply_for_proof_checking: <<< Data field is invalid json");
                    return None;
                }
            }
            SJsonValue::Object(ref map) => {
                trace!("TransactionHandler::parse_reply_for_proof_checking: Data is object");
                (Some(json_msg["data"].to_string()), SJsonValue::from(map.clone()))
            }
            _ => {
                trace!("TransactionHandler::parse_reply_for_proof_checking: <<< Data field is invalid type");
                return None;
            }
        };

        trace!("TransactionHandler::parse_reply_for_proof_checking: data: {:?}, parsed_data: {:?}", data, parsed_data);

        let key_suffix: String = match xtype {
            constants::GET_ATTR => {
                if let Some(attr_name) = json_msg["raw"].as_str()
                    .or(json_msg["enc"].as_str())
                    .or(json_msg["hash"].as_str()) {
                    trace!("TransactionHandler::parse_reply_for_proof_checking: GET_ATTR attr_name {:?}", attr_name);

                    let mut hasher = sha2::Sha256::default();
                    hasher.process(attr_name.as_bytes());
                    format!(":\x01:{}", hasher.fixed_result().to_hex())
                } else {
                    trace!("TransactionHandler::parse_reply_for_proof_checking: <<< GET_ATTR No key suffix");
                    return None;
                }
            }
            constants::GET_CLAIM_DEF => {
                if let (Some(sign_type), Some(sch_seq_no)) = (json_msg["signature_type"].as_str(),
                                                              json_msg["ref"].as_u64()) {
                    trace!("TransactionHandler::parse_reply_for_proof_checking: GET_CLAIM_DEF sign_type {:?}, sch_seq_no: {:?}", sign_type, sch_seq_no);
                    format!(":\x03:{}:{}", sign_type, sch_seq_no)
                } else {
                    trace!("TransactionHandler::parse_reply_for_proof_checking: <<< GET_CLAIM_DEF No key suffix");
                    return None;
                }
            }
            constants::GET_NYM => {
                trace!("TransactionHandler::parse_reply_for_proof_checking: GET_NYM");
                "".to_string()
            }
            constants::GET_SCHEMA => {
                if let (Some(name), Some(ver)) = (parsed_data["name"].as_str(),
                                                  parsed_data["version"].as_str()) {
                    trace!("TransactionHandler::parse_reply_for_proof_checking: GET_SCHEMA name {:?}, ver: {:?}", name, ver);
                    format!(":\x02:{}:{}", name, ver)
                } else {
                    trace!("TransactionHandler::parse_reply_for_proof_checking: <<< GET_SCHEMA No key suffix");
                    return None;
                }
            }
            _ => {
                trace!("TransactionHandler::parse_reply_for_proof_checking: <<< Unknown transaction");
                return None;
            }
        };

        let key = if let Some(dest) = json_msg["dest"].as_str().or(json_msg["origin"].as_str()) {
            let mut dest = if xtype == constants::GET_NYM {
                let mut hasher = sha2::Sha256::default();
                hasher.process(dest.as_bytes());
                hasher.fixed_result().to_vec()
            } else {
                dest.as_bytes().to_vec()
            };

            dest.extend_from_slice(key_suffix.as_bytes());

            trace!("TransactionHandler::parse_reply_for_proof_checking: dest: {:?}", dest);
            dest
        } else {
            trace!("TransactionHandler::parse_reply_for_proof_checking: <<< No dest");
            return None;
        };

        let value: Option<String> = match TransactionHandler::parse_reply_for_proof_value(json_msg, data, parsed_data, xtype) {
            Ok(value) => value,
            Err(err_str) => {
                trace!("TransactionHandler::parse_reply_for_proof_checking: <<< {}", err_str);
                return None;
            }
        };

        trace!("parse_reply_for_proof_checking: <<< proof {:?}, root_hash: {:?}, dest: {:?}, value: {:?}", proof, root_hash, key, value);
        Some((proof, root_hash, key, value))
    }

    fn parse_reply_for_proof_value(json_msg: &SJsonValue, data: Option<String>, parsed_data: SJsonValue, xtype: &str) -> Result<Option<String>, String> {
        if let Some(data) = data {
            let mut value = json!({});

            let (seq_no, time) = (json_msg["seqNo"].clone(), json_msg["txnTime"].clone());
            if xtype.eq(constants::GET_NYM) {
                value["seqNo"] = seq_no;
                value["txnTime"] = time;
            } else {
                value["lsn"] = seq_no;
                value["lut"] = time;
            }

            match xtype {
                //TODO constants::GET_TXN => check ledger MerkleTree proofs?
                //TODO constants::GET_DDO => support DDO
                constants::GET_NYM => {
                    value["identifier"] = parsed_data["identifier"].clone();
                    value["role"] = parsed_data["role"].clone();
                    value["verkey"] = parsed_data["verkey"].clone();
                }
                constants::GET_ATTR => {
                    let mut hasher = sha2::Sha256::default();
                    hasher.process(data.as_bytes());
                    value["val"] = SJsonValue::String(hasher.fixed_result().to_hex());
                }
                constants::GET_CLAIM_DEF => {
                    value["val"] = parsed_data;
                }
                constants::GET_SCHEMA => {
                    if let Some(map) = parsed_data.as_object() {
                        let mut map = map.clone();
                        map.remove("name");
                        map.remove("version");
                        if map.is_empty() {
                            return Ok(None); // TODO FIXME remove after INDY-699 will be fixed
                        } else {
                            value["val"] = SJsonValue::from(map)
                        }
                    } else {
                        return Err("Invalid data for GET_SCHEMA".to_string());
                    };
                }
                _ => {
                    return Err("Unknown transaction".to_string());
                }
            }

            Ok(Some(value.to_string()))
        } else {
            Ok(None)
        }
    }

    fn parse_reply_for_proof_signature_checking(json_msg: &SJsonValue) -> Option<(&str, Vec<&str>, Vec<u8>)> {
        match (json_msg["state_proof"]["multi_signature"]["signature"].as_str(),
               json_msg["state_proof"]["multi_signature"]["participants"].as_array(),
               rmp_serde::to_vec_named(&json_msg["state_proof"]["multi_signature"]["value"])
                   .map_err(map_err_trace!())) {
            (Some(signature), Some(participants), Ok(value)) => {
                let participants_unwrap: Vec<&str> = participants
                    .iter()
                    .flat_map(SJsonValue::as_str)
                    .collect();

                if participants.len() == participants_unwrap.len() {
                    Some((signature, participants_unwrap, value))
                } else {
                    None
                }
            }
            _ => None
        }
    }
}

impl Default for TransactionHandler {
    fn default() -> Self {
        TransactionHandler {
            gen: Generator::from_bytes(&"3LHpUjiyFC2q2hD7MnwwNmVXiuaFbQx2XkAFJWzswCjgN1utjsCeLzHsKk1nJvFEaS4fcrUmVAkdhtPCYbrVyATZcmzwJReTcJqwqBCPTmTQ9uWPwz6rEncKb2pYYYFcdHa8N17HzVyTqKfgPi4X9pMetfT3A5xCHq54R2pDNYWVLDX".from_base58().unwrap()).unwrap(),
            pending_commands: HashMap::new(),
            f: 0,
            nodes: Vec::new(),
        }
    }
}

impl PoolWorker {
    fn connect_to_known_nodes(&mut self, merkle_tree: Option<&MerkleTree>) -> Result<(), PoolError> {
        let merkle_tree = match merkle_tree {
            Some(merkle_tree) => Some(merkle_tree.clone()),
            None => match self.handler {
                PoolWorkerHandler::CatchupHandler(ref ch) => Some(ch.merkle_tree.clone()),
                PoolWorkerHandler::TransactionHandler(_) => None
            }
        }
            .ok_or(CommonError::InvalidState("Expect catchup state".to_string()))?;

        let ctx: zmq::Context = zmq::Context::new();
        let key_pair = zmq::CurveKeyPair::new()?;
<<<<<<< HEAD

        let gen_tnxs = self._build_gen_tnxs_state(&merkle_tree)?;

        for (_, gen_txn) in &gen_tnxs {
            let mut rn: RemoteNode = RemoteNode::new(&gen_txn)?;
            if rn.zaddr.is_some() {
                rn.connect(&ctx, &key_pair)?;
                rn.send_str("pi")?;
                self.handler.nodes_mut().push(rn);
            }
=======
        for gen_txn in &merkle_tree {
            let gen_txn_num = rmp_serde::decode::from_slice::<GenTransaction<u32>>(gen_txn.as_slice());
            let gen_txn_str = rmp_serde::decode::from_slice::<GenTransaction<String>>(gen_txn.as_slice());

            let rn = if let Ok(gen_txn) = gen_txn_num {
                RemoteNode::new(&gen_txn)
            } else if let Ok(gen_txn) = gen_txn_str {
                RemoteNode::new(&gen_txn)
            } else {
                warn!("MerkleTree contains invalid data:\n{:?}\n{:?}",
                            gen_txn_str.unwrap_err(), gen_txn_num.unwrap_err());
                continue;
            };
            let mut rn = rn.map_err(map_err_trace!())?;
            rn.connect(&ctx, &key_pair)?;
            rn.send_str("pi")?;
            self.handler.nodes_mut().push(rn);
>>>>>>> cf0dd895
        }

        let cnt = self.handler.nodes().len();
        self.handler.set_f(PoolWorker::get_f(cnt)); //TODO set cnt to connect
        if let PoolWorkerHandler::CatchupHandler(ref mut handler) = self.handler {
            handler.reset_nodes_votes();
        }
        Ok(())
    }

    fn _build_gen_tnxs_state(&self, merkle_tree: &MerkleTree) -> Result<HashMap<String, NodeTransaction>, CommonError> {
        let mut gen_tnxs: HashMap<String, NodeTransaction> = HashMap::new();

        for gen_txn in merkle_tree {
            let mut gen_txn: NodeTransaction = rmp_serde::decode::from_slice(gen_txn.as_slice())
                .map_err(|e|
                    CommonError::InvalidState(format!("MerkleTree contains invalid data {}", e)))?;

            if gen_tnxs.contains_key(&gen_txn.dest) {
                gen_tnxs.get_mut(&gen_txn.dest).unwrap().update(&mut gen_txn)?;
            } else {
                gen_tnxs.insert(gen_txn.dest.clone(), gen_txn);
            }
        }
        Ok(gen_tnxs)
    }

    fn init_catchup(&mut self, refresh_cmd_id: Option<i32>) -> Result<(), PoolError> {
        let mt = PoolWorker::_restore_merkle_tree_from_pool_name(self.name.as_str())?;
        if mt.count() == 0 {
            return Err(PoolError::CommonError(
                CommonError::InvalidState("Invalid Genesis Transaction file".to_string())));
        }

        let catchup_handler = CatchupHandler {
            merkle_tree: mt,
            initiate_cmd_id: refresh_cmd_id.unwrap_or(self.open_cmd_id),
            is_refresh: refresh_cmd_id.is_some(),
            pool_id: self.pool_id,
            ..Default::default()
        };
        self.handler = PoolWorkerHandler::CatchupHandler(catchup_handler);
        self.connect_to_known_nodes(None)?;
        Ok(())
    }

    fn refresh(&mut self, cmd_id: i32) -> Result<(), PoolError> {
        match self.handler.flush_requests(Err(PoolError::Terminate)) {
            Ok(()) => self.init_catchup(Some(cmd_id)),
            Err(err) => CommandExecutor::instance().send(Command::Pool(PoolCommand::RefreshAck(cmd_id, Err(err)))).map_err(PoolError::from),
        }
    }

    pub fn run(&mut self) -> Result<(), PoolError> {
        self._run().or_else(|err: PoolError| {
            self.handler.flush_requests(Err(PoolError::Terminate))?;
            match err {
                PoolError::Terminate => Ok(()),
                _ => Err(err),
            }
        })
    }

    fn _run(&mut self) -> Result<(), PoolError> {
        self.init_catchup(None)?; //TODO consider error as PoolOpen error

        loop {
            trace!("zmq poll loop >>");

            let actions = self.poll_zmq()?;

            self.process_actions(actions).map_err(map_err_trace!("process_actions"))?;

            trace!("zmq poll loop <<");
        }
    }

    fn process_actions(&mut self, actions: Vec<ZMQLoopAction>) -> Result<(), PoolError> {
        for action in &actions {
            match action {
                &ZMQLoopAction::Terminate(cmd_id) => {
                    let res = self.handler.flush_requests(Err(PoolError::Terminate));
                    if cmd_id >= 0 {
                        CommandExecutor::instance().send(Command::Pool(PoolCommand::CloseAck(cmd_id, res)))?;
                    }
                    return Err(PoolError::Terminate);
                }
                &ZMQLoopAction::Refresh(cmd_id) => {
                    self.refresh(cmd_id)?;
                }
                &ZMQLoopAction::MessageToProcess(ref msg) => {
                    if let Some(new_mt) = self.handler.process_msg(&msg.message, msg.node_idx)? {
                        self.handler.flush_requests(Ok(()))?;
                        self.handler = PoolWorkerHandler::TransactionHandler(Default::default());
                        self.connect_to_known_nodes(Some(&new_mt))?;
                    }
                }
                &ZMQLoopAction::RequestToSend(ref req) => {
                    self.handler.send_request(req.request.as_str(), req.id).or_else(|err| {
                        CommandExecutor::instance()
                            .send(Command::Ledger(LedgerCommand::SubmitAck(req.id, Err(err))))
                            .map_err(|err| {
                                CommonError::InvalidState("Can't send ACK cmd".to_string())
                            })
                    })?;
                }
            }
        }
        Ok(())
    }

    fn poll_zmq(&mut self) -> Result<Vec<ZMQLoopAction>, PoolError> {
        let mut actions: Vec<ZMQLoopAction> = Vec::new();

        let mut poll_items = self.get_zmq_poll_items()?;
        let r = zmq::poll(poll_items.as_mut_slice(), -1)?;
        trace!("zmq poll {:?}", r);

        for i in 0..self.handler.nodes().len() {
            if poll_items[1 + i].is_readable() {
                if let Some(msg) = self.handler.nodes()[i].recv_msg()? {
                    actions.push(ZMQLoopAction::MessageToProcess(MessageToProcess {
                        node_idx: i,
                        message: msg,
                    }));
                }
            }
        }
        if poll_items[0].is_readable() {
            let cmd = self.cmd_sock.recv_multipart(zmq::DONTWAIT)?;
            trace!("cmd {:?}", cmd);
            let cmd_s = String::from_utf8(cmd[0].clone())
                .map_err(|err|
                    CommonError::InvalidState("Invalid command received".to_string()))?;
            let id = cmd.get(1).map(|cmd: &Vec<u8>| LittleEndian::read_i32(cmd.as_slice()))
                .unwrap_or(-1);
            if "exit".eq(cmd_s.as_str()) {
                actions.push(ZMQLoopAction::Terminate(id));
            } else if "refresh".eq(cmd_s.as_str()) {
                actions.push(ZMQLoopAction::Refresh(id));
            } else {
                actions.push(ZMQLoopAction::RequestToSend(RequestToSend {
                    id: id,
                    request: cmd_s,
                }));
            }
        }
        Ok(actions)
    }

    fn get_zmq_poll_items(&self) -> Result<Vec<zmq::PollItem>, PoolError> {
        let mut poll_items: Vec<zmq::PollItem> = Vec::new();
        poll_items.push(self.cmd_sock.as_poll_item(zmq::POLLIN));
        for ref node in self.handler.nodes() {
            let s: &zmq::Socket = node.zsock.as_ref()
                .ok_or(CommonError::InvalidState(
                    "Try to poll from ZMQ socket for unconnected RemoteNode".to_string()))?;
            poll_items.push(s.as_poll_item(zmq::POLLIN));
        }
        Ok(poll_items)
    }


    fn _restore_merkle_tree_from_file(txn_file: &str) -> Result<MerkleTree, PoolError> {
        PoolWorker::_restore_merkle_tree(&PathBuf::from(txn_file))
    }

    fn _restore_merkle_tree_from_pool_name(pool_name: &str) -> Result<MerkleTree, PoolError> {
        let mut p = EnvironmentUtils::pool_path(pool_name);
        let mt = MerkleTree::from_vec(Vec::new()).map_err(map_err_trace!())?;
        //TODO firstly try to deserialize merkle tree
        p.push(pool_name);
        p.set_extension("txn");

        PoolWorker::_restore_merkle_tree(&p)
    }

    fn _restore_merkle_tree(file_mame: &PathBuf) -> Result<MerkleTree, PoolError> {
        let mut mt = MerkleTree::from_vec(Vec::new()).map_err(map_err_trace!())?;
        let f = fs::File::open(file_mame).map_err(map_err_trace!())?;

        let reader = io::BufReader::new(&f);
        for line in reader.lines() {
            let line: String = line.map_err(map_err_trace!())?;
            let genesis_txn: SJsonValue = serde_json::from_str(line.as_str()).unwrap(); /* FIXME resolve unwrap */
            let bytes = rmp_serde::encode::to_vec_named(&genesis_txn).unwrap(); /* FIXME resolve unwrap */
            mt.append(bytes).map_err(map_err_trace!())?;
        }
        Ok(mt)
    }

    #[allow(unreachable_code)]
    fn get_f(cnt: usize) -> usize {
        return cnt / 2; /* FIXME ugly hack to work with pool instability, remove after pool will be fixed */
        if cnt < 4 {
            return 0;
        }
        (cnt - 1) / 3
    }
}

impl Pool {
    pub fn new(name: &str, cmd_id: i32) -> Result<Pool, PoolError> {
        let zmq_ctx = zmq::Context::new();
        let recv_cmd_sock = zmq_ctx.socket(zmq::SocketType::PAIR)?;
        let send_cmd_sock = zmq_ctx.socket(zmq::SocketType::PAIR)?;
        let inproc_sock_name: String = format!("inproc://pool_{}", name);

        recv_cmd_sock.bind(inproc_sock_name.as_str())?;

        send_cmd_sock.connect(inproc_sock_name.as_str())?;
        let pool_id = SequenceUtils::get_next_id();
        let mut pool_worker: PoolWorker = PoolWorker {
            cmd_sock: recv_cmd_sock,
            open_cmd_id: cmd_id,
            pool_id: pool_id,
            name: name.to_string(),
            handler: PoolWorkerHandler::CatchupHandler(CatchupHandler {
                initiate_cmd_id: cmd_id,
                pool_id: pool_id,
                ..Default::default()
            }),
        };

        Ok(Pool {
            name: name.to_string(),
            id: pool_id,
            cmd_sock: send_cmd_sock,
            worker: Some(thread::spawn(move || {
                pool_worker.run().unwrap_or_else(|err| {
                    error!("Pool worker thread finished with error {:?}", err);
                })
            })),
        })
    }

    pub fn send_tx(&self, cmd_id: i32, json: &str) -> Result<(), PoolError> {
        let mut buf = [0u8; 4];
        LittleEndian::write_i32(&mut buf, cmd_id);
        Ok(self.cmd_sock.send_multipart(&[json.as_bytes(), &buf], zmq::DONTWAIT)?)
    }

    pub fn close(&self, cmd_id: i32) -> Result<(), PoolError> {
        let mut buf = [0u8; 4];
        LittleEndian::write_i32(&mut buf, cmd_id);
        Ok(self.cmd_sock.send_multipart(&["exit".as_bytes(), &buf], zmq::DONTWAIT)?)
    }

    pub fn refresh(&self, cmd_id: i32) -> Result<(), PoolError> {
        let mut buf = [0u8; 4];
        LittleEndian::write_i32(&mut buf, cmd_id);
        Ok(self.cmd_sock.send_multipart(&["refresh".as_bytes(), &buf], zmq::DONTWAIT)?)
    }
}

impl Drop for Pool {
    fn drop(&mut self) {
        let target = format!("pool{}", self.name);
        info!(target: target.as_str(), "Drop started");

        if let Err(err) = self.cmd_sock.send("exit".as_bytes(), zmq::DONTWAIT) {
            warn!("Can't send exit command to pool worker thread (may be already finished) {}", err);
        }

        // Option worker type and this kludge is workaround for rust
        if let Some(worker) = self.worker.take() {
            info!(target: target.as_str(), "Drop wait worker");
            worker.join().unwrap();
        }
        info!(target: target.as_str(), "Drop finished");
    }
}

impl Debug for RemoteNode {
    fn fmt(&self, f: &mut fmt::Formatter) -> fmt::Result {
        write!(f, "RemoteNode: {{ public_key {:?}, zaddr {:?}, zsock is_some {} }}",
               self.public_key, self.zaddr, self.zsock.is_some())
    }
}

impl RemoteNode {
<<<<<<< HEAD
    fn new(txn: &NodeTransaction) -> Result<RemoteNode, PoolError> {
=======
    fn new<T>(txn: &GenTransaction<T>) -> Result<RemoteNode, PoolError> where T: Display {
>>>>>>> cf0dd895
        let node_verkey = txn.dest.as_str().from_base58()
            .map_err(|e| { CommonError::InvalidStructure("Invalid field dest in genesis transaction".to_string()) })?;

        let address = match (&txn.data.client_ip, &txn.data.client_port) {
            (&Some(ref client_ip), &Some(ref client_port)) => Some(format!("tcp://{}:{}", client_ip, client_port)),
            _ => None
        };

        let blskey = match txn.data.blskey {
            Some(ref blskey) => {
                let key = blskey.as_str().from_base58()
                    .map_err(|e| { CommonError::InvalidStructure("Invalid field blskey in genesis transaction".to_string()) })?;
                Some(VerKey::from_bytes(key.as_slice())
                    .map_err(|e| { CommonError::InvalidStructure("Invalid field blskey in genesis transaction".to_string()) })?)
            }
            None => None
        };

        Ok(RemoteNode {
            public_key: CryptoBox::vk_to_curve25519(&node_verkey)?,
            zaddr: address,
            zsock: None,
            name: txn.data.alias.clone(),
            is_blacklisted: false,
            blskey: blskey
        })
    }

    fn connect(&mut self, ctx: &zmq::Context, key_pair: &zmq::CurveKeyPair) -> Result<(), PoolError> {
        let s = ctx.socket(zmq::SocketType::DEALER)?;
        s.set_identity(zmq::z85_encode(&key_pair.public_key).unwrap().as_bytes())?;
        s.set_curve_secretkey(&key_pair.secret_key)?;
        s.set_curve_publickey(&key_pair.public_key)?;
        s.set_curve_serverkey(self.public_key.as_slice())?;
        s.set_linger(0)?; //TODO set correct timeout
        if let Some(ref zaddr) = self.zaddr {
            s.connect(zaddr)?;
        }
        self.zsock = Some(s);
        Ok(())
    }

    fn recv_msg(&self) -> Result<Option<String>, PoolError> {
        impl From<Vec<u8>> for PoolError {
            fn from(_: Vec<u8>) -> Self {
                PoolError::CommonError(
                    CommonError::IOError(
                        io::Error::from(io::ErrorKind::InvalidData)))
            }
        }
        let msg: String = self.zsock.as_ref()
            .ok_or(CommonError::InvalidState("Try to receive msg for unconnected RemoteNode".to_string()))?
            .recv_string(zmq::DONTWAIT)??;
        info!("RemoteNode::recv_msg {} {}", self.name, msg);

        Ok(Some(msg))
    }

    fn send_str(&self, str: &str) -> Result<(), PoolError> {
        info!("Sending {:?}", str);
        self.zsock.as_ref()
            .ok_or(CommonError::InvalidState("Try to send str for unconnected RemoteNode".to_string()))?
            .send(str, zmq::DONTWAIT)?;
        Ok(())
    }

    fn send_msg(&self, msg: &Message) -> Result<(), PoolError> {
        self.send_str(
            msg.to_json()
                .map_err(|err|
                    CommonError::InvalidState(format!("Can't serialize message: {}", err.description())))?
                .as_str())
    }
}

impl PoolService {
    pub fn new() -> PoolService {
        PoolService {
            pools: RefCell::new(HashMap::new()),
        }
    }

    pub fn create(&self, name: &str, config: Option<&str>) -> Result<(), PoolError> {
        trace!("PoolService::create {} with config {:?}", name, config);
        let mut path = EnvironmentUtils::pool_path(name);
        let pool_config: PoolConfig = match config {
            Some(config) => PoolConfig::from_json(config)
                .map_err(|err|
                    CommonError::InvalidStructure(format!("Invalid pool config format: {}", err.description())))?,
            None => PoolConfig::default_for_name(name)
        };

        if path.as_path().exists() {
            return Err(PoolError::AlreadyExists(format!("Pool ledger config file with name \"{}\" already exists", name)));
        }

        // check that we can build MerkeleTree from genesis transaction file
        let mt = PoolWorker::_restore_merkle_tree_from_file(&pool_config.genesis_txn)?;
        if mt.count() == 0 {
            return Err(PoolError::CommonError(
                CommonError::InvalidStructure("Invalid Genesis Transaction file".to_string())));
        }

        fs::create_dir_all(path.as_path()).map_err(map_err_trace!())?;

        path.push(name);
        path.set_extension("txn");
        fs::copy(&pool_config.genesis_txn, path.as_path()).map_err(map_err_trace!())?;
        path.pop();

        path.push("config");
        path.set_extension("json");
        let mut f: fs::File = fs::File::create(path.as_path()).map_err(map_err_trace!())?;

        f.write(pool_config
            .to_json()
            .map_err(|err|
                CommonError::InvalidState(format!("Can't serialize pool config: {}", err.description()))).map_err(map_err_trace!())?
            .as_bytes()).map_err(map_err_trace!())?;
        f.flush().map_err(map_err_trace!())?;

        // TODO probably create another one file pool.json with pool description,
        // but now there is no info to save (except name witch equal to directory)

        Ok(())
    }

    pub fn delete(&self, name: &str) -> Result<(), PoolError> {
        for pool in self.pools.try_borrow().map_err(CommonError::from)?.values() {
            if pool.name.eq(name) {
                return Err(PoolError::CommonError(CommonError::InvalidState("Can't delete pool config - pool is open now".to_string())));
            }
        }
        let path = EnvironmentUtils::pool_path(name);
        fs::remove_dir_all(path).map_err(PoolError::from)
    }

    pub fn open(&self, name: &str, config: Option<&str>) -> Result<i32, PoolError> {
        for pool in self.pools.try_borrow().map_err(CommonError::from)?.values() {
            if name.eq(pool.name.as_str()) {
                //TODO change error
                return Err(PoolError::InvalidHandle("Pool with same name already opened".to_string()));
            }
        }

        let cmd_id: i32 = SequenceUtils::get_next_id();
        let new_pool = Pool::new(name, cmd_id)?;
        //FIXME process config: check None (use default), transfer to Pool instance

        self.pools.try_borrow_mut().map_err(CommonError::from)?.insert(new_pool.id, new_pool);
        return Ok(cmd_id);
    }

    pub fn send_tx(&self, handle: i32, json: &str) -> Result<i32, PoolError> {
        let cmd_id: i32 = SequenceUtils::get_next_id();
        self.pools.try_borrow().map_err(CommonError::from)?
            .get(&handle).ok_or(PoolError::InvalidHandle(format!("No pool with requested handle {}", handle)))?
            .send_tx(cmd_id, json)?;
        Ok(cmd_id)
    }

    pub fn close(&self, handle: i32) -> Result<i32, PoolError> {
        let cmd_id: i32 = SequenceUtils::get_next_id();
        self.pools.try_borrow_mut().map_err(CommonError::from)?
            .remove(&handle).ok_or(PoolError::InvalidHandle(format!("No pool with requested handle {}", handle)))?
            .close(cmd_id)
            .map(|()| cmd_id)
    }

    pub fn refresh(&self, handle: i32) -> Result<i32, PoolError> {
        let cmd_id: i32 = SequenceUtils::get_next_id();
        self.pools.try_borrow_mut().map_err(CommonError::from)?
            .get(&handle).ok_or(PoolError::InvalidHandle(format!("No pool with requested handle {}", handle)))?
            .refresh(cmd_id)
            .map(|()| cmd_id)
    }

    pub fn get_pool_name(&self, handle: i32) -> Result<String, PoolError> {
        self.pools.try_borrow().map_err(CommonError::from)?.get(&handle).map_or(
            Err(PoolError::InvalidHandle(format!("Pool doesn't exists for handle {}", handle))),
            |pool: &Pool| Ok(pool.name.clone()))
    }
}

#[cfg(test)]
mod mocks {
    use super::*;

    use std::cell::RefCell;

    pub struct PoolService {
        create_results: RefCell<Vec<Result<(), PoolError>>>,
        delete_results: RefCell<Vec<Result<(), PoolError>>>,
        open_results: RefCell<Vec<Result<i32, PoolError>>>,
        close_results: RefCell<Vec<Result<(), PoolError>>>,
        refresh_results: RefCell<Vec<Result<(), PoolError>>>
    }

    impl PoolService {
        pub fn new() -> PoolService {
            PoolService {
                create_results: RefCell::new(Vec::new()),
                delete_results: RefCell::new(Vec::new()),
                open_results: RefCell::new(Vec::new()),
                close_results: RefCell::new(Vec::new()),
                refresh_results: RefCell::new(Vec::new())
            }
        }

        pub fn create(&self, name: &str, config: &str) -> Result<(), PoolError> {
            //self.create_results.pop().unwrap()
            unimplemented!()
        }

        pub fn delete(&self, name: &str) -> Result<(), PoolError> {
            //self.delete_results.pop().unwrap()
            unimplemented!()
        }

        pub fn open(&self, name: &str, config: &str) -> Result<i32, PoolError> {
            //self.open_results.pop().unwrap()
            unimplemented!()
        }

        pub fn close(&self, handle: i32) -> Result<(), PoolError> {
            //self.close_results.pop().unwrap()
            unimplemented!()
        }

        pub fn refresh(&self, handle: i32) -> Result<(), PoolError> {
            //self.refresh_results.pop().unwrap()
            unimplemented!()
        }
    }
}

#[cfg(test)]
mod tests {
    use super::*;

    mod pool_service {
        use super::*;
        use std::path;

        #[test]
        fn pool_service_new_works() {
            let pool_service = PoolService::new();
            assert!(true, "No crashes on PoolService::new");
        }

        #[test]
        fn pool_service_drop_works() {
            fn drop_test() {
                let pool_service = PoolService::new();
            }

            drop_test();
            assert!(true, "No crashes on PoolService::drop");
        }

        #[test]
        fn pool_service_close_works() {
            let ps = PoolService::new();
            let pool_id = SequenceUtils::get_next_id();
            let ctx = zmq::Context::new();
            let send_soc = ctx.socket(zmq::SocketType::PAIR).unwrap();
            let recv_soc = ctx.socket(zmq::SocketType::PAIR).unwrap();
            recv_soc.bind("inproc://test").unwrap();
            send_soc.connect("inproc://test").unwrap();
            ps.pools.borrow_mut().insert(pool_id, Pool {
                name: String::new(),
                id: pool_id,
                worker: None,
                cmd_sock: send_soc,
            });
            let cmd_id = ps.close(pool_id).unwrap();
            let recv = recv_soc.recv_multipart(zmq::DONTWAIT).unwrap();
            assert_eq!(recv.len(), 2);
            assert_eq!("exit", String::from_utf8(recv[0].clone()).unwrap());
            assert_eq!(cmd_id, LittleEndian::read_i32(recv[1].as_slice()));
        }

        #[test]
        fn pool_service_refresh_works() {
            let ps = PoolService::new();
            let pool_id = SequenceUtils::get_next_id();
            let ctx = zmq::Context::new();
            let send_soc = ctx.socket(zmq::SocketType::PAIR).unwrap();
            let recv_soc = ctx.socket(zmq::SocketType::PAIR).unwrap();
            recv_soc.bind("inproc://test").unwrap();
            send_soc.connect("inproc://test").unwrap();
            ps.pools.borrow_mut().insert(pool_id, Pool {
                name: String::new(),
                id: pool_id,
                worker: None,
                cmd_sock: send_soc,
            });
            let cmd_id = ps.refresh(pool_id).unwrap();
            let recv = recv_soc.recv_multipart(zmq::DONTWAIT).unwrap();
            assert_eq!(recv.len(), 2);
            assert_eq!("refresh", String::from_utf8(recv[0].clone()).unwrap());
            assert_eq!(cmd_id, LittleEndian::read_i32(recv[1].as_slice()));
        }

        #[test]
        fn pool_service_delete_works() {
            let ps = PoolService::new();
            let pool_name = "pool_service_delete_works";
            let path: path::PathBuf = EnvironmentUtils::pool_path(pool_name);
            fs::create_dir_all(path.as_path()).unwrap();
            assert!(path.exists());
            ps.delete(pool_name).unwrap();
            assert!(!path.exists());
        }

        #[test]
        fn pool_service_delete_works_for_opened() {
            let zmq_ctx = zmq::Context::new();
            let send_cmd_sock = zmq_ctx.socket(zmq::SocketType::PAIR).unwrap();
            let recv_cmd_sock = zmq_ctx.socket(zmq::SocketType::PAIR).unwrap();
            let ps = PoolService::new();
            let pool_name = "pool_service_delete_works";
            let path: path::PathBuf = EnvironmentUtils::pool_path(pool_name);
            let pool_id = SequenceUtils::get_next_id();

            let inproc_sock_name: String = format!("inproc://pool_{}", pool_name);
            recv_cmd_sock.bind(inproc_sock_name.as_str()).unwrap();
            send_cmd_sock.connect(inproc_sock_name.as_str()).unwrap();

            let pool = Pool {
                worker: None,
                name: pool_name.to_string(),
                cmd_sock: recv_cmd_sock,
                id: pool_id
            };
            ps.pools.borrow_mut().insert(pool_id, pool);

            fs::create_dir_all(path.as_path()).unwrap();
            assert!(path.exists());
            let res = ps.delete(pool_name);
            assert_match!(Err(PoolError::CommonError(CommonError::InvalidState(_))), res);
            assert!(path.exists());
        }
    }

    #[test]
    fn pool_drop_works_for_after_close() {
        use utils::logger::LoggerUtils;
        use utils::test::TestUtils;
        use std::time;
        use utils::environment::EnvironmentUtils;

        TestUtils::cleanup_storage();
        LoggerUtils::init();

        fn drop_test() {
            let pool_name = "pool_drop_works";
            let test_pool_ip = EnvironmentUtils::test_pool_ip();
            let gen_txn = format!("{{\"data\":{{\"alias\":\"Node1\",\"blskey\":\"4N8aUNHSgjQVgkpm8nhNEfDf6txHznoYREg9kirmJrkivgL4oSEimFF6nsQ6M41QvhM2Z33nves5vfSn9n1UwNFJBYtWVnHYMATn76vLuL3zU88KyeAYcHfsih3He6UHcXDxcaecHVz6jhCYz1P2UZn2bDVruL5wXpehgBfBaLKm3Ba\",\"client_ip\":\"{}\",\"client_port\":9702,\"node_ip\":\"{}\",\"node_port\":9701,\"services\":[\"VALIDATOR\"]}},\"dest\":\"Gw6pDLhcBcoQesN72qfotTgFa7cbuqZpkX3Xo6pLhPhv\",\"identifier\":\"Th7MpTaRZVRYnPiabds81Y\",\"txnId\":\"fea82e10e894419fe2bea7d96296a6d46f50f93f9eeda954ec461b2ed2950b62\",\"type\":\"0\"}}", test_pool_ip, test_pool_ip);

            // create minimal fs config stub before Pool::new()
            let mut pool_path = EnvironmentUtils::pool_path(pool_name);
            fs::create_dir_all(&pool_path).unwrap();
            pool_path.push(pool_name);
            pool_path.set_extension("txn");
            let mut file = fs::File::create(pool_path).unwrap();
            file.write(&gen_txn.as_bytes()).unwrap();

            let pool = Pool::new(pool_name, -1).unwrap();
            thread::sleep(time::Duration::from_secs(1));
            pool.close(-1).unwrap();
            thread::sleep(time::Duration::from_secs(1));
        }

        drop_test();
        TestUtils::cleanup_storage();
    }

    #[test]
    fn pool_send_tx_works() {
        let name = "test";
        let zmq_ctx = zmq::Context::new();
        let recv_cmd_sock = zmq_ctx.socket(zmq::SocketType::PAIR).unwrap();
        let send_cmd_sock = zmq_ctx.socket(zmq::SocketType::PAIR).unwrap();
        let inproc_sock_name: String = format!("inproc://pool_{}", name);
        recv_cmd_sock.bind(inproc_sock_name.as_str()).unwrap();
        send_cmd_sock.connect(inproc_sock_name.as_str()).unwrap();
        let pool = Pool {
            worker: None,
            name: name.to_string(),
            id: 0,
            cmd_sock: send_cmd_sock,
        };
        let test_data = "str_instead_of_tx_json";
        pool.send_tx(0, test_data).unwrap();
        assert_eq!(recv_cmd_sock.recv_string(zmq::DONTWAIT).unwrap().unwrap(), test_data);
    }

    impl Default for PoolWorker {
        fn default() -> Self {
            PoolWorker {
                pool_id: 0,
                cmd_sock: zmq::Context::new().socket(zmq::SocketType::PAIR).unwrap(),
                open_cmd_id: 0,
                name: "".to_string(),
                handler: PoolWorkerHandler::CatchupHandler(Default::default()),
            }
        }
    }

    #[test]
    fn pool_worker_restore_merkle_tree_works_from_genesis_txns() {
        let txns_src = format!("{}\n{}\n{}\n{}\n",
                               "{\"data\":{\"alias\":\"Node1\",\"client_ip\":\"192.168.1.35\",\"client_port\":9702,\"node_ip\":\"192.168.1.35\",\"node_port\":9701,\"services\":[\"VALIDATOR\"]},\"dest\":\"Gw6pDLhcBcoQesN72qfotTgFa7cbuqZpkX3Xo6pLhPhv\",\"identifier\":\"FYmoFw55GeQH7SRFa37dkx1d2dZ3zUF8ckg7wmL7ofN4\",\"txnId\":\"fea82e10e894419fe2bea7d96296a6d46f50f93f9eeda954ec461b2ed2950b62\",\"type\":\"0\"}",
                               "{\"data\":{\"alias\":\"Node2\",\"client_ip\":\"192.168.1.35\",\"client_port\":9704,\"node_ip\":\"192.168.1.35\",\"node_port\":9703,\"services\":[\"VALIDATOR\"]},\"dest\":\"8ECVSk179mjsjKRLWiQtssMLgp6EPhWXtaYyStWPSGAb\",\"identifier\":\"8QhFxKxyaFsJy4CyxeYX34dFH8oWqyBv1P4HLQCsoeLy\",\"txnId\":\"1ac8aece2a18ced660fef8694b61aac3af08ba875ce3026a160acbc3a3af35fc\",\"type\":\"0\"}",
                               "{\"data\":{\"alias\":\"Node3\",\"client_ip\":\"192.168.1.35\",\"client_port\":9706,\"node_ip\":\"192.168.1.35\",\"node_port\":9705,\"services\":[\"VALIDATOR\"]},\"dest\":\"DKVxG2fXXTU8yT5N7hGEbXB3dfdAnYv1JczDUHpmDxya\",\"identifier\":\"2yAeV5ftuasWNgQwVYzeHeTuM7LwwNtPR3Zg9N4JiDgF\",\"txnId\":\"7e9f355dffa78ed24668f0e0e369fd8c224076571c51e2ea8be5f26479edebe4\",\"type\":\"0\"}",
                               "{\"data\":{\"alias\":\"Node4\",\"client_ip\":\"192.168.1.35\",\"client_port\":9708,\"node_ip\":\"192.168.1.35\",\"node_port\":9707,\"services\":[\"VALIDATOR\"]},\"dest\":\"4PS3EDQ3dW1tci1Bp6543CfuuebjFrg36kLAUcskGfaA\",\"identifier\":\"FTE95CVthRtrBnK2PYCBbC9LghTcGwi9Zfi1Gz2dnyNx\",\"txnId\":\"aa5e817d7cc626170eca175822029339a444eb0ee8f0bd20d3b0b76e566fb008\",\"type\":\"0\"}");
        let pool_name = "test";
        let mut path = EnvironmentUtils::pool_path(pool_name);
        fs::create_dir_all(path.as_path()).unwrap();
        path.push(pool_name);
        path.set_extension("txn");
        let mut f = fs::File::create(path.as_path()).unwrap();
        f.write(txns_src.as_bytes()).unwrap();
        f.flush().unwrap();
        f.sync_all().unwrap();

        let merkle_tree = PoolWorker::_restore_merkle_tree_from_pool_name("test").unwrap();

        assert_eq!(merkle_tree.count(), 4, "test restored MT size");
        assert_eq!(merkle_tree.root_hash_hex(), "7c7e209a5bee34e467f7a2b6e233b8c61b74ddfd099bd9ad8a9a764cdf671981", "test restored MT root hash");
    }

    #[test]
    fn pool_worker_connect_to_known_nodes_works() {
        let mut pw: PoolWorker = Default::default();
        let (gt, handle) = nodes_emulator::start();
        let mut merkle_tree: MerkleTree = MerkleTree::from_vec(Vec::new()).unwrap();
        merkle_tree.append(gt.to_msg_pack().unwrap()).unwrap();

        pw.connect_to_known_nodes(Some(&merkle_tree)).unwrap();

        let emulator_msgs: Vec<String> = handle.join().unwrap();
        assert_eq!(1, emulator_msgs.len());
        assert_eq!("pi", emulator_msgs[0]);
    }

    #[test]
    fn pool_worker_poll_zmq_works_for_terminate() {
        let ctx = zmq::Context::new();
        let mut pw = PoolWorker {
            cmd_sock: ctx.socket(zmq::SocketType::PAIR).expect("socket"),
            ..Default::default()
        };
        let pair_socket_addr = "inproc://test_pool_worker_poll_zmq_works_for_terminate";
        let send_cmd_sock = ctx.socket(zmq::SocketType::PAIR).expect("socket");
        pw.cmd_sock.bind(pair_socket_addr).expect("bind");
        send_cmd_sock.connect(pair_socket_addr).expect("connect");

        let handle: thread::JoinHandle<Vec<ZMQLoopAction>> = thread::spawn(move || {
            pw.poll_zmq().unwrap()
        });
        send_cmd_sock.send("exit", zmq::DONTWAIT).expect("send");
        let actions: Vec<ZMQLoopAction> = handle.join().unwrap();

        assert_eq!(actions.len(), 1);
        assert_eq!(actions[0], ZMQLoopAction::Terminate(-1));
    }

    #[test]
    fn pool_worker_get_zmq_poll_items_works() {
        let pw: PoolWorker = Default::default();

        let poll_items = pw.get_zmq_poll_items().unwrap();

        assert_eq!(poll_items.len(), pw.handler.nodes().len() + 1);
        //TODO compare poll items
    }

    #[test]
    #[ignore] /* FIXME remove after get_f will be restored */
    fn pool_worker_get_f_works() {
        assert_eq!(PoolWorker::get_f(0), 0);
        assert_eq!(PoolWorker::get_f(3), 0);
        assert_eq!(PoolWorker::get_f(4), 1);
        assert_eq!(PoolWorker::get_f(5), 1);
        assert_eq!(PoolWorker::get_f(6), 1);
        assert_eq!(PoolWorker::get_f(7), 2);
    }

    #[test]
    fn transaction_handler_process_reply_works() {
        let mut th: TransactionHandler = Default::default();
        th.f = 1;
        let mut pc = super::types::CommandProcess {
            cmd_ids: Vec::new(),
            replies: HashMap::new(),
            nack_cnt: 0,
        };
        let json = "{\"value\":1}";
        pc.replies.insert(HashableValue { inner: serde_json::from_str(json).unwrap() }, 1);
        let req_id = 1;
        th.pending_commands.insert(req_id, pc);

        th.process_reply(req_id, &json.to_string()).unwrap();

        assert_eq!(th.pending_commands.len(), 0);
    }

    #[test]
    fn transaction_handler_process_reply_works_for_different_replies_with_same_req_id() {
        let mut th: TransactionHandler = Default::default();
        th.f = 1;
        let mut pc = super::types::CommandProcess {
            cmd_ids: Vec::new(),
            replies: HashMap::new(),
            nack_cnt: 0,
        };
        let json1 = "{\"value\":1}";
        let json2 = "{\"value\":2}";
        pc.replies.insert(HashableValue { inner: serde_json::from_str(json1).unwrap() }, 1);
        let req_id = 1;
        th.pending_commands.insert(req_id, pc);

        th.process_reply(req_id, &json2.to_string()).unwrap();

        assert_eq!(th.pending_commands.len(), 1);
        assert_eq!(th.pending_commands.get(&req_id).unwrap().replies.len(), 2);
    }

    #[test]
    fn transaction_handler_try_send_request_works_for_new_req_id() {
        let mut th: TransactionHandler = Default::default();

        let req_id = 2;
        let cmd_id = 1;
        let cmd = format!("{{\"reqId\": {}}}", req_id);

        th.try_send_request(&cmd, cmd_id).unwrap();

        assert_eq!(th.pending_commands.len(), 1);
        let pending_cmd = th.pending_commands.get(&req_id).unwrap();
        let exp_command_process = CommandProcess {
            nack_cnt: 0,
            replies: HashMap::new(),
            cmd_ids: vec!(cmd_id),
        };
        assert_eq!(pending_cmd, &exp_command_process);
    }

    #[test]
    fn catchup_handler_start_catchup_works() {
        let mut ch: CatchupHandler = Default::default();
        let (gt, handle) = nodes_emulator::start();
        ch.merkle_tree.append(gt.to_msg_pack().unwrap()).unwrap();
        let mut rn: RemoteNode = RemoteNode::new(&gt).unwrap();
        rn.connect(&zmq::Context::new(), &zmq::CurveKeyPair::new().unwrap()).unwrap();
        ch.nodes.push(rn);
        ch.target_mt_size = 2;

        ch.start_catchup().unwrap();

        let emulator_msgs: Vec<String> = handle.join().unwrap();
        assert_eq!(1, emulator_msgs.len());
        let expected_resp: CatchupReq = CatchupReq {
            ledgerId: 0,
            seqNoStart: 2,
            seqNoEnd: 2,
            catchupTill: 2,
        };
        let act_resp = CatchupReq::from_json(emulator_msgs[0].as_str()).unwrap();
        assert_eq!(expected_resp, act_resp);
    }

    #[test]
    fn remote_node_connect_works_and_can_ping_pong() {
        let (gt, handle) = nodes_emulator::start();
        let mut rn: RemoteNode = RemoteNode::new(&gt).unwrap();
        let ctx = zmq::Context::new();
        rn.connect(&ctx, &zmq::CurveKeyPair::new().unwrap()).unwrap();
        rn.send_str("pi").expect("send");
        rn.zsock.as_ref().expect("sock").poll(zmq::POLLIN, nodes_emulator::POLL_TIMEOUT).expect("poll");
        assert_eq!("po", rn.zsock.as_ref().expect("sock").recv_string(zmq::DONTWAIT).expect("recv").expect("string").as_str());
        handle.join().expect("join");
    }

    mod nodes_emulator {
        extern crate sodiumoxide;

        use services::pool::rust_base58::ToBase58;
        use std::thread;
        use super::*;
        use self::indy_crypto::bls::{Generator, SignKey, VerKey};

        pub static POLL_TIMEOUT: i64 = 1000; /* in ms */

<<<<<<< HEAD
        pub fn start() -> (NodeTransaction, thread::JoinHandle<Vec<String>>) {
=======
        pub fn start() -> (GenTransaction<u32>, thread::JoinHandle<Vec<String>>) {
>>>>>>> cf0dd895
            let (vk, sk) = sodiumoxide::crypto::sign::ed25519::gen_keypair();
            let pkc = CryptoBox::vk_to_curve25519(&Vec::from(&vk.0 as &[u8])).expect("Invalid pkc");
            let skc = CryptoBox::sk_to_curve25519(&Vec::from(&sk.0 as &[u8])).expect("Invalid skc");
            let ctx = zmq::Context::new();
            let s: zmq::Socket = ctx.socket(zmq::SocketType::ROUTER).unwrap();

            let blskey = VerKey::new(&Generator::from_bytes(&"3LHpUjiyFC2q2hD7MnwwNmVXiuaFbQx2XkAFJWzswCjgN1utjsCeLzHsKk1nJvFEaS4fcrUmVAkdhtPCYbrVyATZcmzwJReTcJqwqBCPTmTQ9uWPwz6rEncKb2pYYYFcdHa8N17HzVyTqKfgPi4X9pMetfT3A5xCHq54R2pDNYWVLDX".from_base58().unwrap()).unwrap(),
                                     &SignKey::new(None).unwrap()).unwrap().as_bytes().to_base58();
<<<<<<< HEAD

            let gt = NodeTransaction {
=======
            let gt = GenTransaction::<u32> {
>>>>>>> cf0dd895
                identifier: "".to_string(),
                data: NodeData {
                    alias: "n1".to_string(),
                    blskey: Some(blskey),
                    services: Some(Vec::new()),
                    client_port: Some(9700),
                    client_ip: Some("127.0.0.1".to_string()),
                    node_ip: Some("".to_string()),
                    node_port: Some(0)
                },
                txn_id: None,
                verkey: None,
                txn_type: "0".to_string(),
                dest: (&vk.0 as &[u8]).to_base58(),
            };
            let addr = format!("tcp://{}:{}", gt.data.client_ip.clone().unwrap(), gt.data.client_port.clone().unwrap());
            s.set_curve_publickey(pkc.as_slice()).expect("set public key");
            s.set_curve_secretkey(skc.as_slice()).expect("set secret key");
            s.set_curve_server(true).expect("set curve server");
            s.bind(addr.as_str()).expect("bind");
            let handle = thread::spawn(move || {
                let mut received_msgs: Vec<String> = Vec::new();
                let poll_res = s.poll(zmq::POLLIN, POLL_TIMEOUT).expect("poll");
                if poll_res == 1 {
                    let v = s.recv_multipart(zmq::DONTWAIT).expect("recv mulp");
                    trace!("Node emulator poll recv {:?}", v);
                    s.send_multipart(&[v[0].as_slice(), "po".as_bytes()], zmq::DONTWAIT).expect("send mulp");
                    received_msgs.push(String::from_utf8(v[1].clone()).unwrap());
                } else {
                    warn!("Node emulator poll return {}", poll_res)
                }
                received_msgs
            });
            (gt, handle)
        }
    }
}<|MERGE_RESOLUTION|>--- conflicted
+++ resolved
@@ -23,7 +23,7 @@
 use std::cell::RefCell;
 use std::collections::HashMap;
 use std::{fmt, fs, io, thread};
-use std::fmt::{Debug, Display};
+use std::fmt::Debug;
 use std::io::{BufRead, Write};
 use std::error::Error;
 
@@ -193,14 +193,8 @@
                     let signature_valid = self::state_proof::verify_proof_signature(
                         signature,
                         participants.as_slice(),
-<<<<<<< HEAD
-                        root_hash,
-                        pool_state_root,
+                        &value,
                         self.nodes.as_slice(), self.f, &self.gen)?;
-=======
-                        &value,
-                        self.nodes.as_slice(), self.f, &self.gen);
->>>>>>> cf0dd895
                     debug!("TransactionHandler::process_reply: signature_valid: {:?}", signature_valid);
                     signature_valid
                 }
@@ -539,36 +533,17 @@
 
         let ctx: zmq::Context = zmq::Context::new();
         let key_pair = zmq::CurveKeyPair::new()?;
-<<<<<<< HEAD
-
-        let gen_tnxs = self._build_gen_tnxs_state(&merkle_tree)?;
+
+        let gen_tnxs = PoolWorker::_build_node_state(&merkle_tree)?;
 
         for (_, gen_txn) in &gen_tnxs {
             let mut rn: RemoteNode = RemoteNode::new(&gen_txn)?;
             if rn.zaddr.is_some() {
+                println!("gen_txn {:?}", gen_txn);
                 rn.connect(&ctx, &key_pair)?;
                 rn.send_str("pi")?;
                 self.handler.nodes_mut().push(rn);
             }
-=======
-        for gen_txn in &merkle_tree {
-            let gen_txn_num = rmp_serde::decode::from_slice::<GenTransaction<u32>>(gen_txn.as_slice());
-            let gen_txn_str = rmp_serde::decode::from_slice::<GenTransaction<String>>(gen_txn.as_slice());
-
-            let rn = if let Ok(gen_txn) = gen_txn_num {
-                RemoteNode::new(&gen_txn)
-            } else if let Ok(gen_txn) = gen_txn_str {
-                RemoteNode::new(&gen_txn)
-            } else {
-                warn!("MerkleTree contains invalid data:\n{:?}\n{:?}",
-                            gen_txn_str.unwrap_err(), gen_txn_num.unwrap_err());
-                continue;
-            };
-            let mut rn = rn.map_err(map_err_trace!())?;
-            rn.connect(&ctx, &key_pair)?;
-            rn.send_str("pi")?;
-            self.handler.nodes_mut().push(rn);
->>>>>>> cf0dd895
         }
 
         let cnt = self.handler.nodes().len();
@@ -579,13 +554,13 @@
         Ok(())
     }
 
-    fn _build_gen_tnxs_state(&self, merkle_tree: &MerkleTree) -> Result<HashMap<String, NodeTransaction>, CommonError> {
+    fn _build_node_state(merkle_tree: &MerkleTree) -> Result<HashMap<String, NodeTransaction>, CommonError> {
         let mut gen_tnxs: HashMap<String, NodeTransaction> = HashMap::new();
 
         for gen_txn in merkle_tree {
             let mut gen_txn: NodeTransaction = rmp_serde::decode::from_slice(gen_txn.as_slice())
                 .map_err(|e|
-                    CommonError::InvalidState(format!("MerkleTree contains invalid data {}", e)))?;
+                    CommonError::InvalidState(format!("MerkleTree contains invalid data {:?}", e)))?;
 
             if gen_tnxs.contains_key(&gen_txn.dest) {
                 gen_tnxs.get_mut(&gen_txn.dest).unwrap().update(&mut gen_txn)?;
@@ -850,11 +825,7 @@
 }
 
 impl RemoteNode {
-<<<<<<< HEAD
     fn new(txn: &NodeTransaction) -> Result<RemoteNode, PoolError> {
-=======
-    fn new<T>(txn: &GenTransaction<T>) -> Result<RemoteNode, PoolError> where T: Display {
->>>>>>> cf0dd895
         let node_verkey = txn.dest.as_str().from_base58()
             .map_err(|e| { CommonError::InvalidStructure("Invalid field dest in genesis transaction".to_string()) })?;
 
@@ -1265,13 +1236,12 @@
         }
     }
 
+    pub const NODE1: &'static str = "{\"data\":{\"alias\":\"Node1\",\"client_ip\":\"192.168.1.35\",\"client_port\":9702,\"node_ip\":\"192.168.1.35\",\"node_port\":9701,\"services\":[\"VALIDATOR\"]},\"dest\":\"Gw6pDLhcBcoQesN72qfotTgFa7cbuqZpkX3Xo6pLhPhv\",\"identifier\":\"FYmoFw55GeQH7SRFa37dkx1d2dZ3zUF8ckg7wmL7ofN4\",\"txnId\":\"fea82e10e894419fe2bea7d96296a6d46f50f93f9eeda954ec461b2ed2950b62\",\"type\":\"0\"}";
+    pub const NODE2: &'static str = "{\"data\":{\"alias\":\"Node2\",\"client_ip\":\"192.168.1.35\",\"client_port\":9704,\"node_ip\":\"192.168.1.35\",\"node_port\":9703,\"services\":[\"VALIDATOR\"]},\"dest\":\"8ECVSk179mjsjKRLWiQtssMLgp6EPhWXtaYyStWPSGAb\",\"identifier\":\"8QhFxKxyaFsJy4CyxeYX34dFH8oWqyBv1P4HLQCsoeLy\",\"txnId\":\"1ac8aece2a18ced660fef8694b61aac3af08ba875ce3026a160acbc3a3af35fc\",\"type\":\"0\"}";
+
     #[test]
     fn pool_worker_restore_merkle_tree_works_from_genesis_txns() {
-        let txns_src = format!("{}\n{}\n{}\n{}\n",
-                               "{\"data\":{\"alias\":\"Node1\",\"client_ip\":\"192.168.1.35\",\"client_port\":9702,\"node_ip\":\"192.168.1.35\",\"node_port\":9701,\"services\":[\"VALIDATOR\"]},\"dest\":\"Gw6pDLhcBcoQesN72qfotTgFa7cbuqZpkX3Xo6pLhPhv\",\"identifier\":\"FYmoFw55GeQH7SRFa37dkx1d2dZ3zUF8ckg7wmL7ofN4\",\"txnId\":\"fea82e10e894419fe2bea7d96296a6d46f50f93f9eeda954ec461b2ed2950b62\",\"type\":\"0\"}",
-                               "{\"data\":{\"alias\":\"Node2\",\"client_ip\":\"192.168.1.35\",\"client_port\":9704,\"node_ip\":\"192.168.1.35\",\"node_port\":9703,\"services\":[\"VALIDATOR\"]},\"dest\":\"8ECVSk179mjsjKRLWiQtssMLgp6EPhWXtaYyStWPSGAb\",\"identifier\":\"8QhFxKxyaFsJy4CyxeYX34dFH8oWqyBv1P4HLQCsoeLy\",\"txnId\":\"1ac8aece2a18ced660fef8694b61aac3af08ba875ce3026a160acbc3a3af35fc\",\"type\":\"0\"}",
-                               "{\"data\":{\"alias\":\"Node3\",\"client_ip\":\"192.168.1.35\",\"client_port\":9706,\"node_ip\":\"192.168.1.35\",\"node_port\":9705,\"services\":[\"VALIDATOR\"]},\"dest\":\"DKVxG2fXXTU8yT5N7hGEbXB3dfdAnYv1JczDUHpmDxya\",\"identifier\":\"2yAeV5ftuasWNgQwVYzeHeTuM7LwwNtPR3Zg9N4JiDgF\",\"txnId\":\"7e9f355dffa78ed24668f0e0e369fd8c224076571c51e2ea8be5f26479edebe4\",\"type\":\"0\"}",
-                               "{\"data\":{\"alias\":\"Node4\",\"client_ip\":\"192.168.1.35\",\"client_port\":9708,\"node_ip\":\"192.168.1.35\",\"node_port\":9707,\"services\":[\"VALIDATOR\"]},\"dest\":\"4PS3EDQ3dW1tci1Bp6543CfuuebjFrg36kLAUcskGfaA\",\"identifier\":\"FTE95CVthRtrBnK2PYCBbC9LghTcGwi9Zfi1Gz2dnyNx\",\"txnId\":\"aa5e817d7cc626170eca175822029339a444eb0ee8f0bd20d3b0b76e566fb008\",\"type\":\"0\"}");
+        let txns_src = format!("{}\n{}", NODE1, NODE2);
         let pool_name = "test";
         let mut path = EnvironmentUtils::pool_path(pool_name);
         fs::create_dir_all(path.as_path()).unwrap();
@@ -1300,6 +1270,41 @@
         let emulator_msgs: Vec<String> = handle.join().unwrap();
         assert_eq!(1, emulator_msgs.len());
         assert_eq!("pi", emulator_msgs[0]);
+    }
+
+    #[test]
+    fn pool_worker_build_node_state_works() {
+        let node1:NodeTransaction = NodeTransaction::from_json(NODE1).unwrap();
+        let node2:NodeTransaction = NodeTransaction::from_json(NODE2).unwrap();
+
+        let txns_src = format!("{}\n{}\n{}\n{}\n",
+                               format!("{{\"data\":{{\"alias\":\"{}\",\"node_ip\":\"{}\",\"node_port\":{},\"services\":{:?}}},\"dest\":\"{}\",\"identifier\":\"{}\",\"txnId\":\"{}\",\"type\":\"0\"}}",
+                                       node1.data.alias, node1.data.node_ip.clone().unwrap(), node1.data.node_port.clone().unwrap(), node1.data.services.clone().unwrap(), node1.dest, node1.identifier, node1.txn_id.clone().unwrap()),
+                               format!("{{\"data\":{{\"alias\":\"{}\",\"client_ip\":\"{}\",\"client_port\":{},\"node_ip\":\"{}\",\"node_port\":{}}},\"dest\":\"{}\",\"identifier\":\"{}\",\"txnId\":\"{}\",\"type\":\"0\"}}",
+                                       node1.data.alias, node1.data.client_ip.clone().unwrap(), node1.data.client_port.clone().unwrap(), node1.data.node_ip.clone().unwrap(), node1.data.node_port.unwrap(), node1.dest, node1.identifier, node1.txn_id.clone().unwrap()),
+                               format!("{{\"data\":{{\"alias\":\"{}\",\"client_ip\":\"{}\",\"client_port\":{}}},\"dest\":\"{}\",\"identifier\":\"{}\",\"txnId\":\"{}\",\"type\":\"0\"}}",
+                                       node2.data.alias, node2.data.client_ip.clone().unwrap(), node2.data.client_port.clone().unwrap(), node2.dest, node2.identifier, node2.txn_id.clone().unwrap()),
+                               format!("{{\"data\":{{\"alias\":\"{}\",\"client_ip\":\"{}\",\"client_port\":{},\"node_ip\":\"{}\",\"node_port\":{},\"services\":{:?}}},\"dest\":\"{}\",\"identifier\":\"{}\",\"txnId\":\"{}\",\"type\":\"0\"}}",
+                                       node2.data.alias, node2.data.client_ip.clone().unwrap(), node2.data.client_port.clone().unwrap(), node2.data.node_ip.clone().unwrap(), node2.data.node_port.clone().unwrap(), node2.data.services.clone().unwrap(), node2.dest, node2.identifier, node2.txn_id.clone().unwrap()));
+        let pool_name = "test";
+        let mut path = EnvironmentUtils::pool_path(pool_name);
+        fs::create_dir_all(path.as_path()).unwrap();
+        path.push(pool_name);
+        path.set_extension("txn");
+        let mut f = fs::File::create(path.as_path()).unwrap();
+        f.write(txns_src.as_bytes()).unwrap();
+        f.flush().unwrap();
+        f.sync_all().unwrap();
+
+        let merkle_tree = PoolWorker::_restore_merkle_tree_from_pool_name("test").unwrap();
+        let node_state = PoolWorker::_build_node_state(&merkle_tree).unwrap();
+
+        assert_eq!(2, node_state.len());
+        assert!(node_state.contains_key("Gw6pDLhcBcoQesN72qfotTgFa7cbuqZpkX3Xo6pLhPhv"));
+        assert!(node_state.contains_key("8ECVSk179mjsjKRLWiQtssMLgp6EPhWXtaYyStWPSGAb"));
+
+        assert_eq!(node_state["Gw6pDLhcBcoQesN72qfotTgFa7cbuqZpkX3Xo6pLhPhv"], node1);
+        assert_eq!(node_state["8ECVSk179mjsjKRLWiQtssMLgp6EPhWXtaYyStWPSGAb"], node2);
     }
 
     #[test]
@@ -1451,11 +1456,7 @@
 
         pub static POLL_TIMEOUT: i64 = 1000; /* in ms */
 
-<<<<<<< HEAD
         pub fn start() -> (NodeTransaction, thread::JoinHandle<Vec<String>>) {
-=======
-        pub fn start() -> (GenTransaction<u32>, thread::JoinHandle<Vec<String>>) {
->>>>>>> cf0dd895
             let (vk, sk) = sodiumoxide::crypto::sign::ed25519::gen_keypair();
             let pkc = CryptoBox::vk_to_curve25519(&Vec::from(&vk.0 as &[u8])).expect("Invalid pkc");
             let skc = CryptoBox::sk_to_curve25519(&Vec::from(&sk.0 as &[u8])).expect("Invalid skc");
@@ -1464,12 +1465,8 @@
 
             let blskey = VerKey::new(&Generator::from_bytes(&"3LHpUjiyFC2q2hD7MnwwNmVXiuaFbQx2XkAFJWzswCjgN1utjsCeLzHsKk1nJvFEaS4fcrUmVAkdhtPCYbrVyATZcmzwJReTcJqwqBCPTmTQ9uWPwz6rEncKb2pYYYFcdHa8N17HzVyTqKfgPi4X9pMetfT3A5xCHq54R2pDNYWVLDX".from_base58().unwrap()).unwrap(),
                                      &SignKey::new(None).unwrap()).unwrap().as_bytes().to_base58();
-<<<<<<< HEAD
 
             let gt = NodeTransaction {
-=======
-            let gt = GenTransaction::<u32> {
->>>>>>> cf0dd895
                 identifier: "".to_string(),
                 data: NodeData {
                     alias: "n1".to_string(),
