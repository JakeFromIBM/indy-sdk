--- conflicted
+++ resolved
@@ -30,11 +30,7 @@
 use services::pool::pool::{Pool, ZMQPool};
 use utils::environment;
 use utils::sequence;
-<<<<<<< HEAD
-use api::{PoolHandle, CommandHandle, next_command_handle};
-=======
 use services::pool::events::{COMMAND_EXIT, COMMAND_CONNECT, COMMAND_REFRESH};
->>>>>>> 1bfbf5d9
 
 mod catchup;
 mod commander;
@@ -239,21 +235,13 @@
 
         match pools.remove(&handle) {
             Some(ref pool) => self._send_msg(cmd_id, COMMAND_EXIT, &pool.cmd_socket, None, None)?,
-<<<<<<< HEAD
-            None => return Err(err_msg(IndyErrorKind::InvalidPoolHandle, format!("No pool with requested handle {:?}", handle)))
-=======
             None => return Err(err_msg(IndyErrorKind::InvalidPoolHandle, format!("No pool with requested handle {}", handle)))
->>>>>>> 1bfbf5d9
         }
 
         Ok(cmd_id)
     }
 
-<<<<<<< HEAD
-    pub fn refresh(&self, handle: PoolHandle) -> IndyResult<CommandHandle> {
-=======
     pub fn refresh(&self, handle: i32) -> IndyResult<i32> {
->>>>>>> 1bfbf5d9
         self.send_action(handle, COMMAND_REFRESH, None, None)
     }
 
