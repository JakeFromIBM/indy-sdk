extern crate libc;
extern crate serde_json;

pub mod anoncreds;
pub mod crypto;
pub mod ledger;
pub mod pairwise;
pub mod pool;
pub mod did;
pub mod wallet;
pub mod blob_storage;
pub mod non_secrets;
pub mod payments;
pub mod logger;
pub mod route;

use self::libc::c_char;

use domain::IndyConfig;
use errors::common::CommonError;
use errors::ToErrorCode;

use utils::ctypes;

#[derive(Debug, PartialEq, Copy, Clone)]
#[repr(i32)]
pub enum ErrorCode
{
    Success = 0,

    // Common errors

    // Caller passed invalid value as param 1 (null, invalid json and etc..)
    CommonInvalidParam1 = 100,

    // Caller passed invalid value as param 2 (null, invalid json and etc..)
    CommonInvalidParam2 = 101,

    // Caller passed invalid value as param 3 (null, invalid json and etc..)
    CommonInvalidParam3 = 102,

    // Caller passed invalid value as param 4 (null, invalid json and etc..)
    CommonInvalidParam4 = 103,

    // Caller passed invalid value as param 5 (null, invalid json and etc..)
    CommonInvalidParam5 = 104,

    // Caller passed invalid value as param 6 (null, invalid json and etc..)
    CommonInvalidParam6 = 105,

    // Caller passed invalid value as param 7 (null, invalid json and etc..)
    CommonInvalidParam7 = 106,

    // Caller passed invalid value as param 8 (null, invalid json and etc..)
    CommonInvalidParam8 = 107,

    // Caller passed invalid value as param 9 (null, invalid json and etc..)
    CommonInvalidParam9 = 108,

    // Caller passed invalid value as param 10 (null, invalid json and etc..)
    CommonInvalidParam10 = 109,

    // Caller passed invalid value as param 11 (null, invalid json and etc..)
    CommonInvalidParam11 = 110,

    // Caller passed invalid value as param 12 (null, invalid json and etc..)
    CommonInvalidParam12 = 111,

    // Invalid library state was detected in runtime. It signals library bug
    CommonInvalidState = 112,

    // Object (json, config, key, credential and etc...) passed by library caller has invalid structure
    CommonInvalidStructure = 113,

    // IO Error
    CommonIOError = 114,

    // Caller passed invalid value as param 13 (null, invalid json and etc..)
    CommonInvalidParam13 = 115,

    // Caller passed invalid value as param 14 (null, invalid json and etc..)
    CommonInvalidParam14 = 116,

    // Caller passed invalid value as param 15 (null, invalid json and etc..)
    CommonInvalidParam15 = 117,

    // Caller passed invalid value as param 16 (null, invalid json and etc..)
    CommonInvalidParam16 = 118,

    // Caller passed invalid value as param 17 (null, invalid json and etc..)
    CommonInvalidParam17 = 119,

    // Caller passed invalid value as param 18 (null, invalid json and etc..)
    CommonInvalidParam18 = 120,

    // Caller passed invalid value as param 19 (null, invalid json and etc..)
    CommonInvalidParam19 = 121,

    // Caller passed invalid value as param 20 (null, invalid json and etc..)
    CommonInvalidParam20 = 122,

    // Caller passed invalid value as param 21 (null, invalid json and etc..)
    CommonInvalidParam21 = 123,

    // Caller passed invalid value as param 22 (null, invalid json and etc..)
    CommonInvalidParam22 = 124,

    // Caller passed invalid value as param 23 (null, invalid json and etc..)
    CommonInvalidParam23 = 125,

    // Caller passed invalid value as param 24 (null, invalid json and etc..)
    CommonInvalidParam24 = 126,

    // Caller passed invalid value as param 25 (null, invalid json and etc..)
    CommonInvalidParam25 = 127,

    // Caller passed invalid value as param 26 (null, invalid json and etc..)
    CommonInvalidParam26 = 128,

    // Caller passed invalid value as param 27 (null, invalid json and etc..)
    CommonInvalidParam27 = 129,

    // Wallet errors
    // Caller passed invalid wallet handle
    WalletInvalidHandle = 200,

    // Unknown type of wallet was passed on create_wallet
    WalletUnknownTypeError = 201,

    // Attempt to register already existing wallet type
    WalletTypeAlreadyRegisteredError = 202,

    // Attempt to create wallet with name used for another exists wallet
    WalletAlreadyExistsError = 203,

    // Requested entity id isn't present in wallet
    WalletNotFoundError = 204,

    // Trying to use wallet with pool that has different name
    WalletIncompatiblePoolError = 205,

    // Trying to open wallet that was opened already
    WalletAlreadyOpenedError = 206,

    // Attempt to open encrypted wallet with invalid credentials
    WalletAccessFailed = 207,

    // Input provided to wallet operations is considered not valid
    WalletInputError = 208,

    // Decoding of wallet data during input/output failed
    WalletDecodingError = 209,

    // Storage error occurred during wallet operation
    WalletStorageError = 210,

    // Error during encryption-related operations
    WalletEncryptionError = 211,

    // Requested wallet item not found
    WalletItemNotFound = 212,

    // Returned if wallet's add_record operation is used with record name that already exists
    WalletItemAlreadyExists = 213,

    // Returned if provided wallet query is invalid
    WalletQueryError = 214,

    // Ledger errors
    // Trying to open pool ledger that wasn't created before
    PoolLedgerNotCreatedError = 300,

    // Caller passed invalid pool ledger handle
    PoolLedgerInvalidPoolHandle = 301,

    // Pool ledger terminated
    PoolLedgerTerminated = 302,

    // No consensus during ledger operation
    LedgerNoConsensusError = 303,

    // Attempt to parse invalid transaction response
    LedgerInvalidTransaction = 304,

    // Attempt to send transaction without the necessary privileges
    LedgerSecurityError = 305,

    // Attempt to create pool ledger config with name used for another existing pool
    PoolLedgerConfigAlreadyExistsError = 306,

    // Timeout for action
    PoolLedgerTimeout = 307,

    // Attempt to open Pool for witch Genesis Transactions are not compatible with set Protocol version.
    // Call pool.indy_set_protocol_version to set correct Protocol version.
    PoolIncompatibleProtocolVersion = 308,

    // Item not found on ledger.
    LedgerNotFound = 309,

    // Revocation registry is full and creation of new registry is necessary
    AnoncredsRevocationRegistryFullError = 400,

    AnoncredsInvalidUserRevocId = 401,

    // Attempt to generate master secret with duplicated name
    AnoncredsMasterSecretDuplicateNameError = 404,

    AnoncredsProofRejected = 405,

    AnoncredsCredentialRevoked = 406,

    // Attempt to create credential definition with duplicated id
    AnoncredsCredDefAlreadyExistsError = 407,

    // Crypto errors
    // Unknown format of DID entity keys
    UnknownCryptoTypeError = 500,

    // Attempt to create duplicate did
    DidAlreadyExistsError = 600,

    // Unknown payment method was given
    PaymentUnknownMethodError = 700,

    //No method were scraped from inputs/outputs or more than one were scraped
    PaymentIncompatibleMethodsError = 701,

    // Insufficient funds on inputs
    PaymentInsufficientFundsError = 702,

    // No such source on a ledger
    PaymentSourceDoesNotExistError = 703,

    // Operation is not supported for payment method
    PaymentOperationNotSupportedError = 704,

    // Extra funds on inputs
<<<<<<< HEAD
    PaymentExtraFundsError = 705,

    // Failed to perform Encryption or Decryption while routing messages
    RouteEncryptionError = 800,

    // Failed to Encode the data properly while routing messages
    RouteEncodeError = 801,

    //Failed to Decode the data properly while routing messages
    RouteDecodeError = 802,

    // Failed to unpack the JWM
    RouteUnpackError = 803,

    // Failed to pack the JWM
    RoutePackError = 804,

    // Key was included when it shouldn't have been
    RouteMissingKeyError = 805,

    // Failed to serialize a JWM based on the parameters provided
    RouteSerializationError = 806
=======
    PaymentExtraFundsError = 705
}

/// Set libindy runtime configuration. Can be optionally called to change current params.
///
/// #Params
/// config: {
///     "crypto_thread_pool_size": <int> - size of thread pool for the most expensive crypto operations. (4 by default)
/// }
///
/// #Errors
/// Common*
#[no_mangle]
pub extern fn indy_set_runtime_config(config: *const c_char) -> ErrorCode {
    trace!("indy_init >>> config: {:?}", config);

    check_useful_json!(config, ErrorCode::CommonInvalidParam1, IndyConfig);

    ::commands::indy_set_runtime_config(config);

    let res = ErrorCode::Success;

    trace!("indy_init: <<< res: {:?}", res);

    res
>>>>>>> 77cdef63
}<|MERGE_RESOLUTION|>--- conflicted
+++ resolved
@@ -236,7 +236,6 @@
     PaymentOperationNotSupportedError = 704,
 
     // Extra funds on inputs
-<<<<<<< HEAD
     PaymentExtraFundsError = 705,
 
     // Failed to perform Encryption or Decryption while routing messages
@@ -259,8 +258,6 @@
 
     // Failed to serialize a JWM based on the parameters provided
     RouteSerializationError = 806
-=======
-    PaymentExtraFundsError = 705
 }
 
 /// Set libindy runtime configuration. Can be optionally called to change current params.
@@ -285,5 +282,4 @@
     trace!("indy_init: <<< res: {:?}", res);
 
     res
->>>>>>> 77cdef63
 }