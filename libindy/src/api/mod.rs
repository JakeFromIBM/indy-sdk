extern crate libc;
extern crate serde_json;

pub mod anoncreds;
pub mod crypto;
pub mod ledger;
pub mod pairwise;
pub mod pool;
pub mod did;
pub mod wallet;
pub mod blob_storage;
pub mod non_secrets;
pub mod payments;
pub mod logger;
pub mod agent;

use self::libc::c_char;

use domain::IndyConfig;
use errors::common::CommonError;
use errors::ToErrorCode;

use utils::ctypes;

pub type IndyHandle = i32;

#[derive(Debug, PartialEq, Copy, Clone)]
#[repr(i32)]
pub enum ErrorCode
{
    Success = 0,

    // Common errors

    // Caller passed invalid value as param 1 (null, invalid json and etc..)
    CommonInvalidParam1 = 100,

    // Caller passed invalid value as param 2 (null, invalid json and etc..)
    CommonInvalidParam2 = 101,

    // Caller passed invalid value as param 3 (null, invalid json and etc..)
    CommonInvalidParam3 = 102,

    // Caller passed invalid value as param 4 (null, invalid json and etc..)
    CommonInvalidParam4 = 103,

    // Caller passed invalid value as param 5 (null, invalid json and etc..)
    CommonInvalidParam5 = 104,

    // Caller passed invalid value as param 6 (null, invalid json and etc..)
    CommonInvalidParam6 = 105,

    // Caller passed invalid value as param 7 (null, invalid json and etc..)
    CommonInvalidParam7 = 106,

    // Caller passed invalid value as param 8 (null, invalid json and etc..)
    CommonInvalidParam8 = 107,

    // Caller passed invalid value as param 9 (null, invalid json and etc..)
    CommonInvalidParam9 = 108,

    // Caller passed invalid value as param 10 (null, invalid json and etc..)
    CommonInvalidParam10 = 109,

    // Caller passed invalid value as param 11 (null, invalid json and etc..)
    CommonInvalidParam11 = 110,

    // Caller passed invalid value as param 12 (null, invalid json and etc..)
    CommonInvalidParam12 = 111,

    // Invalid library state was detected in runtime. It signals library bug
    CommonInvalidState = 112,

    // Object (json, config, key, credential and etc...) passed by library caller has invalid structure
    CommonInvalidStructure = 113,

    // IO Error
    CommonIOError = 114,

    // Caller passed invalid value as param 13 (null, invalid json and etc..)
    CommonInvalidParam13 = 115,

    // Caller passed invalid value as param 14 (null, invalid json and etc..)
    CommonInvalidParam14 = 116,

    // Caller passed invalid value as param 15 (null, invalid json and etc..)
    CommonInvalidParam15 = 117,

    // Caller passed invalid value as param 16 (null, invalid json and etc..)
    CommonInvalidParam16 = 118,

    // Caller passed invalid value as param 17 (null, invalid json and etc..)
    CommonInvalidParam17 = 119,

    // Caller passed invalid value as param 18 (null, invalid json and etc..)
    CommonInvalidParam18 = 120,

    // Caller passed invalid value as param 19 (null, invalid json and etc..)
    CommonInvalidParam19 = 121,

    // Caller passed invalid value as param 20 (null, invalid json and etc..)
    CommonInvalidParam20 = 122,

    // Caller passed invalid value as param 21 (null, invalid json and etc..)
    CommonInvalidParam21 = 123,

    // Caller passed invalid value as param 22 (null, invalid json and etc..)
    CommonInvalidParam22 = 124,

    // Caller passed invalid value as param 23 (null, invalid json and etc..)
    CommonInvalidParam23 = 125,

    // Caller passed invalid value as param 24 (null, invalid json and etc..)
    CommonInvalidParam24 = 126,

    // Caller passed invalid value as param 25 (null, invalid json and etc..)
    CommonInvalidParam25 = 127,

    // Caller passed invalid value as param 26 (null, invalid json and etc..)
    CommonInvalidParam26 = 128,

    // Caller passed invalid value as param 27 (null, invalid json and etc..)
    CommonInvalidParam27 = 129,

    // Wallet errors
    // Caller passed invalid wallet handle
    WalletInvalidHandle = 200,

    // Unknown type of wallet was passed on create_wallet
    WalletUnknownTypeError = 201,

    // Attempt to register already existing wallet type
    WalletTypeAlreadyRegisteredError = 202,

    // Attempt to create wallet with name used for another exists wallet
    WalletAlreadyExistsError = 203,

    // Requested entity id isn't present in wallet
    WalletNotFoundError = 204,

    // Trying to use wallet with pool that has different name
    WalletIncompatiblePoolError = 205,

    // Trying to open wallet that was opened already
    WalletAlreadyOpenedError = 206,

    // Attempt to open encrypted wallet with invalid credentials
    WalletAccessFailed = 207,

    // Input provided to wallet operations is considered not valid
    WalletInputError = 208,

    // Decoding of wallet data during input/output failed
    WalletDecodingError = 209,

    // Storage error occurred during wallet operation
    WalletStorageError = 210,

    // Error during encryption-related operations
    WalletEncryptionError = 211,

    // Requested wallet item not found
    WalletItemNotFound = 212,

    // Returned if wallet's add_record operation is used with record name that already exists
    WalletItemAlreadyExists = 213,

    // Returned if provided wallet query is invalid
    WalletQueryError = 214,

    // Ledger errors
    // Trying to open pool ledger that wasn't created before
    PoolLedgerNotCreatedError = 300,

    // Caller passed invalid pool ledger handle
    PoolLedgerInvalidPoolHandle = 301,

    // Pool ledger terminated
    PoolLedgerTerminated = 302,

    // No consensus during ledger operation
    LedgerNoConsensusError = 303,

    // Attempt to parse invalid transaction response
    LedgerInvalidTransaction = 304,

    // Attempt to send transaction without the necessary privileges
    LedgerSecurityError = 305,

    // Attempt to create pool ledger config with name used for another existing pool
    PoolLedgerConfigAlreadyExistsError = 306,

    // Timeout for action
    PoolLedgerTimeout = 307,

    // Attempt to open Pool for witch Genesis Transactions are not compatible with set Protocol version.
    // Call pool.indy_set_protocol_version to set correct Protocol version.
    PoolIncompatibleProtocolVersion = 308,

    // Item not found on ledger.
    LedgerNotFound = 309,

    // Revocation registry is full and creation of new registry is necessary
    AnoncredsRevocationRegistryFullError = 400,

    AnoncredsInvalidUserRevocId = 401,

    // Attempt to generate master secret with duplicated name
    AnoncredsMasterSecretDuplicateNameError = 404,

    AnoncredsProofRejected = 405,

    AnoncredsCredentialRevoked = 406,

    // Attempt to create credential definition with duplicated id
    AnoncredsCredDefAlreadyExistsError = 407,

    // Crypto errors
    // Unknown format of DID entity keys
    UnknownCryptoTypeError = 500,

    // Attempt to create duplicate did
    DidAlreadyExistsError = 600,

    // Unknown payment method was given
    PaymentUnknownMethodError = 700,

    //No method were scraped from inputs/outputs or more than one were scraped
    PaymentIncompatibleMethodsError = 701,

    // Insufficient funds on inputs
    PaymentInsufficientFundsError = 702,

    // No such source on a ledger
    PaymentSourceDoesNotExistError = 703,

    // Operation is not supported for payment method
    PaymentOperationNotSupportedError = 704,

    // Extra funds on inputs
    PaymentExtraFundsError = 705,

<<<<<<< HEAD
    // Failed to perform Encryption or Decryption while routing messages
    RouteEncryptionError = 800,

    // Failed to Encode the data properly while routing messages
    RouteEncodeError = 801,

    //Failed to Decode the data properly while routing messages
    RouteDecodeError = 802,

    // Failed to unpack the JWM
    RouteUnpackError = 803,

    // Failed to pack the JWM
    RoutePackError = 804,

    // Key was included when it shouldn't have been
    RouteMissingKeyError = 805,

    // Failed to serialize a JWM based on the parameters provided
    RouteSerializationError = 806
=======
>>>>>>> 0150ff55
}

/// Set libindy runtime configuration. Can be optionally called to change current params.
///
/// #Params
/// config: {
///     "crypto_thread_pool_size": <int> - size of thread pool for the most expensive crypto operations. (4 by default)
/// }
///
/// #Errors
/// Common*
#[no_mangle]
pub extern fn indy_set_runtime_config(config: *const c_char) -> ErrorCode {
    trace!("indy_set_runtime_config >>> config: {:?}", config);

    check_useful_json!(config, ErrorCode::CommonInvalidParam1, IndyConfig);

    ::commands::indy_set_runtime_config(config);

    let res = ErrorCode::Success;

    trace!("indy_set_runtime_config: <<< res: {:?}", res);

    res
}<|MERGE_RESOLUTION|>--- conflicted
+++ resolved
@@ -12,7 +12,6 @@
 pub mod non_secrets;
 pub mod payments;
 pub mod logger;
-pub mod agent;
 
 use self::libc::c_char;
 
@@ -240,29 +239,6 @@
     // Extra funds on inputs
     PaymentExtraFundsError = 705,
 
-<<<<<<< HEAD
-    // Failed to perform Encryption or Decryption while routing messages
-    RouteEncryptionError = 800,
-
-    // Failed to Encode the data properly while routing messages
-    RouteEncodeError = 801,
-
-    //Failed to Decode the data properly while routing messages
-    RouteDecodeError = 802,
-
-    // Failed to unpack the JWM
-    RouteUnpackError = 803,
-
-    // Failed to pack the JWM
-    RoutePackError = 804,
-
-    // Key was included when it shouldn't have been
-    RouteMissingKeyError = 805,
-
-    // Failed to serialize a JWM based on the parameters provided
-    RouteSerializationError = 806
-=======
->>>>>>> 0150ff55
 }
 
 /// Set libindy runtime configuration. Can be optionally called to change current params.
