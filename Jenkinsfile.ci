--- conflicted
+++ resolved
@@ -581,12 +581,8 @@
             // TODO in Rust 1.39.0 there was a problem with test name before "--". Temporary put test name after it.
             sh '''
                 cd vcx/libvcx
-<<<<<<< HEAD
-                LIBRARY_PATH=./ LD_LIBRARY_PATH=./:${LD_LIBRARY_PATH} RUST_BACKTRACE=1 RUST_LOG=vcx=debug,indy=debug RUST_TEST_THREADS=1 TEST_POOL_IP=10.0.0.2 cargo test --features "pool_tests agency_v2" tests::test_real_proof_for_protocol_type_v2 -- --exact
-                LIBRARY_PATH=./ LD_LIBRARY_PATH=./:${LD_LIBRARY_PATH} RUST_BACKTRACE=1 RUST_LOG=vcx=debug,indy=debug RUST_TEST_THREADS=1 TEST_POOL_IP=10.0.0.2 cargo test --features "pool_tests aries" v3::test::aries_demo -- --exact
-=======
                 LIBRARY_PATH=./ LD_LIBRARY_PATH=./:${LD_LIBRARY_PATH} RUST_BACKTRACE=1 RUST_LOG=vcx=debug,indy=debug RUST_TEST_THREADS=1 TEST_POOL_IP=10.0.0.2 cargo test --features "pool_tests agency_v2" -- tests::test_real_proof_for_protocol_type_v2 --exact
->>>>>>> f8eaa16c
+                LIBRARY_PATH=./ LD_LIBRARY_PATH=./:${LD_LIBRARY_PATH} RUST_BACKTRACE=1 RUST_LOG=vcx=debug,indy=debug RUST_TEST_THREADS=1 TEST_POOL_IP=10.0.0.2 cargo test --features "pool_tests aries" -- v3::test::aries_demo --exact
             '''
         }
     }
